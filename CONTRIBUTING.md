--- conflicted
+++ resolved
@@ -17,11 +17,7 @@
 ### Prerequisites & Technology Stack
 
 - **Required Software**:
-<<<<<<< HEAD
-  - Node.js (v16 or later; v24 strongly recommended) and pnpm
-=======
   - Node.js (v18 or later to build; v24 for vite dev server) and pnpm
->>>>>>> b592c901
   - Git for version control
   - A running ComfyUI backend instance
   

--- conflicted
+++ resolved
@@ -2,8 +2,6 @@
 
 import type { AlgoliaNodePack } from '@/types/algoliaTypes'
 import type { components } from '@/types/comfyRegistryTypes'
-<<<<<<< HEAD
-=======
 import type { components as managerComponents } from '@/types/generatedManagerTypes'
 import type { SearchMode } from '@/types/searchServiceTypes'
 
@@ -16,19 +14,15 @@
 ): nodePack is MergedNodePack => 'comfy_nodes' in nodePack
 
 export type PackField = keyof RegistryPack | null
->>>>>>> 91e462da
 
 export const IsInstallingKey: InjectionKey<Ref<boolean>> =
   Symbol('isInstalling')
 
-<<<<<<< HEAD
-=======
 export enum ManagerWsQueueStatus {
   DONE = 'all-done',
   IN_PROGRESS = 'in_progress'
 }
 
->>>>>>> 91e462da
 export enum ManagerTab {
   All = 'all',
   Installed = 'installed',
@@ -86,21 +80,6 @@
   Name = 'name'
 }
 
-// Node pack types from different sources
-export type RegistryPack = components['schemas']['Node']
-
-// MergedNodePack is the intersection of AlgoliaNodePack and RegistryPack
-// created by lodash merge operation: merge({}, algoliaNodePack, registryPack)
-export type MergedNodePack = AlgoliaNodePack & RegistryPack
-
-/**
- * Type guard to check if a node pack is from Algolia (has comfy_nodes)
- */
-export function isMergedNodePack(
-  pack: MergedNodePack | RegistryPack
-): pack is MergedNodePack {
-  return 'comfy_nodes' in pack && Array.isArray(pack.comfy_nodes)
-}
 
 export interface ManagerState {
   selectedTabId: ManagerTab

--- conflicted
+++ resolved
@@ -2100,15 +2100,9 @@
      * @method configure
      */
     LGraphNode.prototype.configure = function(info) {
-<<<<<<< HEAD
         if (this.graph) {
             this.graph._version++;
         }
-=======
-        if (this.graph)
-			this.graph._version++;
->>>>>>> 8b145a2e
-
         for (var j in info) {
             if (j == "properties") {
                 //i don't want to clone properties, I want to reuse the old container
@@ -2121,7 +2115,6 @@
                 continue;
             }
 
-<<<<<<< HEAD
             if (info[j] == null) {
                 continue;
             } else if (typeof info[j] == "object") {
@@ -2140,25 +2133,6 @@
         if (!info.title) {
             this.title = this.constructor.title;
         }
-=======
-            if (info[j] == null)
-				continue;
-
-			//this will assign to the node itself anything found inside the serialized object
-            if (typeof info[j] == "object") {
-                //object
-                if (this[j] && this[j].configure)
-					this[j].configure( info[j] );
-                else
-					this[j] = LiteGraph.cloneObject(info[j], this[j]);
-            } //value
-            else
-				this[j] = info[j];
-        }
-
-        if (!info.title)
-			this.title = this.constructor.title;
->>>>>>> 8b145a2e
 
         if (this.onConnectionsChange) {
             if (this.inputs) {

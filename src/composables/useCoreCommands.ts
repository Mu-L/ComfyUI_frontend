import { useFirebaseAuthActions } from '@/composables/auth/useFirebaseAuthActions'
import { useSelectedLiteGraphItems } from '@/composables/canvas/useSelectedLiteGraphItems'
import { ManagerUIState, useManagerState } from '@/composables/useManagerState'
import { useModelSelectorDialog } from '@/composables/useModelSelectorDialog'
import {
  DEFAULT_DARK_COLOR_PALETTE,
  DEFAULT_LIGHT_COLOR_PALETTE
} from '@/constants/coreColorPalettes'
import { t } from '@/i18n'
import {
  LGraphEventMode,
  LGraphGroup,
  LGraphNode,
  LiteGraph,
  SubgraphNode
} from '@/lib/litegraph/src/litegraph'
<<<<<<< HEAD
import { type Point } from '@/lib/litegraph/src/litegraph'
=======
import { Point } from '@/lib/litegraph/src/litegraph'
import {
  useCanvasStore,
  useTitleEditorStore
} from '@/renderer/core/canvas/canvasStore'
>>>>>>> 6349ceee
import { api } from '@/scripts/api'
import { app } from '@/scripts/app'
import { useDialogService } from '@/services/dialogService'
import { useLitegraphService } from '@/services/litegraphService'
import { useWorkflowService } from '@/services/workflowService'
import type { ComfyCommand } from '@/stores/commandStore'
import { useExecutionStore } from '@/stores/executionStore'
import { useHelpCenterStore } from '@/stores/helpCenterStore'
import { useNodeOutputStore } from '@/stores/imagePreviewStore'
import { useQueueSettingsStore, useQueueStore } from '@/stores/queueStore'
import { useSettingStore } from '@/stores/settingStore'
import { useSubgraphNavigationStore } from '@/stores/subgraphNavigationStore'
import { useSubgraphStore } from '@/stores/subgraphStore'
import { useToastStore } from '@/stores/toastStore'
import { type ComfyWorkflow, useWorkflowStore } from '@/stores/workflowStore'
import { useBottomPanelStore } from '@/stores/workspace/bottomPanelStore'
import { useColorPaletteStore } from '@/stores/workspace/colorPaletteStore'
import { useSearchBoxStore } from '@/stores/workspace/searchBoxStore'
import { useWorkspaceStore } from '@/stores/workspaceStore'
import { ManagerTab } from '@/types/comfyManagerTypes'
import {
  getAllNonIoNodesInSubgraph,
  getExecutionIdsForSelectedNodes
} from '@/utils/graphTraversalUtil'
import { filterOutputNodes } from '@/utils/nodeFilterUtil'

const moveSelectedNodesVersionAdded = '1.22.2'

export function useCoreCommands(): ComfyCommand[] {
  const workflowService = useWorkflowService()
  const workflowStore = useWorkflowStore()
  const dialogService = useDialogService()
  const colorPaletteStore = useColorPaletteStore()
  const firebaseAuthActions = useFirebaseAuthActions()
  const toastStore = useToastStore()
  const canvasStore = useCanvasStore()
  const executionStore = useExecutionStore()

  const bottomPanelStore = useBottomPanelStore()

  const { getSelectedNodes, toggleSelectedNodesMode } =
    useSelectedLiteGraphItems()
  const getTracker = () => workflowStore.activeWorkflow?.changeTracker

  const moveSelectedNodes = (
    positionUpdater: (pos: Point, gridSize: number) => Point
  ) => {
    const selectedNodes = getSelectedNodes()
    if (selectedNodes.length === 0) return

    const gridSize = useSettingStore().get('Comfy.SnapToGrid.GridSize')
    selectedNodes.forEach((node) => {
      node.pos = positionUpdater(node.pos, gridSize)
    })
    app.canvas.state.selectionChanged = true
    app.canvas.setDirty(true, true)
  }

  const commands = [
    {
      id: 'Comfy.NewBlankWorkflow',
      icon: 'pi pi-plus',
      label: 'New Blank Workflow',
      menubarLabel: 'New',
      category: 'essentials' as const,
      function: () => workflowService.loadBlankWorkflow()
    },
    {
      id: 'Comfy.OpenWorkflow',
      icon: 'pi pi-folder-open',
      label: 'Open Workflow',
      menubarLabel: 'Open',
      category: 'essentials' as const,
      function: () => {
        app.ui.loadFile()
      }
    },
    {
      id: 'Comfy.LoadDefaultWorkflow',
      icon: 'pi pi-code',
      label: 'Load Default Workflow',
      function: () => workflowService.loadDefaultWorkflow()
    },
    {
      id: 'Comfy.SaveWorkflow',
      icon: 'pi pi-save',
      label: 'Save Workflow',
      menubarLabel: 'Save',
      category: 'essentials' as const,
      function: async () => {
        const workflow = useWorkflowStore().activeWorkflow as ComfyWorkflow
        if (!workflow) return

        await workflowService.saveWorkflow(workflow)
      }
    },
    {
      id: 'Comfy.PublishSubgraph',
      icon: 'pi pi-save',
      label: 'Publish Subgraph',
      menubarLabel: 'Publish',
      function: async () => {
        await useSubgraphStore().publishSubgraph()
      }
    },
    {
      id: 'Comfy.SaveWorkflowAs',
      icon: 'pi pi-save',
      label: 'Save Workflow As',
      menubarLabel: 'Save As',
      category: 'essentials' as const,
      function: async () => {
        const workflow = useWorkflowStore().activeWorkflow as ComfyWorkflow
        if (!workflow) return

        await workflowService.saveWorkflowAs(workflow)
      }
    },
    {
      id: 'Comfy.ExportWorkflow',
      icon: 'pi pi-download',
      label: 'Export Workflow',
      menubarLabel: 'Export',
      category: 'essentials' as const,
      function: async () => {
        await workflowService.exportWorkflow('workflow', 'workflow')
      }
    },
    {
      id: 'Comfy.ExportWorkflowAPI',
      icon: 'pi pi-download',
      label: 'Export Workflow (API Format)',
      menubarLabel: 'Export (API)',
      function: async () => {
        await workflowService.exportWorkflow('workflow_api', 'output')
      }
    },
    {
      id: 'Comfy.Undo',
      icon: 'pi pi-undo',
      label: 'Undo',
      category: 'essentials' as const,
      function: async () => {
        await getTracker()?.undo?.()
      }
    },
    {
      id: 'Comfy.Redo',
      icon: 'pi pi-refresh',
      label: 'Redo',
      category: 'essentials' as const,
      function: async () => {
        await getTracker()?.redo?.()
      }
    },
    {
      id: 'Comfy.ClearWorkflow',
      icon: 'pi pi-trash',
      label: 'Clear Workflow',
      category: 'essentials' as const,
      function: () => {
        const settingStore = useSettingStore()
        if (
          !settingStore.get('Comfy.ConfirmClear') ||
          confirm('Clear workflow?')
        ) {
          app.clean()
          if (app.canvas.subgraph) {
            // `clear` is not implemented on subgraphs and the parent class's
            // (`LGraph`) `clear` breaks the subgraph structure. For subgraphs,
            // just clear the nodes but preserve input/output nodes and structure
            const subgraph = app.canvas.subgraph
            const nonIoNodes = getAllNonIoNodesInSubgraph(subgraph)
            nonIoNodes.forEach((node) => subgraph.remove(node))
          }
          api.dispatchCustomEvent('graphCleared')
        }
      }
    },
    {
      id: 'Comfy.Canvas.ResetView',
      icon: 'pi pi-expand',
      label: 'Reset View',
      function: () => {
        useLitegraphService().resetView()
      }
    },
    {
      id: 'Comfy.OpenClipspace',
      icon: 'pi pi-clipboard',
      label: 'Clipspace',
      function: () => {
        app.openClipspace()
      }
    },
    {
      id: 'Comfy.RefreshNodeDefinitions',
      icon: 'pi pi-refresh',
      label: 'Refresh Node Definitions',
      category: 'essentials' as const,
      function: async () => {
        await app.refreshComboInNodes()
      }
    },
    {
      id: 'Comfy.Interrupt',
      icon: 'pi pi-stop',
      label: 'Interrupt',
      category: 'essentials' as const,
      function: async () => {
        await api.interrupt(executionStore.activePromptId)
        toastStore.add({
          severity: 'info',
          summary: t('g.interrupted'),
          detail: t('toastMessages.interrupted'),
          life: 1000
        })
      }
    },
    {
      id: 'Comfy.ClearPendingTasks',
      icon: 'pi pi-stop',
      label: 'Clear Pending Tasks',
      category: 'essentials' as const,
      function: async () => {
        await useQueueStore().clear(['queue'])
        toastStore.add({
          severity: 'info',
          summary: t('g.confirmed'),
          detail: t('toastMessages.pendingTasksDeleted'),
          life: 3000
        })
      }
    },
    {
      id: 'Comfy.BrowseTemplates',
      icon: 'pi pi-folder-open',
      label: 'Browse Templates',
      function: () => {
        dialogService.showTemplateWorkflowsDialog()
      }
    },
    {
      id: 'Comfy.Canvas.ZoomIn',
      icon: 'pi pi-plus',
      label: 'Zoom In',
      category: 'view-controls' as const,
      function: () => {
        const ds = app.canvas.ds
        ds.changeScale(
          ds.scale * 1.1,
          ds.element ? [ds.element.width / 2, ds.element.height / 2] : undefined
        )
        app.canvas.setDirty(true, true)
      }
    },
    {
      id: 'Comfy.Canvas.ZoomOut',
      icon: 'pi pi-minus',
      label: 'Zoom Out',
      category: 'view-controls' as const,
      function: () => {
        const ds = app.canvas.ds
        ds.changeScale(
          ds.scale / 1.1,
          ds.element ? [ds.element.width / 2, ds.element.height / 2] : undefined
        )
        app.canvas.setDirty(true, true)
      }
    },
    {
      id: 'Experimental.ToggleVueNodes',
      label: () =>
        `Experimental: ${
          useSettingStore().get('Comfy.VueNodes.Enabled') ? 'Disable' : 'Enable'
        } Vue Nodes`,
      function: async () => {
        const settingStore = useSettingStore()
        const current = settingStore.get('Comfy.VueNodes.Enabled') ?? false
        await settingStore.set('Comfy.VueNodes.Enabled', !current)
      }
    },
    {
      id: 'Comfy.Canvas.FitView',
      icon: 'pi pi-expand',
      label: 'Fit view to selected nodes',
      menubarLabel: 'Zoom to fit',
      category: 'view-controls' as const,
      function: () => {
        if (app.canvas.empty) {
          toastStore.add({
            severity: 'error',
            summary: t('toastMessages.emptyCanvas'),
            life: 3000
          })
          return
        }
        app.canvas.fitViewToSelectionAnimated()
      }
    },
    {
      id: 'Comfy.Canvas.ToggleLock',
      icon: 'pi pi-lock',
      label: 'Canvas Toggle Lock',
      category: 'view-controls' as const,
      function: () => {
        app.canvas.state.readOnly = !app.canvas.state.readOnly
      }
    },
    {
      id: 'Comfy.Canvas.Lock',
      icon: 'pi pi-lock',
      label: 'Lock Canvas',
      category: 'view-controls' as const,
      function: () => {
        app.canvas.state.readOnly = true
      }
    },
    {
      id: 'Comfy.Canvas.Unlock',
      icon: 'pi pi-lock-open',
      label: 'Unlock Canvas',
      function: () => {
        app.canvas.state.readOnly = false
      }
    },
    {
      id: 'Comfy.Canvas.ToggleLinkVisibility',
      icon: 'pi pi-eye',
      label: 'Canvas Toggle Link Visibility',
      menubarLabel: 'Node Links',
      versionAdded: '1.3.6',

      function: (() => {
        const settingStore = useSettingStore()
        let lastLinksRenderMode = LiteGraph.SPLINE_LINK

        return async () => {
          const currentMode = settingStore.get('Comfy.LinkRenderMode')

          if (currentMode === LiteGraph.HIDDEN_LINK) {
            // If links are hidden, restore the last positive value or default to spline mode
            await settingStore.set('Comfy.LinkRenderMode', lastLinksRenderMode)
          } else {
            // If links are visible, store the current mode and hide links
            lastLinksRenderMode = currentMode
            await settingStore.set(
              'Comfy.LinkRenderMode',
              LiteGraph.HIDDEN_LINK
            )
          }
        }
      })(),
      active: () =>
        useSettingStore().get('Comfy.LinkRenderMode') !== LiteGraph.HIDDEN_LINK
    },
    {
      id: 'Comfy.Canvas.ToggleMinimap',
      icon: 'pi pi-map',
      label: 'Canvas Toggle Minimap',
      menubarLabel: 'Minimap',
      versionAdded: '1.24.1',
      function: async () => {
        const settingStore = useSettingStore()
        await settingStore.set(
          'Comfy.Minimap.Visible',
          !settingStore.get('Comfy.Minimap.Visible')
        )
      },
      active: () => useSettingStore().get('Comfy.Minimap.Visible')
    },
    {
      id: 'Comfy.QueuePrompt',
      icon: 'pi pi-play',
      label: 'Queue Prompt',
      versionAdded: '1.3.7',
      category: 'essentials' as const,
      function: async () => {
        const batchCount = useQueueSettingsStore().batchCount
        await app.queuePrompt(0, batchCount)
      }
    },
    {
      id: 'Comfy.QueuePromptFront',
      icon: 'pi pi-play',
      label: 'Queue Prompt (Front)',
      versionAdded: '1.3.7',
      category: 'essentials' as const,
      function: async () => {
        const batchCount = useQueueSettingsStore().batchCount
        await app.queuePrompt(-1, batchCount)
      }
    },
    {
      id: 'Comfy.QueueSelectedOutputNodes',
      icon: 'pi pi-play',
      label: 'Queue Selected Output Nodes',
      versionAdded: '1.19.6',
      function: async () => {
        const batchCount = useQueueSettingsStore().batchCount
        const selectedNodes = getSelectedNodes()
        const selectedOutputNodes = filterOutputNodes(selectedNodes)

        if (selectedOutputNodes.length === 0) {
          toastStore.add({
            severity: 'error',
            summary: t('toastMessages.nothingToQueue'),
            detail: t('toastMessages.pleaseSelectOutputNodes'),
            life: 3000
          })
          return
        }

        // Get execution IDs for all selected output nodes and their descendants
        const executionIds =
          getExecutionIdsForSelectedNodes(selectedOutputNodes)
        await app.queuePrompt(0, batchCount, executionIds)
      }
    },
    {
      id: 'Comfy.ShowSettingsDialog',
      icon: 'pi pi-cog',
      label: 'Show Settings Dialog',
      versionAdded: '1.3.7',
      category: 'view-controls' as const,
      function: () => {
        dialogService.showSettingsDialog()
      }
    },
    {
      id: 'Comfy.Graph.GroupSelectedNodes',
      icon: 'pi pi-sitemap',
      label: 'Group Selected Nodes',
      versionAdded: '1.3.7',
      category: 'essentials' as const,
      function: () => {
        const { canvas } = app
        if (!canvas.selectedItems?.size) {
          toastStore.add({
            severity: 'error',
            summary: t('toastMessages.nothingToGroup'),
            detail: t('toastMessages.pleaseSelectNodesToGroup'),
            life: 3000
          })
          return
        }
        const group = new LGraphGroup()
        const padding = useSettingStore().get(
          'Comfy.GroupSelectedNodes.Padding'
        )
        group.resizeTo(canvas.selectedItems, padding)
        canvas.graph?.add(group)

        group.recomputeInsideNodes()

        useTitleEditorStore().titleEditorTarget = group
      }
    },
    {
      id: 'Workspace.NextOpenedWorkflow',
      icon: 'pi pi-step-forward',
      label: 'Next Opened Workflow',
      versionAdded: '1.3.9',
      function: async () => {
        await workflowService.loadNextOpenedWorkflow()
      }
    },
    {
      id: 'Workspace.PreviousOpenedWorkflow',
      icon: 'pi pi-step-backward',
      label: 'Previous Opened Workflow',
      versionAdded: '1.3.9',
      function: async () => {
        await workflowService.loadPreviousOpenedWorkflow()
      }
    },
    {
      id: 'Comfy.Canvas.ToggleSelectedNodes.Mute',
      icon: 'pi pi-volume-off',
      label: 'Mute/Unmute Selected Nodes',
      versionAdded: '1.3.11',
      category: 'essentials' as const,
      function: () => {
        toggleSelectedNodesMode(LGraphEventMode.NEVER)
        app.canvas.setDirty(true, true)
      }
    },
    {
      id: 'Comfy.Canvas.ToggleSelectedNodes.Bypass',
      icon: 'pi pi-shield',
      label: 'Bypass/Unbypass Selected Nodes',
      versionAdded: '1.3.11',
      category: 'essentials' as const,
      function: () => {
        toggleSelectedNodesMode(LGraphEventMode.BYPASS)
        app.canvas.setDirty(true, true)
      }
    },
    {
      id: 'Comfy.Canvas.ToggleSelectedNodes.Pin',
      icon: 'pi pi-pin',
      label: 'Pin/Unpin Selected Nodes',
      versionAdded: '1.3.11',
      category: 'essentials' as const,
      function: () => {
        getSelectedNodes().forEach((node) => {
          node.pin(!node.pinned)
        })
        app.canvas.setDirty(true, true)
      }
    },
    {
      id: 'Comfy.Canvas.ToggleSelected.Pin',
      icon: 'pi pi-pin',
      label: 'Pin/Unpin Selected Items',
      versionAdded: '1.3.33',
      function: () => {
        for (const item of app.canvas.selectedItems) {
          if (item instanceof LGraphNode || item instanceof LGraphGroup) {
            item.pin(!item.pinned)
          }
        }
        app.canvas.setDirty(true, true)
      }
    },
    {
      id: 'Comfy.Canvas.Resize',
      icon: 'pi pi-minus',
      label: 'Resize Selected Nodes',
      versionAdded: '',
      function: () => {
        getSelectedNodes().forEach((node) => {
          const optimalSize = node.computeSize()
          node.setSize([optimalSize[0], optimalSize[1]])
        })
        app.canvas.setDirty(true, true)
      }
    },
    {
      id: 'Comfy.Canvas.ToggleSelectedNodes.Collapse',
      icon: 'pi pi-minus',
      label: 'Collapse/Expand Selected Nodes',
      versionAdded: '1.3.11',
      function: () => {
        getSelectedNodes().forEach((node) => {
          node.collapse()
        })
        app.canvas.setDirty(true, true)
      }
    },
    {
      id: 'Comfy.ToggleTheme',
      icon: 'pi pi-moon',
      label: 'Toggle Theme (Dark/Light)',
      versionAdded: '1.3.12',
      function: (() => {
        let previousDarkTheme: string = DEFAULT_DARK_COLOR_PALETTE.id
        let previousLightTheme: string = DEFAULT_LIGHT_COLOR_PALETTE.id

        return async () => {
          const settingStore = useSettingStore()
          const theme = colorPaletteStore.completedActivePalette
          if (theme.light_theme) {
            previousLightTheme = theme.id
            await settingStore.set('Comfy.ColorPalette', previousDarkTheme)
          } else {
            previousDarkTheme = theme.id
            await settingStore.set('Comfy.ColorPalette', previousLightTheme)
          }
        }
      })()
    },
    {
      id: 'Workspace.ToggleBottomPanel',
      icon: 'pi pi-list',
      label: 'Toggle Bottom Panel',
      menubarLabel: 'Bottom Panel',
      versionAdded: '1.3.22',
      category: 'view-controls' as const,
      function: () => {
        bottomPanelStore.toggleBottomPanel()
      },
      active: () => bottomPanelStore.bottomPanelVisible
    },
    {
      id: 'Workspace.ToggleFocusMode',
      icon: 'pi pi-eye',
      label: 'Toggle Focus Mode',
      menubarLabel: 'Focus Mode',
      versionAdded: '1.3.27',
      category: 'view-controls' as const,
      function: () => {
        useWorkspaceStore().toggleFocusMode()
      },
      active: () => useWorkspaceStore().focusMode
    },
    {
      id: 'Comfy.Graph.FitGroupToContents',
      icon: 'pi pi-expand',
      label: 'Fit Group To Contents',
      versionAdded: '1.4.9',
      function: () => {
        for (const group of app.canvas.selectedItems) {
          if (group instanceof LGraphGroup) {
            group.recomputeInsideNodes()
            const padding = useSettingStore().get(
              'Comfy.GroupSelectedNodes.Padding'
            )
            group.resizeTo(group.children, padding)
            app.graph.change()
          }
        }
      }
    },
    {
      id: 'Comfy.Help.OpenComfyUIIssues',
      icon: 'pi pi-github',
      label: 'Open ComfyUI Issues',
      menubarLabel: 'ComfyUI Issues',
      versionAdded: '1.5.5',
      function: () => {
        window.open(
          'https://github.com/comfyanonymous/ComfyUI/issues',
          '_blank'
        )
      }
    },
    {
      id: 'Comfy.Help.OpenComfyUIDocs',
      icon: 'pi pi-info-circle',
      label: 'Open ComfyUI Docs',
      menubarLabel: 'ComfyUI Docs',
      versionAdded: '1.5.5',
      function: () => {
        window.open('https://docs.comfy.org/', '_blank')
      }
    },
    {
      id: 'Comfy.Help.OpenComfyOrgDiscord',
      icon: 'pi pi-discord',
      label: 'Open Comfy-Org Discord',
      menubarLabel: 'Comfy-Org Discord',
      versionAdded: '1.5.5',
      function: () => {
        window.open('https://www.comfy.org/discord', '_blank')
      }
    },
    {
      id: 'Workspace.SearchBox.Toggle',
      icon: 'pi pi-search',
      label: 'Toggle Search Box',
      versionAdded: '1.5.7',
      function: () => {
        useSearchBoxStore().toggleVisible()
      }
    },
    {
      id: 'Comfy.Help.AboutComfyUI',
      icon: 'pi pi-info-circle',
      label: 'Open About ComfyUI',
      menubarLabel: 'About ComfyUI',
      versionAdded: '1.6.4',
      function: () => {
        dialogService.showSettingsDialog('about')
      }
    },
    {
      id: 'Comfy.DuplicateWorkflow',
      icon: 'pi pi-clone',
      label: 'Duplicate Current Workflow',
      versionAdded: '1.6.15',
      function: async () => {
        await workflowService.duplicateWorkflow(workflowStore.activeWorkflow!)
      }
    },
    {
      id: 'Workspace.CloseWorkflow',
      icon: 'pi pi-times',
      label: 'Close Current Workflow',
      versionAdded: '1.7.3',
      function: async () => {
        if (workflowStore.activeWorkflow)
          await workflowService.closeWorkflow(workflowStore.activeWorkflow)
      }
    },
    {
      id: 'Comfy.ContactSupport',
      icon: 'pi pi-question',
      label: 'Contact Support',
      versionAdded: '1.17.8',
      function: () => {
        window.open('https://support.comfy.org/', '_blank')
      }
    },
    {
      id: 'Comfy.Help.OpenComfyUIForum',
      icon: 'pi pi-comments',
      label: 'Open ComfyUI Forum',
      menubarLabel: 'ComfyUI Forum',
      versionAdded: '1.8.2',
      function: () => {
        window.open('https://forum.comfy.org/', '_blank')
      }
    },
    {
      id: 'Comfy.Canvas.DeleteSelectedItems',
      icon: 'pi pi-trash',
      label: 'Delete Selected Items',
      versionAdded: '1.10.5',
      function: () => {
        app.canvas.deleteSelected()
        app.canvas.setDirty(true, true)
      }
    },
    {
      id: 'Comfy.Manager.CustomNodesManager.ShowCustomNodesMenu',
      icon: 'pi pi-puzzle',
      label: 'Custom Nodes Manager',
      versionAdded: '1.12.10',
      function: async () => {
        await useManagerState().openManager({
          showToastOnLegacyError: true
        })
      }
    },
    {
      id: 'Comfy.Manager.ShowUpdateAvailablePacks',
      icon: 'pi pi-sync',
      label: 'Check for Custom Node Updates',
      versionAdded: '1.17.0',
      function: async () => {
        const managerState = useManagerState()
        const state = managerState.managerUIState.value

        // For DISABLED state, show error toast instead of opening settings
        if (state === ManagerUIState.DISABLED) {
          toastStore.add({
            severity: 'error',
            summary: t('g.error'),
            detail: t('manager.notAvailable'),
            life: 3000
          })
          return
        }

        await managerState.openManager({
          initialTab: ManagerTab.UpdateAvailable,
          showToastOnLegacyError: false
        })
      }
    },
    {
      id: 'Comfy.Manager.ShowMissingPacks',
      icon: 'pi pi-exclamation-circle',
      label: 'Install Missing Custom Nodes',
      versionAdded: '1.17.0',
      function: async () => {
        await useManagerState().openManager({
          initialTab: ManagerTab.Missing,
          showToastOnLegacyError: false
        })
      }
    },
    {
      id: 'Comfy.Manager.ToggleManagerProgressDialog',
      icon: 'pi pi-spinner',
      label: 'Toggle the Custom Nodes Manager Progress Bar',
      versionAdded: '1.13.9',
      function: () => {
        dialogService.toggleManagerProgressDialog()
      }
    },
    {
      id: 'Comfy.User.OpenSignInDialog',
      icon: 'pi pi-user',
      label: 'Open Sign In Dialog',
      versionAdded: '1.17.6',
      function: async () => {
        await dialogService.showSignInDialog()
      }
    },
    {
      id: 'Comfy.User.SignOut',
      icon: 'pi pi-sign-out',
      label: 'Sign Out',
      versionAdded: '1.18.1',
      function: async () => {
        await firebaseAuthActions.logout()
      }
    },
    {
      id: 'Comfy.Canvas.MoveSelectedNodes.Up',
      icon: 'pi pi-arrow-up',
      label: 'Move Selected Nodes Up',
      versionAdded: moveSelectedNodesVersionAdded,
      function: () => moveSelectedNodes(([x, y], gridSize) => [x, y - gridSize])
    },
    {
      id: 'Comfy.Canvas.MoveSelectedNodes.Down',
      icon: 'pi pi-arrow-down',
      label: 'Move Selected Nodes Down',
      versionAdded: moveSelectedNodesVersionAdded,
      function: () => moveSelectedNodes(([x, y], gridSize) => [x, y + gridSize])
    },
    {
      id: 'Comfy.Canvas.MoveSelectedNodes.Left',
      icon: 'pi pi-arrow-left',
      label: 'Move Selected Nodes Left',
      versionAdded: moveSelectedNodesVersionAdded,
      function: () => moveSelectedNodes(([x, y], gridSize) => [x - gridSize, y])
    },
    {
      id: 'Comfy.Canvas.MoveSelectedNodes.Right',
      icon: 'pi pi-arrow-right',
      label: 'Move Selected Nodes Right',
      versionAdded: moveSelectedNodesVersionAdded,
      function: () => moveSelectedNodes(([x, y], gridSize) => [x + gridSize, y])
    },
    {
      id: 'Comfy.Graph.ConvertToSubgraph',
      icon: 'pi pi-sitemap',
      label: 'Convert Selection to Subgraph',
      versionAdded: '1.20.1',
      category: 'essentials' as const,
      function: () => {
        const canvas = canvasStore.getCanvas()
        const graph = canvas.subgraph ?? canvas.graph
        if (!graph) throw new TypeError('Canvas has no graph or subgraph set.')

        const res = graph.convertToSubgraph(canvas.selectedItems)
        if (!res) {
          toastStore.add({
            severity: 'error',
            summary: t('toastMessages.cannotCreateSubgraph'),
            detail: t('toastMessages.failedToConvertToSubgraph'),
            life: 3000
          })
          return
        }

        const { node } = res
        canvas.select(node)
        canvasStore.updateSelectedItems()
      }
    },
    {
      id: 'Comfy.Graph.UnpackSubgraph',
      icon: 'pi pi-sitemap',
      label: 'Unpack the selected Subgraph',
      versionAdded: '1.20.1',
      category: 'essentials' as const,
      function: () => {
        const canvas = canvasStore.getCanvas()
        const graph = canvas.subgraph ?? canvas.graph
        if (!graph) throw new TypeError('Canvas has no graph or subgraph set.')

        const subgraphNode = app.canvas.selectedItems.values().next().value
        if (!(subgraphNode instanceof SubgraphNode)) return
        useNodeOutputStore().revokeSubgraphPreviews(subgraphNode)
        graph.unpackSubgraph(subgraphNode)
      }
    },
    {
      id: 'Comfy.OpenManagerDialog',
      icon: 'mdi mdi-puzzle-outline',
      label: 'Manager',
      function: async () => {
        await useManagerState().openManager({
          initialTab: ManagerTab.All,
          showToastOnLegacyError: false
        })
      }
    },
    {
      id: 'Comfy.ToggleHelpCenter',
      icon: 'pi pi-question-circle',
      label: 'Help Center',
      function: () => {
        useHelpCenterStore().toggle()
      },
      active: () => useHelpCenterStore().isVisible
    },
    {
      id: 'Comfy.ToggleCanvasInfo',
      icon: 'pi pi-info-circle',
      label: 'Canvas Performance',
      function: async () => {
        const settingStore = useSettingStore()
        const currentValue = settingStore.get('Comfy.Graph.CanvasInfo')
        await settingStore.set('Comfy.Graph.CanvasInfo', !currentValue)
      },
      active: () => useSettingStore().get('Comfy.Graph.CanvasInfo')
    },
    {
      id: 'Workspace.ToggleBottomPanel.Shortcuts',
      icon: 'pi pi-key',
      label: 'Show Keybindings Dialog',
      versionAdded: '1.24.1',
      category: 'view-controls' as const,
      function: () => {
        bottomPanelStore.togglePanel('shortcuts')
      }
    },
    {
      id: 'Comfy.Graph.ExitSubgraph',
      icon: 'pi pi-arrow-up',
      label: 'Exit Subgraph',
      versionAdded: '1.20.1',
      function: () => {
        const canvas = useCanvasStore().getCanvas()
        const navigationStore = useSubgraphNavigationStore()
        if (!canvas.graph) return

        canvas.setGraph(
          navigationStore.navigationStack.at(-2) ?? canvas.graph.rootGraph
        )
      }
    },
    {
      id: 'Comfy.Dev.ShowModelSelector',
      icon: 'pi pi-box',
      label: 'Show Model Selector (Dev)',
      versionAdded: '1.26.2',
      category: 'view-controls' as const,
      function: () => {
        const modelSelectorDialog = useModelSelectorDialog()
        modelSelectorDialog.show()
      }
    },
    {
      id: 'Comfy.Manager.CustomNodesManager.ShowLegacyCustomNodesMenu',
      icon: 'pi pi-bars',
      label: 'Custom Nodes (Legacy)',
      versionAdded: '1.16.4',
      function: async () => {
        await useManagerState().openManager({
          legacyCommand: 'Comfy.Manager.CustomNodesManager.ToggleVisibility',
          showToastOnLegacyError: true,
          isLegacyOnly: true
        })
      }
    },
    {
      id: 'Comfy.Manager.ShowLegacyManagerMenu',
      icon: 'mdi mdi-puzzle',
      label: 'Manager Menu (Legacy)',
      versionAdded: '1.16.4',
      function: async () => {
        await useManagerState().openManager({
          showToastOnLegacyError: true,
          isLegacyOnly: true
        })
      }
    },
    {
      id: 'Comfy.Memory.UnloadModels',
      icon: 'mdi mdi-vacuum-outline',
      label: 'Unload Models',
      versionAdded: '1.16.4',
      function: async () => {
        if (!useSettingStore().get('Comfy.Memory.AllowManualUnload')) {
          useToastStore().add({
            severity: 'error',
            summary: t('g.error'),
            detail: t('g.commandProhibited', {
              command: 'Comfy.Memory.UnloadModels'
            }),
            life: 3000
          })
          return
        }
        await api.freeMemory({ freeExecutionCache: false })
      }
    },
    {
      id: 'Comfy.Memory.UnloadModelsAndExecutionCache',
      icon: 'mdi mdi-vacuum-outline',
      label: 'Unload Models and Execution Cache',
      versionAdded: '1.16.4',
      function: async () => {
        if (!useSettingStore().get('Comfy.Memory.AllowManualUnload')) {
          useToastStore().add({
            severity: 'error',
            summary: t('g.error'),
            detail: t('g.commandProhibited', {
              command: 'Comfy.Memory.UnloadModelsAndExecutionCache'
            }),
            life: 3000
          })
          return
        }
        await api.freeMemory({ freeExecutionCache: true })
      }
    }
  ]

  return commands.map((command) => ({ ...command, source: 'System' }))
}<|MERGE_RESOLUTION|>--- conflicted
+++ resolved
@@ -12,17 +12,13 @@
   LGraphGroup,
   LGraphNode,
   LiteGraph,
-  SubgraphNode
+  SubgraphNode,
+  type Point
 } from '@/lib/litegraph/src/litegraph'
-<<<<<<< HEAD
-import { type Point } from '@/lib/litegraph/src/litegraph'
-=======
-import { Point } from '@/lib/litegraph/src/litegraph'
 import {
   useCanvasStore,
   useTitleEditorStore
 } from '@/renderer/core/canvas/canvasStore'
->>>>>>> 6349ceee
 import { api } from '@/scripts/api'
 import { app } from '@/scripts/app'
 import { useDialogService } from '@/services/dialogService'

{
  "Comfy-Desktop_CheckForUpdates": {
    "label": "更新を確認する"
  },
  "Comfy-Desktop_Folders_OpenCustomNodesFolder": {
    "label": "カスタムノードフォルダを開く"
  },
  "Comfy-Desktop_Folders_OpenInputsFolder": {
    "label": "入力フォルダを開く"
  },
  "Comfy-Desktop_Folders_OpenLogsFolder": {
    "label": "ログフォルダを開く"
  },
  "Comfy-Desktop_Folders_OpenModelConfig": {
    "label": "extra_model_paths.yamlを開く"
  },
  "Comfy-Desktop_Folders_OpenModelsFolder": {
    "label": "モデルフォルダを開く"
  },
  "Comfy-Desktop_Folders_OpenOutputsFolder": {
    "label": "出力フォルダを開く"
  },
  "Comfy-Desktop_OpenDevTools": {
    "label": "DevToolsを開く"
  },
  "Comfy-Desktop_OpenUserGuide": {
    "label": "デスクトップユーザーガイド"
  },
  "Comfy-Desktop_Quit": {
    "label": "終了"
  },
  "Comfy-Desktop_Reinstall": {
    "label": "再インストール"
  },
  "Comfy-Desktop_Restart": {
    "label": "再起動"
  },
  "Comfy_BrowseTemplates": {
    "label": "テンプレートを参照"
  },
  "Comfy_Canvas_AddEditModelStep": {
    "label": "編集モデルステップを追加"
  },
  "Comfy_Canvas_DeleteSelectedItems": {
    "label": "選択したアイテムを削除"
  },
  "Comfy_Canvas_FitView": {
    "label": "選択したノードにビューを合わせる"
  },
  "Comfy_Canvas_MoveSelectedNodes_Down": {
    "label": "選択したノードを下に移動"
  },
  "Comfy_Canvas_MoveSelectedNodes_Left": {
    "label": "選択したノードを左に移動"
  },
  "Comfy_Canvas_MoveSelectedNodes_Right": {
    "label": "選択したノードを右に移動"
  },
  "Comfy_Canvas_MoveSelectedNodes_Up": {
    "label": "選択したノードを上に移動"
  },
  "Comfy_Canvas_ResetView": {
    "label": "ビューをリセット"
  },
  "Comfy_Canvas_Resize": {
    "label": "選択したノードのサイズ変更"
  },
  "Comfy_Canvas_ToggleLinkVisibility": {
    "label": "キャンバスのリンク表示を切り替える"
  },
  "Comfy_Canvas_ToggleLock": {
    "label": "キャンバスのロックを切り替える"
  },
  "Comfy_Canvas_ToggleSelectedNodes_Bypass": {
    "label": "選択したノードのバイパス/バイパス解除"
  },
  "Comfy_Canvas_ToggleSelectedNodes_Collapse": {
    "label": "選択したノードの折りたたみ/展開"
  },
  "Comfy_Canvas_ToggleSelectedNodes_Mute": {
    "label": "選択したノードのミュート/ミュート解除"
  },
  "Comfy_Canvas_ToggleSelectedNodes_Pin": {
    "label": "選択したノードのピン留め/ピン留め解除"
  },
  "Comfy_Canvas_ToggleSelected_Pin": {
    "label": "選択したアイテムのピン留め/ピン留め解除"
  },
  "Comfy_Canvas_ZoomIn": {
    "label": "ズームイン"
  },
  "Comfy_Canvas_ZoomOut": {
    "label": "ズームアウト"
  },
  "Comfy_ClearPendingTasks": {
    "label": "保留中のタスクをクリア"
  },
  "Comfy_ClearWorkflow": {
    "label": "ワークフローをクリア"
  },
  "Comfy_ContactSupport": {
    "label": "サポートに連絡"
  },
  "Comfy_DuplicateWorkflow": {
    "label": "現在のワークフローを複製"
  },
  "Comfy_ExportWorkflow": {
    "label": "ワークフローをエクスポート"
  },
  "Comfy_ExportWorkflowAPI": {
    "label": "ワークフローをエクスポート（API形式）"
  },
  "Comfy_Feedback": {
    "label": "フィードバック"
  },
  "Comfy_Graph_ConvertToSubgraph": {
    "label": "選択範囲をサブグラフに変換"
  },
  "Comfy_Graph_FitGroupToContents": {
    "label": "グループを内容に合わせて調整"
  },
  "Comfy_Graph_GroupSelectedNodes": {
    "label": "選択したノードをグループ化"
  },
  "Comfy_GroupNode_ConvertSelectedNodesToGroupNode": {
    "label": "選択したノードをグループノードに変換"
  },
  "Comfy_GroupNode_ManageGroupNodes": {
    "label": "グループノードの管理"
  },
  "Comfy_GroupNode_UngroupSelectedGroupNodes": {
    "label": "選択したグループノードのグループ解除"
  },
  "Comfy_Help_AboutComfyUI": {
    "label": "ComfyUIについてを開く"
  },
  "Comfy_Help_OpenComfyOrgDiscord": {
    "label": "Comfy-OrgのDiscordを開く"
  },
  "Comfy_Help_OpenComfyUIDocs": {
    "label": "ComfyUIのドキュメントを開く"
  },
  "Comfy_Help_OpenComfyUIForum": {
    "label": "Comfy-Orgフォーラムを開く"
  },
  "Comfy_Help_OpenComfyUIIssues": {
    "label": "ComfyUIの問題を開く"
  },
  "Comfy_Interrupt": {
    "label": "中断"
  },
  "Comfy_LoadDefaultWorkflow": {
    "label": "デフォルトのワークフローを読み込む"
  },
  "Comfy_Manager_CustomNodesManager_ShowCustomNodesMenu": {
    "label": "カスタムノード（ベータ版）"
  },
<<<<<<< HEAD
  "Comfy_Manager_CustomNodesManager_ShowLegacyCustomNodesMenu": {
    "label": "カスタムノード（レガシー）"
  },
  "Comfy_Manager_ShowLegacyManagerMenu": {
    "label": "マネージャーメニュー（レガシー）"
  },
=======
>>>>>>> 8075db41
  "Comfy_Manager_ShowMissingPacks": {
    "label": "不足しているパックをインストール"
  },
  "Comfy_Manager_ShowUpdateAvailablePacks": {
    "label": "更新を確認"
  },
  "Comfy_Manager_ToggleManagerProgressDialog": {
    "label": "プログレスダイアログの切り替え"
  },
  "Comfy_MaskEditor_OpenMaskEditor": {
    "label": "選択したノードのマスクエディタを開く"
  },
  "Comfy_Memory_UnloadModels": {
    "label": "モデルのアンロード"
  },
  "Comfy_Memory_UnloadModelsAndExecutionCache": {
    "label": "モデルと実行キャッシュのアンロード"
  },
  "Comfy_NewBlankWorkflow": {
    "label": "新しい空のワークフロー"
  },
  "Comfy_OpenClipspace": {
    "label": "クリップスペース"
  },
  "Comfy_OpenWorkflow": {
    "label": "ワークフローを開く"
  },
  "Comfy_QueuePrompt": {
    "label": "キュープロンプト"
  },
  "Comfy_QueuePromptFront": {
    "label": "キュープロンプト（フロント）"
  },
  "Comfy_QueueSelectedOutputNodes": {
    "label": "選択した出力ノードをキューに追加"
  },
  "Comfy_Redo": {
    "label": "やり直す"
  },
  "Comfy_RefreshNodeDefinitions": {
    "label": "ノード定義を更新"
  },
  "Comfy_SaveWorkflow": {
    "label": "ワークフローを保存する"
  },
  "Comfy_SaveWorkflowAs": {
    "label": "名前を付けてワークフローを保存"
  },
  "Comfy_ShowSettingsDialog": {
    "label": "設定ダイアログを表示"
  },
  "Comfy_ToggleTheme": {
    "label": "テーマの切り替え（ダーク/ライト）"
  },
  "Comfy_Undo": {
    "label": "元に戻す"
  },
  "Comfy_User_OpenSignInDialog": {
    "label": "サインインダイアログを開く"
  },
  "Comfy_User_SignOut": {
    "label": "サインアウト"
  },
  "Workspace_CloseWorkflow": {
    "label": "現在のワークフローを閉じる"
  },
  "Workspace_NextOpenedWorkflow": {
    "label": "次の開いたワークフロー"
  },
  "Workspace_PreviousOpenedWorkflow": {
    "label": "前の開いたワークフロー"
  },
  "Workspace_SearchBox_Toggle": {
    "label": "検索ボックスの切り替え"
  },
  "Workspace_ToggleBottomPanel": {
    "label": "パネル下部の切り替え"
  },
  "Workspace_ToggleBottomPanelTab_command-terminal": {
    "label": "ターミナルパネル下部の切り替え"
  },
  "Workspace_ToggleBottomPanelTab_logs-terminal": {
    "label": "ログパネル下部の切り替え"
  },
  "Workspace_ToggleFocusMode": {
    "label": "フォーカスモードの切り替え"
  },
  "Workspace_ToggleSidebarTab_model-library": {
    "label": "モデルライブラリサイドバーの切り替え",
    "tooltip": "モデルライブラリ"
  },
  "Workspace_ToggleSidebarTab_node-library": {
    "label": "ノードライブラリサイドバーの切り替え",
    "tooltip": "ノードライブラリ"
  },
  "Workspace_ToggleSidebarTab_queue": {
    "label": "キューサイドバーの切り替え",
    "tooltip": "キュー"
  },
  "Workspace_ToggleSidebarTab_workflows": {
    "label": "ワークフローサイドバーの切り替え",
    "tooltip": "ワークフロー"
  }
}<|MERGE_RESOLUTION|>--- conflicted
+++ resolved
@@ -155,15 +155,6 @@
   "Comfy_Manager_CustomNodesManager_ShowCustomNodesMenu": {
     "label": "カスタムノード（ベータ版）"
   },
-<<<<<<< HEAD
-  "Comfy_Manager_CustomNodesManager_ShowLegacyCustomNodesMenu": {
-    "label": "カスタムノード（レガシー）"
-  },
-  "Comfy_Manager_ShowLegacyManagerMenu": {
-    "label": "マネージャーメニュー（レガシー）"
-  },
-=======
->>>>>>> 8075db41
   "Comfy_Manager_ShowMissingPacks": {
     "label": "不足しているパックをインストール"
   },

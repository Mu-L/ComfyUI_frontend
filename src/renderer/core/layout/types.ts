--- conflicted
+++ resolved
@@ -330,10 +330,8 @@
   batchUpdateNodeBounds(
     updates: Array<{ nodeId: NodeId; bounds: Bounds }>
   ): void
-<<<<<<< HEAD
+
   batchUpdateSlotLayouts(
     updates: Array<{ key: string; layout: SlotLayout }>
   ): void
-=======
->>>>>>> 68845ce3
 }
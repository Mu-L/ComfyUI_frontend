--- conflicted
+++ resolved
@@ -63,14 +63,7 @@
       @click="() => commandStore.execute('Comfy.NewBlankWorkflow')"
     />
     <ContextMenu ref="menu" :model="contextMenuItems" />
-<<<<<<< HEAD
-    <div v-if="isDesktop" class="window-actions-spacer shrink-0 app-drag" />
-=======
-    <div
-      v-if="menuSetting !== 'Bottom' && isDesktop"
-      class="window-actions-spacer app-drag shrink-0"
-    />
->>>>>>> 8b7bc5eb
+    <div v-if="isDesktop" class="window-actions-spacer app-drag shrink-0" />
   </div>
 </template>
 

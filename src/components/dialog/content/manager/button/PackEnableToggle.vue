--- conflicted
+++ resolved
@@ -37,17 +37,9 @@
 import { useConflictAcknowledgment } from '@/composables/useConflictAcknowledgment'
 import { useDialogService } from '@/services/dialogService'
 import { useComfyManagerStore } from '@/stores/comfyManagerStore'
-<<<<<<< HEAD
-=======
 import { useConflictDetectionStore } from '@/stores/conflictDetectionStore'
-import {
-  InstallPackParams,
-  ManagerChannel,
-  SelectedVersion
-} from '@/types/comfyManagerTypes'
->>>>>>> 91e462da
+import { components as ManagerComponents } from '@/types/generatedManagerTypes'
 import type { components } from '@/types/comfyRegistryTypes'
-import { components as ManagerComponents } from '@/types/generatedManagerTypes'
 
 const TOGGLE_DEBOUNCE_MS = 256
 
@@ -56,23 +48,26 @@
   hasConflict?: boolean
 }>()
 
-<<<<<<< HEAD
-const { isPackEnabled, enablePack, disablePack } = useComfyManagerStore()
-=======
 const { t } = useI18n()
 const { isPackEnabled, enablePack, disablePack, installedPacks } =
   useComfyManagerStore()
 const { getConflictsForPackageByID } = useConflictDetectionStore()
 const { showNodeConflictDialog } = useDialogService()
 const { acknowledgmentState, markConflictsAsSeen } = useConflictAcknowledgment()
->>>>>>> 91e462da
 
 const isLoading = ref(false)
 
 const isEnabled = computed(() => isPackEnabled(nodePack.id))
+const version = computed(() => {
+  const id = nodePack.id
+  if (!id) return 'nightly' as ManagerComponents['schemas']['SelectedVersion']
+  return (
+    installedPacks[id]?.ver ??
+    nodePack.latest_version?.version ??
+    ('nightly' as ManagerComponents['schemas']['SelectedVersion'])
+  )
+})
 
-<<<<<<< HEAD
-=======
 const packageConflict = computed(() =>
   getConflictsForPackageByID(nodePack.id || '')
 )
@@ -107,30 +102,17 @@
   }
 }
 
->>>>>>> 91e462da
 const handleEnable = () => {
   if (!nodePack.id) {
     throw new Error('Node ID is required for enabling')
   }
   return enablePack.call({
     id: nodePack.id,
-<<<<<<< HEAD
-    version:
-      nodePack.latest_version?.version ??
-      ('latest' as ManagerComponents['schemas']['SelectedVersion']),
-    selected_version:
-      nodePack.latest_version?.version ??
-      ('latest' as ManagerComponents['schemas']['SelectedVersion']),
+    version: version.value ?? ('latest' as ManagerComponents['schemas']['SelectedVersion']),
+    selected_version: version.value ?? ('latest' as ManagerComponents['schemas']['SelectedVersion']),
     repository: nodePack.repository ?? '',
     channel: 'default' as ManagerComponents['schemas']['ManagerChannel'],
     mode: 'cache' as ManagerComponents['schemas']['ManagerDatabaseSource'],
-=======
-    version: version.value ?? SelectedVersion.LATEST,
-    selected_version: version.value ?? SelectedVersion.LATEST,
-    repository: nodePack.repository ?? '',
-    channel: ManagerChannel.DEFAULT,
-    mode: 'default' as InstallPackParams['mode'],
->>>>>>> 91e462da
     skip_post_install: false
   })
 }
@@ -141,13 +123,7 @@
   }
   return disablePack({
     id: nodePack.id,
-<<<<<<< HEAD
-    version:
-      nodePack.latest_version?.version ??
-      ('latest' as ManagerComponents['schemas']['SelectedVersion'])
-=======
-    version: version.value ?? SelectedVersion.LATEST
->>>>>>> 91e462da
+    version: version.value ?? ('latest' as ManagerComponents['schemas']['SelectedVersion'])
   })
 }
 
@@ -170,13 +146,10 @@
   TOGGLE_DEBOUNCE_MS,
   { trailing: true }
 )
-<<<<<<< HEAD
-=======
 const handleToggleInteraction = async (event: Event) => {
   if (!canToggleDirectly.value) {
     event.preventDefault()
     showConflictModal(false)
   }
 }
->>>>>>> 91e462da
 </script>
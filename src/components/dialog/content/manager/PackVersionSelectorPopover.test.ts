import { VueWrapper, mount } from '@vue/test-utils'
import { createPinia } from 'pinia'
import Button from 'primevue/button'
import PrimeVue from 'primevue/config'
import Listbox from 'primevue/listbox'
import Select from 'primevue/select'
import Tooltip from 'primevue/tooltip'
import { beforeEach, describe, expect, it, vi } from 'vitest'
import { nextTick } from 'vue'
import { createI18n } from 'vue-i18n'

import VerifiedIcon from '@/components/icons/VerifiedIcon.vue'
import enMessages from '@/locales/en/main.json'

// SelectedVersion is now using direct strings instead of enum

import PackVersionSelectorPopover from './PackVersionSelectorPopover.vue'

// Default mock versions for reference
const defaultMockVersions = [
  {
    version: '1.0.0',
    createdAt: '2023-01-01',
    supported_os: ['windows', 'linux'],
    supported_accelerators: ['CPU'],
    supported_comfyui_version: '>=0.1.0',
    supported_comfyui_frontend_version: '>=1.0.0',
    supported_python_version: '>=3.8',
    is_banned: false,
    has_registry_data: true
  },
  { version: '0.9.0', createdAt: '2022-12-01' },
  { version: '0.8.0', createdAt: '2022-11-01' }
]

const mockNodePack = {
  id: 'test-pack',
  name: 'Test Pack',
  latest_version: {
    version: '1.0.0',
    supported_os: ['windows', 'linux'],
    supported_accelerators: ['CPU'],
    supported_comfyui_version: '>=0.1.0',
    supported_comfyui_frontend_version: '>=1.0.0',
    supported_python_version: '>=3.8',
    is_banned: false,
    has_registry_data: true
  },
  repository: 'https://github.com/user/repo',
  has_registry_data: true
}

// Create mock functions
const mockGetPackVersions = vi.fn()
const mockInstallPack = vi.fn().mockResolvedValue(undefined)
const mockCheckNodeCompatibility = vi.fn()

// Mock the registry service
vi.mock('@/services/comfyRegistryService', () => ({
  useComfyRegistryService: vi.fn(() => ({
    getPackVersions: mockGetPackVersions
  }))
}))

// Mock the manager store
vi.mock('@/stores/comfyManagerStore', () => ({
  useComfyManagerStore: vi.fn(() => ({
    installPack: {
      call: mockInstallPack,
      clear: vi.fn()
    },
    isPackInstalled: vi.fn(() => false),
    getInstalledPackVersion: vi.fn(() => undefined)
  }))
}))

// Mock the conflict detection composable
vi.mock('@/composables/useConflictDetection', () => ({
  useConflictDetection: vi.fn(() => ({
    checkNodeCompatibility: mockCheckNodeCompatibility
  }))
}))

const waitForPromises = async () => {
  await new Promise((resolve) => setTimeout(resolve, 16))
  await nextTick()
}

describe('PackVersionSelectorPopover', () => {
  beforeEach(() => {
    vi.clearAllMocks()
    mockGetPackVersions.mockReset()
    mockInstallPack.mockReset().mockResolvedValue(undefined)
    mockCheckNodeCompatibility
      .mockReset()
      .mockReturnValue({ hasConflict: false, conflicts: [] })
  })

  const mountComponent = ({
    props = {}
  }: Record<string, any> = {}): VueWrapper => {
    const i18n = createI18n({
      legacy: false,
      locale: 'en',
      messages: { en: enMessages }
    })

    return mount(PackVersionSelectorPopover, {
      props: {
        nodePack: mockNodePack,
        ...props
      },
      global: {
        plugins: [PrimeVue, createPinia(), i18n],
        components: {
          Listbox,
          VerifiedIcon,
          Select
        },
        directives: {
          tooltip: Tooltip
        }
      }
    })
  }

  it('fetches versions on mount', async () => {
    // Set up the mock for this specific test
    mockGetPackVersions.mockResolvedValueOnce(defaultMockVersions)

    mountComponent()
    await waitForPromises()

    expect(mockGetPackVersions).toHaveBeenCalledWith(mockNodePack.id)
  })

  it('shows loading state while fetching versions', async () => {
    // Delay the promise resolution
    mockGetPackVersions.mockImplementationOnce(
      () =>
        new Promise((resolve) =>
          setTimeout(() => resolve(defaultMockVersions), 1000)
        )
    )

    const wrapper = mountComponent()

    expect(wrapper.text()).toContain('Loading versions...')
  })

  it('displays special options and version options in the listbox', async () => {
    // Set up the mock for this specific test
    mockGetPackVersions.mockResolvedValueOnce(defaultMockVersions)

    const wrapper = mountComponent()
    await waitForPromises()

    const listbox = wrapper.findComponent(Listbox)
    expect(listbox.exists()).toBe(true)

    const options = listbox.props('options')!
    // Check that we have both special options and version options
    // Latest version (1.0.0) should be excluded from the version list to avoid duplication
    expect(options.length).toBe(defaultMockVersions.length + 1) // 2 special options + version options minus 1 duplicate

    // Check that special options exist
    expect(options.some((o) => o.value === 'nightly')).toBe(true)
    expect(options.some((o) => o.value === 'latest')).toBe(true)

    // Check that version options exist (excluding latest version 1.0.0)
    expect(options.some((o) => o.value === '1.0.0')).toBe(false) // Should be excluded as it's the latest
    expect(options.some((o) => o.value === '0.9.0')).toBe(true)
    expect(options.some((o) => o.value === '0.8.0')).toBe(true)
  })

  it('emits cancel event when cancel button is clicked', async () => {
    // Set up the mock for this specific test
    mockGetPackVersions.mockResolvedValueOnce(defaultMockVersions)

    const wrapper = mountComponent()
    await waitForPromises()

    const cancelButton = wrapper.findAllComponents(Button)[0]
    await cancelButton.trigger('click')

    expect(wrapper.emitted('cancel')).toBeTruthy()
  })

  it('calls installPack and emits submit when install button is clicked', async () => {
    // Set up the mock for this specific test
    mockGetPackVersions.mockResolvedValueOnce(defaultMockVersions)

    const wrapper = mountComponent()
    await waitForPromises()

    // Set the selected version
    await wrapper.findComponent(Listbox).setValue('0.9.0')

    const installButton = wrapper.findAllComponents(Button)[1]
    await installButton.trigger('click')

    // Check that installPack was called with the correct parameters
    expect(mockInstallPack).toHaveBeenCalledWith(
      expect.objectContaining({
        id: mockNodePack.id,
        repository: mockNodePack.repository,
        version: '0.9.0',
        selected_version: '0.9.0'
      })
    )

    // Check that submit was emitted
    expect(wrapper.emitted('submit')).toBeTruthy()
  })

  it('is reactive to nodePack prop changes', async () => {
    // Set up the mock for the initial fetch
    mockGetPackVersions.mockResolvedValueOnce(defaultMockVersions)

    const wrapper = mountComponent()
    await waitForPromises()

    // Set up the mock for the second fetch after prop change
    mockGetPackVersions.mockResolvedValueOnce(defaultMockVersions)

    // Update the nodePack prop
    const newNodePack = { ...mockNodePack, id: 'new-test-pack' }
    await wrapper.setProps({ nodePack: newNodePack })
    await waitForPromises()

    // Should fetch versions for the new nodePack
    expect(mockGetPackVersions).toHaveBeenCalledWith(newNodePack.id)
  })

  describe('nodePack.id changes', () => {
    it('re-fetches versions when nodePack.id changes', async () => {
      // Set up the mock for the initial fetch
      mockGetPackVersions.mockResolvedValueOnce(defaultMockVersions)

      const wrapper = mountComponent()
      await waitForPromises()

      // Verify initial fetch
      expect(mockGetPackVersions).toHaveBeenCalledTimes(1)
      expect(mockGetPackVersions).toHaveBeenCalledWith(mockNodePack.id)

      // Set up the mock for the second fetch
      const newVersions = [
        { version: '2.0.0', createdAt: '2023-06-01' },
        { version: '1.9.0', createdAt: '2023-05-01' }
      ]
      mockGetPackVersions.mockResolvedValueOnce(newVersions)

      // Update the nodePack with a new ID
      const newNodePack = {
        ...mockNodePack,
        id: 'different-pack',
        name: 'Different Pack'
      }
      await wrapper.setProps({ nodePack: newNodePack })
      await waitForPromises()

      // Should fetch versions for the new nodePack
      expect(mockGetPackVersions).toHaveBeenCalledTimes(2)
      expect(mockGetPackVersions).toHaveBeenLastCalledWith(newNodePack.id)

      // Check that new versions are displayed
      const listbox = wrapper.findComponent(Listbox)
      const options = listbox.props('options')!
      expect(options.some((o) => o.value === '2.0.0')).toBe(true)
      expect(options.some((o) => o.value === '1.9.0')).toBe(true)
    })

    it('does not re-fetch when nodePack changes but id remains the same', async () => {
      // Set up the mock for the initial fetch
      mockGetPackVersions.mockResolvedValueOnce(defaultMockVersions)

      const wrapper = mountComponent()
      await waitForPromises()

      // Verify initial fetch
      expect(mockGetPackVersions).toHaveBeenCalledTimes(1)

      // Update the nodePack with same ID but different properties
      const updatedNodePack = {
        ...mockNodePack,
        name: 'Updated Test Pack',
        description: 'New description'
      }
      await wrapper.setProps({ nodePack: updatedNodePack })
      await waitForPromises()

      // Should NOT fetch versions again
      expect(mockGetPackVersions).toHaveBeenCalledTimes(1)
    })

    it('maintains selected version when switching to a new pack', async () => {
      // Set up the mock for the initial fetch
      mockGetPackVersions.mockResolvedValueOnce(defaultMockVersions)

      const wrapper = mountComponent()
      await waitForPromises()

      // Select a specific version
      const listbox = wrapper.findComponent(Listbox)
      await listbox.setValue('0.9.0')
      expect(listbox.props('modelValue')).toBe('0.9.0')

      // Set up the mock for the second fetch
      mockGetPackVersions.mockResolvedValueOnce([
        { version: '3.0.0', createdAt: '2023-07-01' },
        { version: '0.9.0', createdAt: '2023-04-01' }
      ])

      // Update to a new pack that also has version 0.9.0
      const newNodePack = {
        id: 'another-pack',
        name: 'Another Pack',
        latest_version: { version: '3.0.0' }
      }
      await wrapper.setProps({ nodePack: newNodePack })
      await waitForPromises()

      // Selected version should remain the same if available
      expect(listbox.props('modelValue')).toBe('0.9.0')
    })
  })

  describe('Unclaimed GitHub packs handling', () => {
    it('falls back to nightly when no versions exist', async () => {
      // Set up the mock to return versions
      mockGetPackVersions.mockResolvedValueOnce(defaultMockVersions)

      const packWithRepo = {
        ...mockNodePack,
        latest_version: undefined
      }

      const wrapper = mountComponent({
        props: {
          nodePack: packWithRepo
        }
      })

      await waitForPromises()
      const listbox = wrapper.findComponent(Listbox)
      expect(listbox.exists()).toBe(true)
      expect(listbox.props('modelValue')).toBe('nightly')
    })

    it('defaults to nightly when publisher name is "Unclaimed"', async () => {
      // Set up the mock to return versions
      mockGetPackVersions.mockResolvedValueOnce(defaultMockVersions)

      const unclaimedNodePack = {
        ...mockNodePack,
        publisher: { name: 'Unclaimed' }
      }

      const wrapper = mountComponent({
        props: {
          nodePack: unclaimedNodePack
        }
      })

      await waitForPromises()
      const listbox = wrapper.findComponent(Listbox)
      expect(listbox.exists()).toBe(true)
      expect(listbox.props('modelValue')).toBe('nightly')
<<<<<<< HEAD
=======
    })
  })

  describe('version compatibility checking', () => {
    it('shows warning icon for incompatible versions', async () => {
      // Set up the mock for versions
      mockGetPackVersions.mockResolvedValueOnce(defaultMockVersions)

      // Mock compatibility check to return conflict for specific version
      mockCheckNodeCompatibility.mockImplementation((versionData) => {
        if (versionData.supported_os?.includes('linux')) {
          return {
            hasConflict: true,
            conflicts: [
              {
                type: 'os',
                current_value: 'windows',
                required_value: 'linux'
              }
            ]
          }
        }
        return { hasConflict: false, conflicts: [] }
      })

      const nodePackWithCompatibility = {
        ...mockNodePack,
        supported_os: ['linux'],
        supported_accelerators: ['CUDA']
      }

      const wrapper = mountComponent({
        props: { nodePack: nodePackWithCompatibility }
      })
      await waitForPromises()

      // Check that compatibility checking function was called
      expect(mockCheckNodeCompatibility).toHaveBeenCalled()

      // The warning icon should be shown for incompatible versions
      const warningIcons = wrapper.findAll('.pi-exclamation-triangle')
      expect(warningIcons.length).toBeGreaterThan(0)
    })

    it('shows verified icon for compatible versions', async () => {
      // Set up the mock for versions
      mockGetPackVersions.mockResolvedValueOnce(defaultMockVersions)

      // Mock compatibility check to return no conflicts
      mockCheckNodeCompatibility.mockReturnValue({
        hasConflict: false,
        conflicts: []
      })

      const wrapper = mountComponent()
      await waitForPromises()

      // Check that compatibility checking function was called
      expect(mockCheckNodeCompatibility).toHaveBeenCalled()

      // The verified icon should be shown for compatible versions
      // Look for the VerifiedIcon component or SVG elements
      const verifiedIcons = wrapper.findAll('svg')
      expect(verifiedIcons.length).toBeGreaterThan(0)
    })

    it('calls checkVersionCompatibility with correct version data', async () => {
      // Set up the mock for versions with specific supported data
      const versionsWithCompatibility = [
        {
          version: '1.0.0',
          supported_os: ['windows', 'linux'],
          supported_accelerators: ['CUDA', 'CPU'],
          supported_comfyui_version: '>=0.1.0',
          supported_comfyui_frontend_version: '>=1.0.0'
        }
      ]
      mockGetPackVersions.mockResolvedValueOnce(versionsWithCompatibility)

      const nodePackWithCompatibility = {
        ...mockNodePack,
        supported_os: ['windows'],
        supported_accelerators: ['CPU'],
        supported_comfyui_version: '>=0.1.0',
        supported_comfyui_frontend_version: '>=1.0.0',
        latest_version: {
          version: '1.0.0',
          supported_os: ['windows', 'linux'],
          supported_accelerators: ['CPU'], // latest_version data takes precedence
          supported_comfyui_version: '>=0.1.0',
          supported_comfyui_frontend_version: '>=1.0.0',
          supported_python_version: '>=3.8',
          is_banned: false,
          has_registry_data: true
        }
      }

      const wrapper = mountComponent({
        props: { nodePack: nodePackWithCompatibility }
      })
      await waitForPromises()

      // Clear previous calls from component mounting/rendering
      mockCheckNodeCompatibility.mockClear()

      // Trigger compatibility check by accessing getVersionCompatibility
      const vm = wrapper.vm as any
      vm.getVersionCompatibility('1.0.0')

      // Verify that checkNodeCompatibility was called with correct data
      // Since 1.0.0 is the latest version, it should use latest_version data
      expect(mockCheckNodeCompatibility).toHaveBeenCalledWith({
        supported_os: ['windows', 'linux'],
        supported_accelerators: ['CPU'], // latest_version data takes precedence
        supported_comfyui_version: '>=0.1.0',
        supported_comfyui_frontend_version: '>=1.0.0',
        supported_python_version: '>=3.8',
        is_banned: false,
        has_registry_data: true,
        version: '1.0.0'
      })
    })

    it('shows version conflict warnings for ComfyUI and frontend versions', async () => {
      // Set up the mock for versions
      mockGetPackVersions.mockResolvedValueOnce(defaultMockVersions)

      // Mock compatibility check to return version conflicts
      mockCheckNodeCompatibility.mockImplementation((versionData) => {
        const conflicts = []
        if (versionData.supported_comfyui_version) {
          conflicts.push({
            type: 'comfyui_version',
            current_value: '0.5.0',
            required_value: versionData.supported_comfyui_version
          })
        }
        if (versionData.supported_comfyui_frontend_version) {
          conflicts.push({
            type: 'frontend_version',
            current_value: '1.0.0',
            required_value: versionData.supported_comfyui_frontend_version
          })
        }
        return {
          hasConflict: conflicts.length > 0,
          conflicts
        }
      })

      const nodePackWithVersionRequirements = {
        ...mockNodePack,
        supported_comfyui_version: '>=1.0.0',
        supported_comfyui_frontend_version: '>=2.0.0'
      }

      const wrapper = mountComponent({
        props: { nodePack: nodePackWithVersionRequirements }
      })
      await waitForPromises()

      // Check that compatibility checking function was called
      expect(mockCheckNodeCompatibility).toHaveBeenCalled()

      // The warning icon should be shown for version incompatible packages
      const warningIcons = wrapper.findAll('.pi-exclamation-triangle')
      expect(warningIcons.length).toBeGreaterThan(0)
    })

    it('handles latest and nightly versions using nodePack data', async () => {
      // Set up the mock for versions
      mockGetPackVersions.mockResolvedValueOnce(defaultMockVersions)

      const nodePackWithCompatibility = {
        ...mockNodePack,
        supported_os: ['windows'],
        supported_accelerators: ['CPU'],
        supported_comfyui_version: '>=0.1.0',
        supported_comfyui_frontend_version: '>=1.0.0',
        latest_version: {
          ...mockNodePack.latest_version,
          supported_os: ['windows'], // Match nodePack data for test consistency
          supported_accelerators: ['CPU'], // Match nodePack data for test consistency
          supported_python_version: '>=3.8',
          is_banned: false,
          has_registry_data: true
        }
      }

      const wrapper = mountComponent({
        props: { nodePack: nodePackWithCompatibility }
      })
      await waitForPromises()

      const vm = wrapper.vm as any

      // Clear previous calls from component mounting/rendering
      mockCheckNodeCompatibility.mockClear()

      // Test latest version
      vm.getVersionCompatibility('latest')
      expect(mockCheckNodeCompatibility).toHaveBeenCalledWith({
        supported_os: ['windows'],
        supported_accelerators: ['CPU'],
        supported_comfyui_version: '>=0.1.0',
        supported_comfyui_frontend_version: '>=1.0.0',
        supported_python_version: '>=3.8',
        is_banned: false,
        has_registry_data: true,
        version: '1.0.0'
      })

      // Clear for next test call
      mockCheckNodeCompatibility.mockClear()

      // Test nightly version
      vm.getVersionCompatibility('nightly')
      expect(mockCheckNodeCompatibility).toHaveBeenCalledWith({
        id: 'test-pack',
        name: 'Test Pack',
        supported_os: ['windows'],
        supported_accelerators: ['CPU'],
        supported_comfyui_version: '>=0.1.0',
        supported_comfyui_frontend_version: '>=1.0.0',
        repository: 'https://github.com/user/repo',
        has_registry_data: true,
        latest_version: {
          supported_os: ['windows'],
          supported_accelerators: ['CPU'],
          supported_python_version: '>=3.8',
          is_banned: false,
          has_registry_data: true,
          version: '1.0.0',
          supported_comfyui_version: '>=0.1.0',
          supported_comfyui_frontend_version: '>=1.0.0'
        }
      })
    })

    it('shows banned package warnings', async () => {
      // Set up the mock for versions
      mockGetPackVersions.mockResolvedValueOnce(defaultMockVersions)

      // Mock compatibility check to return banned conflicts
      mockCheckNodeCompatibility.mockImplementation((versionData) => {
        if (versionData.is_banned === true) {
          return {
            hasConflict: true,
            conflicts: [
              {
                type: 'banned',
                current_value: 'installed',
                required_value: 'not_banned'
              }
            ]
          }
        }
        return { hasConflict: false, conflicts: [] }
      })

      const bannedNodePack = {
        ...mockNodePack,
        is_banned: true,
        latest_version: {
          ...mockNodePack.latest_version,
          is_banned: true
        }
      }

      const wrapper = mountComponent({
        props: { nodePack: bannedNodePack }
      })
      await waitForPromises()

      // Check that compatibility checking function was called
      expect(mockCheckNodeCompatibility).toHaveBeenCalled()

      // Open the dropdown to see the options
      const select = wrapper.find('.p-select')
      if (!select.exists()) {
        // Try alternative selector
        const selectButton = wrapper.find('[aria-haspopup="listbox"]')
        if (selectButton.exists()) {
          await selectButton.trigger('click')
        }
      } else {
        await select.trigger('click')
      }
      await wrapper.vm.$nextTick()

      // The warning icon should be shown for banned packages in the dropdown options
      const warningIcons = wrapper.findAll('.pi-exclamation-triangle')
      expect(warningIcons.length).toBeGreaterThan(0)
    })

    it('shows security pending warnings', async () => {
      // Set up the mock for versions
      mockGetPackVersions.mockResolvedValueOnce(defaultMockVersions)

      // Mock compatibility check to return security pending conflicts
      mockCheckNodeCompatibility.mockImplementation((versionData) => {
        if (versionData.has_registry_data === false) {
          return {
            hasConflict: true,
            conflicts: [
              {
                type: 'pending',
                current_value: 'no_registry_data',
                required_value: 'registry_data_available'
              }
            ]
          }
        }
        return { hasConflict: false, conflicts: [] }
      })

      const securityPendingNodePack = {
        ...mockNodePack,
        has_registry_data: false,
        latest_version: {
          ...mockNodePack.latest_version,
          has_registry_data: false
        }
      }

      const wrapper = mountComponent({
        props: { nodePack: securityPendingNodePack }
      })
      await waitForPromises()

      // Check that compatibility checking function was called
      expect(mockCheckNodeCompatibility).toHaveBeenCalled()

      // The warning icon should be shown for security pending packages
      const warningIcons = wrapper.findAll('.pi-exclamation-triangle')
      expect(warningIcons.length).toBeGreaterThan(0)
>>>>>>> 91e462da
    })
  })
})<|MERGE_RESOLUTION|>--- conflicted
+++ resolved
@@ -367,8 +367,6 @@
       const listbox = wrapper.findComponent(Listbox)
       expect(listbox.exists()).toBe(true)
       expect(listbox.props('modelValue')).toBe('nightly')
-<<<<<<< HEAD
-=======
     })
   })
 
@@ -705,7 +703,6 @@
       // The warning icon should be shown for security pending packages
       const warningIcons = wrapper.findAll('.pi-exclamation-triangle')
       expect(warningIcons.length).toBeGreaterThan(0)
->>>>>>> 91e462da
     })
   })
 })
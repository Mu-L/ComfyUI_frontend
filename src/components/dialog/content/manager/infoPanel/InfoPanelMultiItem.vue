--- conflicted
+++ resolved
@@ -14,20 +14,6 @@
           </div>
         </template>
         <template #install-button>
-<<<<<<< HEAD
-          <PackUninstallButton
-            v-if="isAllInstalled"
-            v-bind="$attrs"
-            size="md"
-            :node-packs="nodePacks"
-          />
-          <PackInstallButton
-            v-else
-            v-bind="$attrs"
-            size="md"
-            :is-installing="isInstalling"
-            :node-packs="nodePacks"
-=======
           <!-- Mixed: Don't show any button -->
           <div v-if="isMixed" class="text-sm text-neutral-500">
             {{ $t('manager.mixedSelectionMessage') }}
@@ -45,7 +31,6 @@
             :node-packs="notInstalledPacks"
             :has-conflict="hasConflicts"
             :conflict-info="conflictInfo"
->>>>>>> 91e462da
           />
         </template>
       </InfoPanelHeader>
@@ -70,11 +55,7 @@
 
 <script setup lang="ts">
 import { useAsyncState } from '@vueuse/core'
-<<<<<<< HEAD
-import { computed, onUnmounted, ref, watch } from 'vue'
-=======
 import { computed, onUnmounted, provide, toRef } from 'vue'
->>>>>>> 91e462da
 
 import PackStatusMessage from '@/components/dialog/content/manager/PackStatusMessage.vue'
 import PackInstallButton from '@/components/dialog/content/manager/button/PackInstallButton.vue'
@@ -82,13 +63,9 @@
 import InfoPanelHeader from '@/components/dialog/content/manager/infoPanel/InfoPanelHeader.vue'
 import MetadataRow from '@/components/dialog/content/manager/infoPanel/MetadataRow.vue'
 import PackIconStacked from '@/components/dialog/content/manager/packIcon/PackIconStacked.vue'
-<<<<<<< HEAD
-import { useComfyManagerStore } from '@/stores/comfyManagerStore'
-=======
 import { usePacksSelection } from '@/composables/nodePack/usePacksSelection'
 import { usePacksStatus } from '@/composables/nodePack/usePacksStatus'
 import { useConflictDetection } from '@/composables/useConflictDetection'
->>>>>>> 91e462da
 import { useComfyRegistryStore } from '@/stores/comfyRegistryStore'
 import { components } from '@/types/comfyRegistryTypes'
 import type { ConflictDetail } from '@/types/conflictDetectionTypes'
@@ -113,24 +90,6 @@
 
 const { checkNodeCompatibility } = useConflictDetection()
 const { getNodeDefs } = useComfyRegistryStore()
-const managerStore = useComfyManagerStore()
-
-const isAllInstalled = ref(false)
-watch(
-  [() => nodePacks, () => managerStore.installedPacks],
-  () => {
-    isAllInstalled.value = nodePacks.every((nodePack) =>
-      managerStore.isPackInstalled(nodePack.id)
-    )
-  },
-  { immediate: true }
-)
-
-// Check if any of the packs are currently being installed
-const isInstalling = computed(() => {
-  if (!nodePacks?.length) return false
-  return nodePacks.some((pack) => managerStore.isPackInstalling(pack.id))
-})
 
 // Provide import failed context for PackStatusMessage
 provide(ImportFailedKey, {

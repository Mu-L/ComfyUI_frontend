--- conflicted
+++ resolved
@@ -5,11 +5,8 @@
 import {
   type ComfyNodeDef,
   type ComfyInputsSpec as ComfyInputsSpecSchema,
-<<<<<<< HEAD
-  type InputSpec
-=======
+  type InputSpec,
   type DescriptionSpec
->>>>>>> 293f4295
 } from '@/types/apiTypes'
 import { defineStore } from 'pinia'
 import { ComfyWidgetConstructor } from '@/scripts/widgets'

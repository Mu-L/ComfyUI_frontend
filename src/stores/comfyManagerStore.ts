--- conflicted
+++ resolved
@@ -1,9 +1,5 @@
-<<<<<<< HEAD
 import { useEventListener, whenever } from '@vueuse/core'
-=======
-import { whenever } from '@vueuse/core'
 import { mapKeys } from 'es-toolkit/compat'
->>>>>>> 91e462da
 import { defineStore } from 'pinia'
 import { v4 as uuidv4 } from 'uuid'
 import { ref, watch } from 'vue'
@@ -200,7 +196,6 @@
   }
 
   whenever(isStale, refreshInstalledList, { immediate: true })
-<<<<<<< HEAD
 
   const enqueueTaskWithLogs = async (
     task: (taskId: string) => Promise<null>,
@@ -240,29 +235,6 @@
         },
         timestamp: new Date().toISOString()
       }
-=======
-  whenever(uncompletedCount, () => showManagerProgressDialog())
-
-  const withLogs = (
-    task: () => Promise<null>,
-    taskName: string,
-    packId?: string
-  ) => {
-    const { startListening, stopListening, logs } = useServerLogs()
-
-    const loggedTask = async () => {
-      taskLogs.value.push({ taskName, logs: logs.value })
-      await startListening()
-      return task()
-    }
-
-    const onComplete = async () => {
-      await stopListening()
-      if (packId) {
-        installingPacksIds.value.delete(packId)
-      }
-      setStale()
->>>>>>> 91e462da
     }
   }
 
@@ -285,18 +257,11 @@
       }
 
       installingPacksIds.value.add(params.id)
-<<<<<<< HEAD
       const task = (taskId: string) => {
         taskIdToPackId.value.set(taskId, params.id)
         return managerService.installPack(params, taskId, signal)
       }
       await enqueueTaskWithLogs(task, `${actionDescription} ${params.id}`)
-=======
-      const task = () => managerService.installPack(params, signal)
-      enqueueTask(
-        withLogs(task, `${actionDescription} ${params.id}`, params.id)
-      )
->>>>>>> 91e462da
     },
     { maxSize: 1 }
   )
@@ -307,7 +272,6 @@
   ) => {
     installPack.clear()
     installPack.cancel()
-<<<<<<< HEAD
 
     installingPacksIds.value.add(params.id)
     const uninstallParams: components['schemas']['UninstallPackParams'] = {
@@ -321,18 +285,12 @@
     await enqueueTaskWithLogs(
       task,
       t('manager.uninstalling', { id: params.id })
-=======
-    const task = () => managerService.uninstallPack(params, signal)
-    enqueueTask(
-      withLogs(task, t('manager.uninstalling', { id: params.id }), params.id)
->>>>>>> 91e462da
     )
   }
 
   const updatePack = useCachedRequest<ManagerPackInfo, void>(
     async (params: ManagerPackInfo, signal?: AbortSignal) => {
       updateAllPacks.cancel()
-<<<<<<< HEAD
       const updateParams: components['schemas']['UpdatePackParams'] = {
         node_name: params.id,
         node_ver: params.version
@@ -340,10 +298,6 @@
       const task = (taskId: string) =>
         managerService.updatePack(updateParams, taskId, signal)
       await enqueueTaskWithLogs(task, t('g.updating', { id: params.id }))
-=======
-      const task = () => managerService.updatePack(params, signal)
-      enqueueTask(withLogs(task, t('g.updating', { id: params.id }), params.id))
->>>>>>> 91e462da
     },
     { maxSize: 1 }
   )
@@ -357,7 +311,6 @@
     { maxSize: 1 }
   )
 
-<<<<<<< HEAD
   const disablePack = async (params: ManagerPackInfo, signal?: AbortSignal) => {
     const disableParams: components['schemas']['DisablePackParams'] = {
       node_name: params.id,
@@ -366,11 +319,6 @@
     const task = (taskId: string) =>
       managerService.disablePack(disableParams, taskId, signal)
     await enqueueTaskWithLogs(task, t('g.disabling', { id: params.id }))
-=======
-  const disablePack = (params: ManagerPackInfo, signal?: AbortSignal) => {
-    const task = () => managerService.disablePack(params, signal)
-    enqueueTask(withLogs(task, t('g.disabling', { id: params.id }), params.id))
->>>>>>> 91e462da
   }
 
   const getInstalledPackVersion = (packId: string) => {

import axios, { AxiosError, AxiosResponse } from 'axios'
import { v4 as uuidv4 } from 'uuid'
import { ref } from 'vue'

import { api } from '@/scripts/api'
import { components } from '@/types/generatedManagerTypes'
import { isAbortError } from '@/utils/typeGuardUtil'

type ManagerQueueStatus = components['schemas']['QueueStatus']
type InstallPackParams = components['schemas']['InstallPackParams']
type InstalledPacksResponse = components['schemas']['InstalledPacksResponse']
type UpdateAllPacksParams = components['schemas']['UpdateAllPacksParams']
type ManagerTaskHistory = components['schemas']['HistoryResponse']
type QueueTaskItem = components['schemas']['QueueTaskItem']

const GENERIC_SECURITY_ERR_MSG =
  'Forbidden: A security error has occurred. Please check the terminal logs'

/**
 * API routes for ComfyUI Manager
 */
enum ManagerRoute {
  START_QUEUE = 'v2/manager/queue/start',
  RESET_QUEUE = 'v2/manager/queue/reset',
  QUEUE_STATUS = 'v2/manager/queue/status',
<<<<<<< HEAD
  UPDATE_ALL = 'v2/manager/queue/update_all',
  LIST_INSTALLED = 'v2/customnode/installed',
  GET_NODES = 'v2/customnode/getmappings',
  IMPORT_FAIL_INFO = 'v2/customnode/import_fail_info',
  REBOOT = 'v2/manager/reboot',
  IS_LEGACY_MANAGER_UI = 'v2/manager/is_legacy_manager_ui',
  TASK_HISTORY = 'v2/manager/queue/history',
  QUEUE_TASK = 'v2/manager/queue/task'
=======
  INSTALL = 'v2/manager/queue/install',
  UPDATE = 'v2/manager/queue/update',
  UPDATE_ALL = 'v2/manager/queue/update_all',
  UNINSTALL = 'v2/manager/queue/uninstall',
  DISABLE = 'v2/manager/queue/disable',
  FIX_NODE = 'v2/manager/queue/fix',
  LIST_INSTALLED = 'v2/customnode/installed',
  GET_NODES = 'v2/customnode/getmappings',
  GET_PACKS = 'v2/customnode/getlist',
  IMPORT_FAIL_INFO = 'v2/customnode/import_fail_info',
  REBOOT = 'v2/manager/reboot',
  IS_LEGACY_MANAGER_UI = 'v2/manager/is_legacy_manager_ui'
>>>>>>> 8075db41
}

const managerApiClient = axios.create({
  baseURL: api.apiURL(''),
  headers: {
    'Content-Type': 'application/json'
  }
})

/**
 * Service for interacting with the ComfyUI Manager API
 * Provides methods for managing packs, ComfyUI-Manager queue operations, and system functions
 */
export const useComfyManagerService = () => {
  const isLoading = ref(false)
  const error = ref<string | null>(null)

  const handleRequestError = (
    err: unknown,
    context: string,
    routeSpecificErrors?: Record<number, string>
  ) => {
    // Don't treat cancellation as an error
    if (isAbortError(err)) return

    let message: string
    if (!axios.isAxiosError(err)) {
      message = `${context} failed: ${err instanceof Error ? err.message : String(err)}`
    } else {
      const axiosError = err as AxiosError<{ message: string }>
      const status = axiosError.response?.status
      if (status && routeSpecificErrors?.[status]) {
        message = routeSpecificErrors[status]
      } else if (status === 404) {
        message = 'Could not connect to ComfyUI-Manager'
      } else {
        message =
          axiosError.response?.data?.message ??
          `${context} failed with status ${status}`
      }
    }

    error.value = message
  }

  const executeRequest = async <T>(
    requestCall: () => Promise<AxiosResponse<T>>,
    options: {
      errorContext: string
      routeSpecificErrors?: Record<number, string>
      isQueueOperation?: boolean
    }
  ): Promise<T | null> => {
    const { errorContext, routeSpecificErrors, isQueueOperation } = options

    isLoading.value = true
    error.value = null

    try {
      const response = await requestCall()
      if (isQueueOperation) await startQueue()
      return response.data
    } catch (err) {
      handleRequestError(err, errorContext, routeSpecificErrors)
      return null
    } finally {
      isLoading.value = false
    }
  }

  const startQueue = async (signal?: AbortSignal) => {
    const errorContext = 'Starting ComfyUI-Manager job queue'
    const routeSpecificErrors = {
      201: 'Created: ComfyUI-Manager job queue is already running'
    }

    return executeRequest<null>(
      () => managerApiClient.get(ManagerRoute.START_QUEUE, { signal }),
      { errorContext, routeSpecificErrors }
    )
  }

  const getQueueStatus = async (client_id?: string, signal?: AbortSignal) => {
    const errorContext = 'Getting ComfyUI-Manager queue status'

    return executeRequest<ManagerQueueStatus>(
      () =>
        managerApiClient.get(ManagerRoute.QUEUE_STATUS, {
          params: client_id ? { client_id } : undefined,
          signal
        }),
      { errorContext }
    )
  }

  const listInstalledPacks = async (signal?: AbortSignal) => {
    const errorContext = 'Fetching installed packs'

    return executeRequest<InstalledPacksResponse>(
      () => managerApiClient.get(ManagerRoute.LIST_INSTALLED, { signal }),
      { errorContext }
    )
  }

  const getImportFailInfo = async (signal?: AbortSignal) => {
    const errorContext = 'Fetching import failure information'

    return executeRequest<any>(
      () => managerApiClient.get(ManagerRoute.IMPORT_FAIL_INFO, { signal }),
      { errorContext }
    )
  }

  const queueTask = async (
    kind: QueueTaskItem['kind'],
    params: QueueTaskItem['params'],
    ui_id?: string,
    signal?: AbortSignal
  ) => {
    const task: QueueTaskItem = {
      kind,
      params,
      ui_id: ui_id || uuidv4(),
      client_id: api.clientId ?? api.initialClientId ?? 'unknown'
    }

    const errorContext = `Queueing ${task.kind} task`
    const routeSpecificErrors = {
      403: GENERIC_SECURITY_ERR_MSG,
      404: `Not Found: Task could not be queued`
    }

    return executeRequest<null>(
      () => managerApiClient.post(ManagerRoute.QUEUE_TASK, task, { signal }),
      { errorContext, routeSpecificErrors, isQueueOperation: true }
    )
  }

  const installPack = async (
    params: InstallPackParams,
    ui_id?: string,
    signal?: AbortSignal
  ) => {
    return queueTask('install', params, ui_id, signal)
  }

  const uninstallPack = async (
    params: components['schemas']['UninstallPackParams'],
    ui_id?: string,
    signal?: AbortSignal
  ) => {
    return queueTask('uninstall', params, ui_id, signal)
  }

  const disablePack = async (
    params: components['schemas']['DisablePackParams'],
    ui_id?: string,
    signal?: AbortSignal
  ): Promise<null> => {
    return queueTask('disable', params, ui_id, signal)
  }

  const updatePack = async (
    params: components['schemas']['UpdatePackParams'],
    ui_id?: string,
    signal?: AbortSignal
  ): Promise<null> => {
    return queueTask('update', params, ui_id, signal)
  }

  const updateAllPacks = async (
    params: UpdateAllPacksParams = {},
    ui_id?: string,
    signal?: AbortSignal
  ) => {
    const errorContext = 'Updating all packs'
    const routeSpecificErrors = {
      403: 'Forbidden: To use this action, a security_level of `middle or below` is required',
      401: 'Unauthorized: ComfyUI-Manager job queue is busy'
    }

    const queryParams = {
      mode: params.mode,
      client_id: api.clientId ?? api.initialClientId ?? 'unknown',
      ui_id: ui_id || uuidv4()
    }

    return executeRequest<null>(
      () =>
        managerApiClient.get(ManagerRoute.UPDATE_ALL, {
          params: queryParams,
          signal
        }),
      { errorContext, routeSpecificErrors, isQueueOperation: true }
    )
  }

  const rebootComfyUI = async (signal?: AbortSignal) => {
    const errorContext = 'Rebooting ComfyUI'
    const routeSpecificErrors = {
      403: 'Forbidden: Rebooting ComfyUI requires security_level of middle or below'
    }

    return executeRequest<null>(
      () => managerApiClient.get(ManagerRoute.REBOOT, { signal }),
      { errorContext, routeSpecificErrors }
    )
  }

  const isLegacyManagerUI = async (signal?: AbortSignal) => {
    const errorContext = 'Checking if user set Manager to use the legacy UI'

    return executeRequest<{ is_legacy_manager_ui: boolean }>(
      () => managerApiClient.get(ManagerRoute.IS_LEGACY_MANAGER_UI, { signal }),
      { errorContext }
    )
  }

<<<<<<< HEAD
  const getTaskHistory = async (
    options: {
      ui_id?: string
      max_items?: number
      client_id?: string
      offset?: number
    } = {},
    signal?: AbortSignal
  ) => {
    const errorContext = 'Getting ComfyUI-Manager task history'

    return executeRequest<ManagerTaskHistory>(
      () =>
        managerApiClient.get(ManagerRoute.TASK_HISTORY, {
          params: options,
          signal
        }),
      { errorContext }
    )
  }

=======
>>>>>>> 8075db41
  return {
    // State
    isLoading,
    error,

    // Queue operations
    startQueue,
    getQueueStatus,
    getTaskHistory,

    // Pack management
    listInstalledPacks,
    getImportFailInfo,
    installPack,
    uninstallPack,
    enablePack: installPack, // enable is done via install
    disablePack,
    updatePack,
    updateAllPacks,

    // System operations
    rebootComfyUI,
    isLegacyManagerUI
  }
}<|MERGE_RESOLUTION|>--- conflicted
+++ resolved
@@ -23,16 +23,6 @@
   START_QUEUE = 'v2/manager/queue/start',
   RESET_QUEUE = 'v2/manager/queue/reset',
   QUEUE_STATUS = 'v2/manager/queue/status',
-<<<<<<< HEAD
-  UPDATE_ALL = 'v2/manager/queue/update_all',
-  LIST_INSTALLED = 'v2/customnode/installed',
-  GET_NODES = 'v2/customnode/getmappings',
-  IMPORT_FAIL_INFO = 'v2/customnode/import_fail_info',
-  REBOOT = 'v2/manager/reboot',
-  IS_LEGACY_MANAGER_UI = 'v2/manager/is_legacy_manager_ui',
-  TASK_HISTORY = 'v2/manager/queue/history',
-  QUEUE_TASK = 'v2/manager/queue/task'
-=======
   INSTALL = 'v2/manager/queue/install',
   UPDATE = 'v2/manager/queue/update',
   UPDATE_ALL = 'v2/manager/queue/update_all',
@@ -44,8 +34,9 @@
   GET_PACKS = 'v2/customnode/getlist',
   IMPORT_FAIL_INFO = 'v2/customnode/import_fail_info',
   REBOOT = 'v2/manager/reboot',
-  IS_LEGACY_MANAGER_UI = 'v2/manager/is_legacy_manager_ui'
->>>>>>> 8075db41
+  IS_LEGACY_MANAGER_UI = 'v2/manager/is_legacy_manager_ui',
+  TASK_HISTORY = 'v2/manager/queue/history',
+  QUEUE_TASK = 'v2/manager/queue/task'
 }
 
 const managerApiClient = axios.create({
@@ -264,7 +255,6 @@
     )
   }
 
-<<<<<<< HEAD
   const getTaskHistory = async (
     options: {
       ui_id?: string
@@ -286,8 +276,6 @@
     )
   }
 
-=======
->>>>>>> 8075db41
   return {
     // State
     isLoading,

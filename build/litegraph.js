//packer version

(function(global){
// *************************************************************
//   LiteGraph CLASS                                     *******
// *************************************************************

/* FYI: links are stored in graph.links with this structure per object
{
	id: number
	type: string,
	origin_id: number,
	origin_slot: number,
	target_id: number,
	target_slot: number,
	data: *
};
*/

/**
* The Global Scope. It contains all the registered node classes.
*
* @class LiteGraph
* @constructor
*/

var LiteGraph = global.LiteGraph = {

	CANVAS_GRID_SIZE: 10,
	
	NODE_TITLE_HEIGHT: 20,
	NODE_SLOT_HEIGHT: 15,
	NODE_WIDGET_HEIGHT: 20,
	NODE_WIDTH: 140,
	NODE_MIN_WIDTH: 50,
	NODE_COLLAPSED_RADIUS: 10,
	NODE_COLLAPSED_WIDTH: 80,
	NODE_TITLE_COLOR: "#999",
	NODE_TEXT_SIZE: 14,
	NODE_TEXT_COLOR: "#AAA",
	NODE_SUBTEXT_SIZE: 12,
	NODE_DEFAULT_COLOR: "#333",
	NODE_DEFAULT_BGCOLOR: "#444",
	NODE_DEFAULT_BOXCOLOR: "#666",
	NODE_DEFAULT_SHAPE: "box",
	DEFAULT_SHADOW_COLOR: "rgba(0,0,0,0.5)",

	LINK_COLOR: "#AAD",
	EVENT_LINK_COLOR: "#F85",
	CONNECTING_LINK_COLOR: "#AFA",

	MAX_NUMBER_OF_NODES: 1000, //avoid infinite loops
	DEFAULT_POSITION: [100,100],//default node position
	VALID_SHAPES: ["default","box","round","card"], //,"circle"

	//shapes are used for nodes but also for slots
	BOX_SHAPE: 1,
	ROUND_SHAPE: 2,
	CIRCLE_SHAPE: 3,
	CARD_SHAPE: 4,
	ARROW_SHAPE: 5,

	//enums
	INPUT: 1,
	OUTPUT: 2,

	EVENT: -1, //for outputs
	ACTION: -1, //for inputs

	ALWAYS: 0,
	ON_EVENT: 1,
	NEVER: 2,
	ON_TRIGGER: 3,

	UP: 1,
	DOWN:2,
	LEFT:3,
	RIGHT:4,
	CENTER:5,

	NORMAL_TITLE: 0,
	NO_TITLE: 1,
	TRANSPARENT_TITLE: 2,
	AUTOHIDE_TITLE: 3,

	proxy: null, //used to redirect calls
	node_images_path: "",

	debug: false,
	throw_errors: true,
	allow_scripts: true,
	registered_node_types: {}, //nodetypes by string
	node_types_by_file_extension: {}, //used for droping files in the canvas
	Nodes: {}, //node types by classname

	/**
	* Register a node class so it can be listed when the user wants to create a new one
	* @method registerNodeType
	* @param {String} type name of the node and path
	* @param {Class} base_class class containing the structure of a node
	*/

	registerNodeType: function(type, base_class)
	{
		if(!base_class.prototype)
			throw("Cannot register a simple object, it must be a class with a prototype");
		base_class.type = type;

		if(LiteGraph.debug)
			console.log("Node registered: " + type);

		var categories = type.split("/");
		var classname = base_class.name;

		var pos = type.lastIndexOf("/");
		base_class.category = type.substr(0,pos);

		if(!base_class.title)
			base_class.title = classname;
		//info.name = name.substr(pos+1,name.length - pos);

		//extend class
		if(base_class.prototype) //is a class
			for(var i in LGraphNode.prototype)
				if(!base_class.prototype[i])
					base_class.prototype[i] = LGraphNode.prototype[i];

		Object.defineProperty( base_class.prototype, "shape",{
			set: function(v) {
				switch(v)
				{
					case "default": delete this._shape; break;
					case "box": this._shape = LiteGraph.BOX_SHAPE; break;
					case "round": this._shape = LiteGraph.ROUND_SHAPE; break;
					case "circle": this._shape = LiteGraph.CIRCLE_SHAPE; break;
					case "card": this._shape = LiteGraph.CARD_SHAPE; break;
					default:
						this._shape = v;
				}
			},
			get: function(v)
			{
				return this._shape;
			},
			enumerable: true
		});

		this.registered_node_types[ type ] = base_class;
		if(base_class.constructor.name)
			this.Nodes[ classname ] = base_class;

		//warnings
		if(base_class.prototype.onPropertyChange)
			console.warn("LiteGraph node class " + type + " has onPropertyChange method, it must be called onPropertyChanged with d at the end");

		if( base_class.supported_extensions )
		{
			for(var i in base_class.supported_extensions )
				this.node_types_by_file_extension[ base_class.supported_extensions[i].toLowerCase() ] = base_class;
		}
	},

	/**
	* Create a new node type by passing a function, it wraps it with a propper class and generates inputs according to the parameters of the function.
	* Useful to wrap simple methods that do not require properties, and that only process some input to generate an output.
	* @method wrapFunctionAsNode
	* @param {String} name node name with namespace (p.e.: 'math/sum')
	* @param {Function} func
	* @param {Array} param_types [optional] an array containing the type of every parameter, otherwise parameters will accept any type
	* @param {String} return_type [optional] string with the return type, otherwise it will be generic
	*/
	wrapFunctionAsNode: function( name, func, param_types, return_type )
	{
		var params = Array(func.length);
		var code = "";
		var names = LiteGraph.getParameterNames( func );
		for(var i = 0; i < names.length; ++i)
			code += "this.addInput('"+names[i]+"',"+(param_types && param_types[i] ? "'" + param_types[i] + "'" : "0") + ");\n";
		code += "this.addOutput('out',"+( return_type ? "'" + return_type + "'" : 0 )+");\n";
		var classobj = Function(code);
		classobj.title = name.split("/").pop();
		classobj.desc = "Generated from " + func.name;
		classobj.prototype.onExecute = function onExecute()
		{
			for(var i = 0; i < params.length; ++i)
				params[i] = this.getInputData(i);
			var r = func.apply( this, params );
			this.setOutputData(0,r);
		}
		this.registerNodeType( name, classobj );
	},

	/**
	* Adds this method to all nodetypes, existing and to be created
	* (You can add it to LGraphNode.prototype but then existing node types wont have it)
	* @method addNodeMethod
	* @param {Function} func
	*/
	addNodeMethod: function( name, func )
	{
		LGraphNode.prototype[name] = func;
		for(var i in this.registered_node_types)
		{
			var type = this.registered_node_types[i];
			if(type.prototype[name])
				type.prototype["_" + name] = type.prototype[name]; //keep old in case of replacing
			type.prototype[name] = func;
		}
	},

	/**
	* Create a node of a given type with a name. The node is not attached to any graph yet.
	* @method createNode
	* @param {String} type full name of the node class. p.e. "math/sin"
	* @param {String} name a name to distinguish from other nodes
	* @param {Object} options to set options
	*/

	createNode: function( type, title, options )
	{
		var base_class = this.registered_node_types[type];
		if (!base_class)
		{
			if(LiteGraph.debug)
				console.log("GraphNode type \"" + type + "\" not registered.");
			return null;
		}

		var prototype = base_class.prototype || base_class;

		title = title || base_class.title || type;

		var node = new base_class( title );
		node.type = type;

		if(!node.title && title) node.title = title;
		if(!node.properties) node.properties = {};
		if(!node.properties_info) node.properties_info = [];
		if(!node.flags) node.flags = {};
		if(!node.size) node.size = node.computeSize();
		if(!node.pos) node.pos = LiteGraph.DEFAULT_POSITION.concat();
		if(!node.mode) node.mode = LiteGraph.ALWAYS;

		//extra options
		if(options)
		{
			for(var i in options)
				node[i] = options[i];
		}

		return node;
	},

	/**
	* Returns a registered node type with a given name
	* @method getNodeType
	* @param {String} type full name of the node class. p.e. "math/sin"
	* @return {Class} the node class
	*/

	getNodeType: function(type)
	{
		return this.registered_node_types[type];
	},


	/**
	* Returns a list of node types matching one category
	* @method getNodeType
	* @param {String} category category name
	* @return {Array} array with all the node classes
	*/

	getNodeTypesInCategory: function( category, filter )
	{
		var r = [];
		for(var i in this.registered_node_types)
		{
			var type = this.registered_node_types[i];
			if(filter && type.filter && type.filter != filter)
				continue;

			if(category == "" )
			{
				if (type.category == null)
					r.push(type);
			}
			else if (type.category == category)
				r.push(type);
		}

		return r;
	},

	/**
	* Returns a list with all the node type categories
	* @method getNodeTypesCategories
	* @return {Array} array with all the names of the categories
	*/

	getNodeTypesCategories: function()
	{
		var categories = {"":1};
		for(var i in this.registered_node_types)
			if(this.registered_node_types[i].category && !this.registered_node_types[i].skip_list)
				categories[ this.registered_node_types[i].category ] = 1;
		var result = [];
		for(var i in categories)
			result.push(i);
		return result;
	},

	//debug purposes: reloads all the js scripts that matches a wilcard
	reloadNodes: function (folder_wildcard)
	{
		var tmp = document.getElementsByTagName("script");
		//weird, this array changes by its own, so we use a copy
		var script_files = [];
		for(var i in tmp)
			script_files.push(tmp[i]);


		var docHeadObj = document.getElementsByTagName("head")[0];
		folder_wildcard = document.location.href + folder_wildcard;

		for(var i in script_files)
		{
			var src = script_files[i].src;
			if( !src || src.substr(0,folder_wildcard.length ) != folder_wildcard)
				continue;

			try
			{
				if(LiteGraph.debug)
					console.log("Reloading: " + src);
				var dynamicScript = document.createElement("script");
				dynamicScript.type = "text/javascript";
				dynamicScript.src = src;
				docHeadObj.appendChild(dynamicScript);
				docHeadObj.removeChild(script_files[i]);
			}
			catch (err)
			{
				if(LiteGraph.throw_errors)
					throw err;
				if(LiteGraph.debug)
					console.log("Error while reloading " + src);
			}
		}

		if(LiteGraph.debug)
			console.log("Nodes reloaded");
	},

	//separated just to improve if it doesnt work
	cloneObject: function(obj, target)
	{
		if(obj == null) return null;
		var r = JSON.parse( JSON.stringify( obj ) );
		if(!target) return r;

		for(var i in r)
			target[i] = r[i];
		return target;
	},

	isValidConnection: function( type_a, type_b )
	{
		if( !type_a ||  //generic output
			!type_b || //generic input
			type_a == type_b || //same type (is valid for triggers)
			type_a == LiteGraph.EVENT && type_b == LiteGraph.ACTION )
        return true;

		// Enforce string type to handle toLowerCase call (-1 number not ok)
		type_a = String(type_a); 
		type_b = String(type_b);
		type_a = type_a.toLowerCase();
		type_b = type_b.toLowerCase();

		// For nodes supporting multiple connection types
		if( type_a.indexOf(",") == -1 && type_b.indexOf(",") == -1 )
			return type_a == type_b;

		// Check all permutations to see if one is valid
		var supported_types_a = type_a.split(",");
		var supported_types_b = type_b.split(",");
		for(var i = 0; i < supported_types_a.length; ++i)
			for(var j = 0; j < supported_types_b.length; ++j)
				if( supported_types_a[i] == supported_types_b[j] )
					return true;

		return false;
	}
};

//timer that works everywhere
if(typeof(performance) != "undefined")
	LiteGraph.getTime = performance.now.bind(performance);
else if(typeof(Date) != "undefined" && Date.now)
	LiteGraph.getTime = Date.now.bind(Date);
else if(typeof(process) != "undefined")
	LiteGraph.getTime = function(){
		var t = process.hrtime();
		return t[0]*0.001 + t[1]*(1e-6);
	}
else
  LiteGraph.getTime = function getTime() { return (new Date).getTime(); }






//*********************************************************************************
// LGraph CLASS
//*********************************************************************************

/**
* LGraph is the class that contain a full graph. We instantiate one and add nodes to it, and then we can run the execution loop.
*
* @class LGraph
* @constructor
* @param {Object} o data from previous serialization [optional]
*/

function LGraph( o )
{
	if (LiteGraph.debug)
		console.log("Graph created");
	this.list_of_graphcanvas = null;
	this.clear();

	if(o)
		this.configure(o);
}

global.LGraph = LiteGraph.LGraph = LGraph;

//default supported types
LGraph.supported_types = ["number","string","boolean"];

//used to know which types of connections support this graph (some graphs do not allow certain types)
LGraph.prototype.getSupportedTypes = function() { return this.supported_types || LGraph.supported_types; }

LGraph.STATUS_STOPPED = 1;
LGraph.STATUS_RUNNING = 2;

/**
* Removes all nodes from this graph
* @method clear
*/

LGraph.prototype.clear = function()
{
	this.stop();
	this.status = LGraph.STATUS_STOPPED;

	this.last_node_id = 1;
	this.last_link_id = 1;

	this._version = -1; //used to detect changes

	//nodes
	this._nodes = [];
	this._nodes_by_id = {};
	this._nodes_in_order = []; //nodes that are executable sorted in execution order
	this._nodes_executable = null; //nodes that contain onExecute

	//other scene stuff
	this._groups = [];

	//links
	this.links = {}; //container with all the links

	//iterations
	this.iteration = 0;

	//custom data
	this.config = {};

	//timing
	this.globaltime = 0;
	this.runningtime = 0;
	this.fixedtime =  0;
	this.fixedtime_lapse = 0.01;
	this.elapsed_time = 0.01;
	this.last_update_time = 0;
	this.starttime = 0;

	this.catch_errors = true;

	//subgraph_data
	this.global_inputs = {};
	this.global_outputs = {};

	//notify canvas to redraw
	this.change();

	this.sendActionToCanvas("clear");
}

/**
* Attach Canvas to this graph
* @method attachCanvas
* @param {GraphCanvas} graph_canvas
*/

LGraph.prototype.attachCanvas = function(graphcanvas)
{
	if(graphcanvas.constructor != LGraphCanvas)
		throw("attachCanvas expects a LGraphCanvas instance");
	if(graphcanvas.graph && graphcanvas.graph != this)
		graphcanvas.graph.detachCanvas( graphcanvas );

	graphcanvas.graph = this;
	if(!this.list_of_graphcanvas)
		this.list_of_graphcanvas = [];
	this.list_of_graphcanvas.push(graphcanvas);
}

/**
* Detach Canvas from this graph
* @method detachCanvas
* @param {GraphCanvas} graph_canvas
*/
LGraph.prototype.detachCanvas = function(graphcanvas)
{
	if(!this.list_of_graphcanvas)
		return;

	var pos = this.list_of_graphcanvas.indexOf( graphcanvas );
	if(pos == -1)
		return;
	graphcanvas.graph = null;
	this.list_of_graphcanvas.splice(pos,1);
}

/**
* Starts running this graph every interval milliseconds.
* @method start
* @param {number} interval amount of milliseconds between executions, if 0 then it renders to the monitor refresh rate
*/

LGraph.prototype.start = function( interval )
{
	if( this.status == LGraph.STATUS_RUNNING )
		return;
	this.status = LGraph.STATUS_RUNNING;

	if(this.onPlayEvent)
		this.onPlayEvent();

	this.sendEventToAllNodes("onStart");

	//launch
	this.starttime = LiteGraph.getTime();
	this.last_update_time = this.starttime;
	interval = interval || 0;
	var that = this;

	if(interval == 0 && typeof(window) != "undefined" && window.requestAnimationFrame )
	{
		function on_frame()
		{
			if(that.execution_timer_id != -1)
				return;
			window.requestAnimationFrame(on_frame);
			that.runStep(1, !this.catch_errors );
		}
		this.execution_timer_id = -1;
		on_frame();
	}
	else
		this.execution_timer_id = setInterval( function() {
			//execute
			that.runStep(1, !this.catch_errors );
		},interval);
}

/**
* Stops the execution loop of the graph
* @method stop execution
*/

LGraph.prototype.stop = function()
{
	if( this.status == LGraph.STATUS_STOPPED )
		return;

	this.status = LGraph.STATUS_STOPPED;

	if(this.onStopEvent)
		this.onStopEvent();

	if(this.execution_timer_id != null)
	{
		if( this.execution_timer_id != -1 )
			clearInterval(this.execution_timer_id);
		this.execution_timer_id = null;
	}

	this.sendEventToAllNodes("onStop");
}

/**
* Run N steps (cycles) of the graph
* @method runStep
* @param {number} num number of steps to run, default is 1
*/

LGraph.prototype.runStep = function( num, do_not_catch_errors )
{
	num = num || 1;

	var start = LiteGraph.getTime();
	this.globaltime = 0.001 * (start - this.starttime);

	var nodes = this._nodes_executable ? this._nodes_executable : this._nodes;
	if(!nodes)
		return;

	if( do_not_catch_errors )
	{
		//iterations
		for(var i = 0; i < num; i++)
		{
			for( var j = 0, l = nodes.length; j < l; ++j )
			{
				var node = nodes[j];
				if( node.mode == LiteGraph.ALWAYS && node.onExecute )
					node.onExecute();
			}

			this.fixedtime += this.fixedtime_lapse;
			if( this.onExecuteStep )
				this.onExecuteStep();
		}

		if( this.onAfterExecute )
			this.onAfterExecute();
	}
	else
	{
		try
		{
			//iterations
			for(var i = 0; i < num; i++)
			{
				for( var j = 0, l = nodes.length; j < l; ++j )
				{
					var node = nodes[j];
					if( node.mode == LiteGraph.ALWAYS && node.onExecute )
						node.onExecute();
				}

				this.fixedtime += this.fixedtime_lapse;
				if( this.onExecuteStep )
					this.onExecuteStep();
			}

			if( this.onAfterExecute )
				this.onAfterExecute();
			this.errors_in_execution = false;
		}
		catch (err)
		{
			this.errors_in_execution = true;
			if(LiteGraph.throw_errors)
				throw err;
			if(LiteGraph.debug)
				console.log("Error during execution: " + err);
			this.stop();
		}
	}

	var now = LiteGraph.getTime();
	var elapsed = now - start;
	if (elapsed == 0)
		elapsed = 1;
	this.execution_time = 0.001 * elapsed;
	this.globaltime += 0.001 * elapsed;
	this.iteration += 1;
	this.elapsed_time = (now - this.last_update_time) * 0.001;
	this.last_update_time = now;
}

/**
* Updates the graph execution order according to relevance of the nodes (nodes with only outputs have more relevance than
* nodes with only inputs.
* @method updateExecutionOrder
*/
LGraph.prototype.updateExecutionOrder = function()
{
	this._nodes_in_order = this.computeExecutionOrder( false );
	this._nodes_executable = [];
	for(var i = 0; i < this._nodes_in_order.length; ++i)
		if( this._nodes_in_order[i].onExecute )
			this._nodes_executable.push( this._nodes_in_order[i] );
}

//This is more internal, it computes the order and returns it
LGraph.prototype.computeExecutionOrder = function( only_onExecute, set_level )
{
	var L = [];
	var S = [];
	var M = {};
	var visited_links = {}; //to avoid repeating links
	var remaining_links = {}; //to a

	//search for the nodes without inputs (starting nodes)
	for (var i = 0, l = this._nodes.length; i < l; ++i)
	{
		var node = this._nodes[i];
		if( only_onExecute && !node.onExecute )
			continue;

		M[node.id] = node; //add to pending nodes

		var num = 0; //num of input connections
		if(node.inputs)
			for(var j = 0, l2 = node.inputs.length; j < l2; j++)
				if(node.inputs[j] && node.inputs[j].link != null)
					num += 1;

		if(num == 0) //is a starting node
		{
			S.push(node);
			if(set_level)
				node._level = 1;
		}
		else //num of input links
		{
			if(set_level)
				node._level = 0;
			remaining_links[node.id] = num;
		}
	}

	while(true)
	{
		if(S.length == 0)
			break;

		//get an starting node
		var node = S.shift();
		L.push(node); //add to ordered list
		delete M[node.id]; //remove from the pending nodes

		if(!node.outputs)
			continue;

		//for every output
		for(var i = 0; i < node.outputs.length; i++)
		{
			var output = node.outputs[i];
			//not connected
			if(output == null || output.links == null || output.links.length == 0)
				continue;

			//for every connection
			for(var j = 0; j < output.links.length; j++)
			{
				var link_id = output.links[j];
				var link = this.links[link_id];
				if(!link)
					continue;

				//already visited link (ignore it)
				if(visited_links[ link.id ])
					continue;

				var target_node = this.getNodeById( link.target_id );
				if(target_node == null)
				{
					visited_links[ link.id ] = true;
					continue;
				}

				if(set_level && (!target_node._level || target_node._level <= node._level))
					target_node._level = node._level + 1;

				visited_links[link.id] = true; //mark as visited
				remaining_links[target_node.id] -= 1; //reduce the number of links remaining
				if (remaining_links[ target_node.id ] == 0)
					S.push(target_node); //if no more links, then add to starters array
			}
		}
	}

	//the remaining ones (loops)
	for(var i in M)
		L.push( M[i] );

	if( L.length != this._nodes.length && LiteGraph.debug )
		console.warn("something went wrong, nodes missing");

	var l = L.length;

	//save order number in the node
	for(var i = 0; i < l; ++i)
		L[i].order = i;

	//sort now by priority
	L = L.sort(function(A,B){ 
		var Ap = A.constructor.priority || A.priority || 0;
		var Bp = B.constructor.priority || B.priority || 0;
		if(Ap == Bp)
			return A.order - B.order;
		return Ap - Bp;
	});

	//save order number in the node, again...
	for(var i = 0; i < l; ++i)
		L[i].order = i;

	return L;
}

/**
* Returns all the nodes that could affect this one (ancestors) by crawling all the inputs recursively.
* It doesnt include the node itself
* @method getAncestors
* @return {Array} an array with all the LGraphNodes that affect this node, in order of execution
*/
LGraph.prototype.getAncestors = function( node )
{
	var ancestors = [];
	var pending = [node];
	var visited = {};

	while (pending.length)
	{
		var current = pending.shift();
		if(!current.inputs)
			continue;
		if( !visited[ current.id ] && current != node )
		{
			visited[ current.id ] = true;
			ancestors.push( current );
		}

		for(var i = 0; i < current.inputs.length;++i)
		{
			var input = current.getInputNode(i);
			if( input && ancestors.indexOf( input ) == -1)
			{
				pending.push( input );
			}
		}
	}

	ancestors.sort(function(a,b){ return a.order - b.order;});
	return ancestors;
}

/**
* Positions every node in a more readable manner
* @method arrange
*/
LGraph.prototype.arrange = function( margin )
{
	margin = margin || 40;

	var nodes = this.computeExecutionOrder( false, true );
	var columns = [];
	for(var i = 0; i < nodes.length; ++i)
	{
		var node = nodes[i];
		var col = node._level || 1;
		if(!columns[col])
			columns[col] = [];
		columns[col].push( node );
	}

	var x = margin;

	for(var i = 0; i < columns.length; ++i)
	{
		var column = columns[i];
		if(!column)
			continue;
		var max_size = 100;
		var y = margin;
		for(var j = 0; j < column.length; ++j)
		{
			var node = column[j];
			node.pos[0] = x;
			node.pos[1] = y;
			if(node.size[0] > max_size)
				max_size = node.size[0];
			y += node.size[1] + margin;
		}
		x += max_size + margin;
	}

	this.setDirtyCanvas(true,true);
}


/**
* Returns the amount of time the graph has been running in milliseconds
* @method getTime
* @return {number} number of milliseconds the graph has been running
*/
LGraph.prototype.getTime = function()
{
	return this.globaltime;
}

/**
* Returns the amount of time accumulated using the fixedtime_lapse var. This is used in context where the time increments should be constant
* @method getFixedTime
* @return {number} number of milliseconds the graph has been running
*/

LGraph.prototype.getFixedTime = function()
{
	return this.fixedtime;
}

/**
* Returns the amount of time it took to compute the latest iteration. Take into account that this number could be not correct
* if the nodes are using graphical actions
* @method getElapsedTime
* @return {number} number of milliseconds it took the last cycle
*/

LGraph.prototype.getElapsedTime = function()
{
	return this.elapsed_time;
}

/**
* Sends an event to all the nodes, useful to trigger stuff
* @method sendEventToAllNodes
* @param {String} eventname the name of the event (function to be called)
* @param {Array} params parameters in array format
*/

LGraph.prototype.sendEventToAllNodes = function( eventname, params, mode )
{
	mode = mode || LiteGraph.ALWAYS;

	var nodes = this._nodes_in_order ? this._nodes_in_order : this._nodes;
	if(!nodes)
		return;

	for( var j = 0, l = nodes.length; j < l; ++j )
	{
		var node = nodes[j];
		if(node[eventname] && node.mode == mode )
		{
			if(params === undefined)
				node[eventname]();
			else if(params && params.constructor === Array)
				node[eventname].apply( node, params );
			else
				node[eventname](params);
		}
	}
}

LGraph.prototype.sendActionToCanvas = function(action, params)
{
	if(!this.list_of_graphcanvas)
		return;

	for(var i = 0; i < this.list_of_graphcanvas.length; ++i)
	{
		var c = this.list_of_graphcanvas[i];
		if( c[action] )
			c[action].apply(c, params);
	}
}

/**
* Adds a new node instasnce to this graph
* @method add
* @param {LGraphNode} node the instance of the node
*/

LGraph.prototype.add = function( node, skip_compute_order)
{
	if(!node)
		return;

	//groups
	if( node.constructor === LGraphGroup )
	{
		this._groups.push( node );
		this.setDirtyCanvas(true);
		this.change();
		node.graph = this;
		this._version++;
		return;
	}

	//nodes
	if(node.id != -1 && this._nodes_by_id[node.id] != null)
	{
		console.warn("LiteGraph: there is already a node with this ID, changing it");
		node.id = ++this.last_node_id;
	}

	if(this._nodes.length >= LiteGraph.MAX_NUMBER_OF_NODES)
		throw("LiteGraph: max number of nodes in a graph reached");

	//give him an id
	if(node.id == null || node.id == -1)
		node.id = ++this.last_node_id;
	else if (this.last_node_id < node.id)
		this.last_node_id = node.id;


	node.graph = this;
	this._version++;

	this._nodes.push(node);
	this._nodes_by_id[node.id] = node;

	if(node.onAdded)
		node.onAdded( this );

	if(this.config.align_to_grid)
		node.alignToGrid();

	if(!skip_compute_order)
		this.updateExecutionOrder();

	if(this.onNodeAdded)
		this.onNodeAdded(node);


	this.setDirtyCanvas(true);
	this.change();

	return node; //to chain actions
}

/**
* Removes a node from the graph
* @method remove
* @param {LGraphNode} node the instance of the node
*/

LGraph.prototype.remove = function(node)
{
	if(node.constructor === LiteGraph.LGraphGroup)
	{
		var index = this._groups.indexOf(node);
		if(index != -1)
			this._groups.splice(index,1);
		node.graph = null;
		this._version++;
		this.setDirtyCanvas(true,true);
		this.change();
		return;
	}

	if(this._nodes_by_id[node.id] == null)
		return; //not found

	if(node.ignore_remove)
		return; //cannot be removed

	//disconnect inputs
	if(node.inputs)
		for(var i = 0; i < node.inputs.length; i++)
		{
			var slot = node.inputs[i];
			if(slot.link != null)
				node.disconnectInput(i);
		}

	//disconnect outputs
	if(node.outputs)
		for(var i = 0; i < node.outputs.length; i++)
		{
			var slot = node.outputs[i];
			if(slot.links != null && slot.links.length)
				node.disconnectOutput(i);
		}

	//node.id = -1; //why?

	//callback
	if(node.onRemoved)
		node.onRemoved();

	node.graph = null;
	this._version++;

	//remove from canvas render
	if(this.list_of_graphcanvas)
	{
		for(var i = 0; i < this.list_of_graphcanvas.length; ++i)
		{
			var canvas = this.list_of_graphcanvas[i];
			if(canvas.selected_nodes[node.id])
				delete canvas.selected_nodes[node.id];
			if(canvas.node_dragged == node)
				canvas.node_dragged = null;
		}
	}

	//remove from containers
	var pos = this._nodes.indexOf(node);
	if(pos != -1)
		this._nodes.splice(pos,1);
	delete this._nodes_by_id[node.id];

	if(this.onNodeRemoved)
		this.onNodeRemoved(node);

	this.setDirtyCanvas(true,true);
	this.change();

	this.updateExecutionOrder();
}

/**
* Returns a node by its id.
* @method getNodeById
* @param {Number} id
*/

LGraph.prototype.getNodeById = function( id )
{
	if( id == null )
		return null;
	return this._nodes_by_id[ id ];
}

/**
* Returns a list of nodes that matches a class
* @method findNodesByClass
* @param {Class} classObject the class itself (not an string)
* @return {Array} a list with all the nodes of this type
*/

LGraph.prototype.findNodesByClass = function(classObject)
{
	var r = [];
	for(var i = 0, l = this._nodes.length; i < l; ++i)
		if(this._nodes[i].constructor === classObject)
			r.push(this._nodes[i]);
	return r;
}

/**
* Returns a list of nodes that matches a type
* @method findNodesByType
* @param {String} type the name of the node type
* @return {Array} a list with all the nodes of this type
*/

LGraph.prototype.findNodesByType = function(type)
{
	var type = type.toLowerCase();
	var r = [];
	for(var i = 0, l = this._nodes.length; i < l; ++i)
		if(this._nodes[i].type.toLowerCase() == type )
			r.push(this._nodes[i]);
	return r;
}

/**
* Returns a list of nodes that matches a name
* @method findNodesByTitle
* @param {String} name the name of the node to search
* @return {Array} a list with all the nodes with this name
*/

LGraph.prototype.findNodesByTitle = function(title)
{
	var result = [];
	for(var i = 0, l = this._nodes.length; i < l; ++i)
		if(this._nodes[i].title == title)
			result.push(this._nodes[i]);
	return result;
}

/**
* Returns the top-most node in this position of the canvas
* @method getNodeOnPos
* @param {number} x the x coordinate in canvas space
* @param {number} y the y coordinate in canvas space
* @param {Array} nodes_list a list with all the nodes to search from, by default is all the nodes in the graph
* @return {LGraphNode} the node at this position or null
*/
LGraph.prototype.getNodeOnPos = function(x,y, nodes_list)
{
	nodes_list = nodes_list || this._nodes;
	for (var i = nodes_list.length - 1; i >= 0; i--)
	{
		var n = nodes_list[i];
		if(n.isPointInside( x, y, 2 ))
			return n;
	}
	return null;
}

/**
* Returns the top-most group in that position
* @method getGroupOnPos
* @param {number} x the x coordinate in canvas space
* @param {number} y the y coordinate in canvas space
* @return {LGraphGroup} the group or null
*/
LGraph.prototype.getGroupOnPos = function(x,y)
{
	for (var i = this._groups.length - 1; i >= 0; i--)
	{
		var g = this._groups[i];
		if(g.isPointInside( x, y, 2, true ))
			return g;
	}
	return null;
}

// ********** GLOBALS *****************

/**
* Tell this graph it has a global graph input of this type
* @method addGlobalInput
* @param {String} name
* @param {String} type
* @param {*} value [optional]
*/
LGraph.prototype.addGlobalInput = function(name, type, value)
{
	this.global_inputs[name] = { name: name, type: type, value: value };
	this._version++;

	if(this.onGlobalInputAdded)
		this.onGlobalInputAdded(name, type);

	if(this.onGlobalsChange)
		this.onGlobalsChange();
}

/**
* Assign a data to the global graph input
* @method setGlobalInputData
* @param {String} name
* @param {*} data
*/
LGraph.prototype.setGlobalInputData = function(name, data)
{
	var input = this.global_inputs[name];
	if (!input)
		return;
	input.value = data;
}

/**
* Assign a data to the global graph input (same as setGlobalInputData)
* @method setInputData
* @param {String} name
* @param {*} data
*/
LGraph.prototype.setInputData = LGraph.prototype.setGlobalInputData;


/**
* Returns the current value of a global graph input
* @method getGlobalInputData
* @param {String} name
* @return {*} the data
*/
LGraph.prototype.getGlobalInputData = function(name)
{
	var input = this.global_inputs[name];
	if (!input)
		return null;
	return input.value;
}

/**
* Changes the name of a global graph input
* @method renameGlobalInput
* @param {String} old_name
* @param {String} new_name
*/
LGraph.prototype.renameGlobalInput = function(old_name, name)
{
	if(name == old_name)
		return;

	if(!this.global_inputs[old_name])
		return false;

	if(this.global_inputs[name])
	{
		console.error("there is already one input with that name");
		return false;
	}

	this.global_inputs[name] = this.global_inputs[old_name];
	delete this.global_inputs[old_name];
	this._version++;

	if(this.onGlobalInputRenamed)
		this.onGlobalInputRenamed(old_name, name);

	if(this.onGlobalsChange)
		this.onGlobalsChange();
}

/**
* Changes the type of a global graph input
* @method changeGlobalInputType
* @param {String} name
* @param {String} type
*/
LGraph.prototype.changeGlobalInputType = function(name, type)
{
	if(!this.global_inputs[name])
		return false;

	if(this.global_inputs[name].type && this.global_inputs[name].type.toLowerCase() == type.toLowerCase() )
		return;

	this.global_inputs[name].type = type;
	this._version++;
	if(this.onGlobalInputTypeChanged)
		this.onGlobalInputTypeChanged(name, type);
}

/**
* Removes a global graph input
* @method removeGlobalInput
* @param {String} name
* @param {String} type
*/
LGraph.prototype.removeGlobalInput = function(name)
{
	if(!this.global_inputs[name])
		return false;

	delete this.global_inputs[name];
	this._version++;

	if(this.onGlobalInputRemoved)
		this.onGlobalInputRemoved(name);

	if(this.onGlobalsChange)
		this.onGlobalsChange();
	return true;
}

/**
* Creates a global graph output
* @method addGlobalOutput
* @param {String} name
* @param {String} type
* @param {*} value
*/
LGraph.prototype.addGlobalOutput = function(name, type, value)
{
	this.global_outputs[name] = { name: name, type: type, value: value };
	this._version++;

	if(this.onGlobalOutputAdded)
		this.onGlobalOutputAdded(name, type);

	if(this.onGlobalsChange)
		this.onGlobalsChange();
}

/**
* Assign a data to the global output
* @method setGlobalOutputData
* @param {String} name
* @param {String} value
*/
LGraph.prototype.setGlobalOutputData = function(name, value)
{
	var output = this.global_outputs[ name ];
	if (!output)
		return;
	output.value = value;
}

/**
* Returns the current value of a global graph output
* @method getGlobalOutputData
* @param {String} name
* @return {*} the data
*/
LGraph.prototype.getGlobalOutputData = function(name)
{
	var output = this.global_outputs[name];
	if (!output)
		return null;
	return output.value;
}

/**
* Returns the current value of a global graph output (sames as getGlobalOutputData)
* @method getOutputData
* @param {String} name
* @return {*} the data
*/
LGraph.prototype.getOutputData = LGraph.prototype.getGlobalOutputData;


/**
* Renames a global graph output
* @method renameGlobalOutput
* @param {String} old_name
* @param {String} new_name
*/
LGraph.prototype.renameGlobalOutput = function(old_name, name)
{
	if(!this.global_outputs[old_name])
		return false;

	if(this.global_outputs[name])
	{
		console.error("there is already one output with that name");
		return false;
	}

	this.global_outputs[name] = this.global_outputs[old_name];
	delete this.global_outputs[old_name];
	this._version++;

	if(this.onGlobalOutputRenamed)
		this.onGlobalOutputRenamed(old_name, name);

	if(this.onGlobalsChange)
		this.onGlobalsChange();
}

/**
* Changes the type of a global graph output
* @method changeGlobalOutputType
* @param {String} name
* @param {String} type
*/
LGraph.prototype.changeGlobalOutputType = function(name, type)
{
	if(!this.global_outputs[name])
		return false;

	if(this.global_outputs[name].type && this.global_outputs[name].type.toLowerCase() == type.toLowerCase() )
		return;

	this.global_outputs[name].type = type;
	this._version++;
	if(this.onGlobalOutputTypeChanged)
		this.onGlobalOutputTypeChanged(name, type);
}

/**
* Removes a global graph output
* @method removeGlobalOutput
* @param {String} name
*/
LGraph.prototype.removeGlobalOutput = function(name)
{
	if(!this.global_outputs[name])
		return false;
	delete this.global_outputs[name];
	this._version++;

	if(this.onGlobalOutputRemoved)
		this.onGlobalOutputRemoved(name);

	if(this.onGlobalsChange)
		this.onGlobalsChange();
	return true;
}

LGraph.prototype.triggerInput = function(name,value)
{
	var nodes = this.findNodesByTitle(name);
	for(var i = 0; i < nodes.length; ++i)
		nodes[i].onTrigger(value);
}

LGraph.prototype.setCallback = function(name,func)
{
	var nodes = this.findNodesByTitle(name);
	for(var i = 0; i < nodes.length; ++i)
		nodes[i].setTrigger(func);
}


LGraph.prototype.connectionChange = function( node )
{
	this.updateExecutionOrder();
	if( this.onConnectionChange )
		this.onConnectionChange( node );
	this._version++;
	this.sendActionToCanvas("onConnectionChange");
}

/**
* returns if the graph is in live mode
* @method isLive
*/

LGraph.prototype.isLive = function()
{
	if(!this.list_of_graphcanvas)
		return false;

	for(var i = 0; i < this.list_of_graphcanvas.length; ++i)
	{
		var c = this.list_of_graphcanvas[i];
		if(c.live_mode)
			return true;
	}
	return false;
}

/* Called when something visually changed (not the graph!) */
LGraph.prototype.change = function()
{
	if(LiteGraph.debug)
		console.log("Graph changed");
	this.sendActionToCanvas("setDirty",[true,true]);
	if(this.on_change)
		this.on_change(this);
}

LGraph.prototype.setDirtyCanvas = function(fg,bg)
{
	this.sendActionToCanvas("setDirty",[fg,bg]);
}

//save and recover app state ***************************************
/**
* Creates a Object containing all the info about this graph, it can be serialized
* @method serialize
* @return {Object} value of the node
*/
LGraph.prototype.serialize = function()
{
	var nodes_info = [];
	for(var i = 0, l = this._nodes.length; i < l; ++i)
		nodes_info.push( this._nodes[i].serialize() );

	//pack link info into a non-verbose format
	var links = [];
	for(var i in this.links) //links is an OBJECT
	{
		var link = this.links[i];
		links.push([ link.id, link.origin_id, link.origin_slot, link.target_id, link.target_slot, link.type ]);
	}

	var groups_info = [];
	for(var i = 0; i < this._groups.length; ++i)
		groups_info.push( this._groups[i].serialize() );

	var data = {
		last_node_id: this.last_node_id,
		last_link_id: this.last_link_id,
		nodes: nodes_info,
		links: links, 
		groups: groups_info,
		config: this.config
	};

	return data;
}


/**
* Configure a graph from a JSON string
* @method configure
* @param {String} str configure a graph from a JSON string
* @param {Boolean} returns if there was any error parsing
*/
LGraph.prototype.configure = function( data, keep_old )
{
	if(!data)
		return;

	if(!keep_old)
		this.clear();

	var nodes = data.nodes;

	//decode links info (they are very verbose)
	if(data.links && data.links.constructor === Array)
	{
		var links = [];
		for(var i = 0; i < data.links.length; ++i)
		{
			var link = data.links[i];
			links[ link[0] ] = { id: link[0], origin_id: link[1], origin_slot: link[2], target_id: link[3], target_slot: link[4], type: link[5] };
		}
		data.links = links;
	}

	//copy all stored fields
	for (var i in data)
		this[i] = data[i];

	var error = false;

	//create nodes
	this._nodes = [];
	if(nodes)
	{
		for(var i = 0, l = nodes.length; i < l; ++i)
		{
			var n_info = nodes[i]; //stored info
			var node = LiteGraph.createNode( n_info.type, n_info.title );
			if(!node)
			{
				if(LiteGraph.debug)
					console.log("Node not found: " + n_info.type);
				error = true;
				continue;
			}

			node.id = n_info.id; //id it or it will create a new id
			this.add(node, true); //add before configure, otherwise configure cannot create links
		}

		//configure nodes afterwards so they can reach each other
		for(var i = 0, l = nodes.length; i < l; ++i)
		{
			var n_info = nodes[i];
			var node = this.getNodeById( n_info.id );
			if(node)
				node.configure( n_info );
		}
	}

	//groups
	this._groups.length = 0;
	if( data.groups )
	for(var i = 0; i < data.groups.length; ++i )
	{
		var group = new LiteGraph.LGraphGroup();
		group.configure( data.groups[i] );
		this.add( group );
	}

	this.updateExecutionOrder();
	this._version++;
	this.setDirtyCanvas(true,true);
	return error;
}

LGraph.prototype.load = function(url)
{
	var that = this;
	var req = new XMLHttpRequest();
	req.open('GET', url, true);
	req.send(null);
	req.onload = function (oEvent) {
		if(req.status !== 200)
		{
			console.error("Error loading graph:",req.status,req.response);
			return;
		}
		var data = JSON.parse( req.response );
		that.configure(data);
	}
	req.onerror = function(err)
	{
		console.error("Error loading graph:",err);
	}
}

LGraph.prototype.onNodeTrace = function(node, msg, color)
{
	//TODO
}

// *************************************************************
//   Node CLASS                                          *******
// *************************************************************

/*
	title: string
	pos: [x,y]
	size: [x,y]

	input|output: every connection
		+  { name:string, type:string, pos: [x,y]=Optional, direction: "input"|"output", links: Array });

	flags:
		+ clip_area: if you render outside the node, it will be cliped
		+ unsafe_execution: not allowed for safe execution
		+ skip_repeated_outputs: when adding new outputs, it wont show if there is one already connected
		+ resizable: if set to false it wont be resizable with the mouse

	supported callbacks:
		+ onAdded: when added to graph
		+ onRemoved: when removed from graph
		+ onStart:	when the graph starts playing
		+ onStop:	when the graph stops playing
		+ onDrawForeground: render the inside widgets inside the node
		+ onDrawBackground: render the background area inside the node (only in edit mode)
		+ onMouseDown
		+ onMouseMove
		+ onMouseUp
		+ onMouseEnter
		+ onMouseLeave
		+ onExecute: execute the node
		+ onPropertyChanged: when a property is changed in the panel (return true to skip default behaviour)
		+ onGetInputs: returns an array of possible inputs
		+ onGetOutputs: returns an array of possible outputs
		+ onDblClick
		+ onSerialize
		+ onSelected
		+ onDeselected
		+ onDropItem : DOM item dropped over the node
		+ onDropFile : file dropped over the node
		+ onConnectInput : if returns false the incoming connection will be canceled
		+ onConnectionsChange : a connection changed (new one or removed) (LiteGraph.INPUT or LiteGraph.OUTPUT, slot, true if connected, link_info, input_info )
*/

/**
* Base Class for all the node type classes
* @class LGraphNode
* @param {String} name a name for the node
*/

function LGraphNode(title)
{
	this._ctor(title);
}

global.LGraphNode = LiteGraph.LGraphNode = LGraphNode;

LGraphNode.prototype._ctor = function( title )
{
	this.title = title || "Unnamed";
	this.size = [LiteGraph.NODE_WIDTH,60];
	this.graph = null;

	this._pos = new Float32Array(10,10);

	Object.defineProperty( this, "pos", {
		set: function(v)
		{
			if(!v || v.length < 2)
				return;
			this._pos[0] = v[0];
			this._pos[1] = v[1];
		},
		get: function()
		{
			return this._pos;
		},
		enumerable: true
	});

	this.id = -1; //not know till not added
	this.type = null;

	//inputs available: array of inputs
	this.inputs = [];
	this.outputs = [];
	this.connections = [];

	//local data
	this.properties = {}; //for the values
	this.properties_info = []; //for the info

	this.data = null; //persistent local data
	this.flags = {};
}

/**
* configure a node from an object containing the serialized info
* @method configure
*/
LGraphNode.prototype.configure = function(info)
{
	if(this.graph)
		this.graph._version++;

	for (var j in info)
	{
		if(j == "console")
			continue;

		if(j == "properties")
		{
			//i dont want to clone properties, I want to reuse the old container
			for(var k in info.properties)
			{
				this.properties[k] = info.properties[k];
				if(this.onPropertyChanged)
					this.onPropertyChanged(k,info.properties[k]);
			}
			continue;
		}

		if(info[j] == null)
			continue;

		else if (typeof(info[j]) == 'object') //object
		{
			if(this[j] && this[j].configure)
				this[j].configure( info[j] );
			else
				this[j] = LiteGraph.cloneObject(info[j], this[j]);
		}
		else //value
			this[j] = info[j];
	}

	if(!info.title)
		this.title = this.constructor.title;

	if(this.onConnectionsChange)
	{
		if(this.inputs)
		for(var i = 0; i < this.inputs.length; ++i)
		{
			var input = this.inputs[i];
			var link_info = this.graph ? this.graph.links[ input.link ] : null;
			this.onConnectionsChange( LiteGraph.INPUT, i, true, link_info, input ); //link_info has been created now, so its updated
		}

		if(this.outputs)
		for(var i = 0; i < this.outputs.length; ++i)
		{
			var output = this.outputs[i];
			if(!output.links)
				continue;
			for(var j = 0; j < output.links.length; ++j)
			{
				var link_info = this.graph ? this.graph.links[ output.links[j] ] : null;
				this.onConnectionsChange( LiteGraph.OUTPUT, i, true, link_info, output ); //link_info has been created now, so its updated
			}
		}
	}

	//FOR LEGACY, PLEASE REMOVE ON NEXT VERSION
	for(var i in this.inputs)
	{
		var input = this.inputs[i];
		if(!input.link || !input.link.length )
			continue;
		var link = input.link;
		if(typeof(link) != "object")
			continue;
		input.link = link[0];
		if(this.graph)
		this.graph.links[ link[0] ] = {
			id: link[0],
			origin_id: link[1],
			origin_slot: link[2],
			target_id: link[3],
			target_slot: link[4]
		};
	}
	for(var i in this.outputs)
	{
		var output = this.outputs[i];
		if(!output.links || output.links.length == 0)
			continue;
		for(var j in output.links)
		{
			var link = output.links[j];
			if(typeof(link) != "object")
				continue;
			output.links[j] = link[0];
		}
	}

	if( this.onConfigure )
		this.onConfigure( info );
}

/**
* serialize the content
* @method serialize
*/

LGraphNode.prototype.serialize = function()
{
	//create serialization object
	var o = {
		id: this.id,
		type: this.type,
		pos: this.pos,
		size: this.size,
		data: this.data,
		flags: LiteGraph.cloneObject(this.flags),
		mode: this.mode
	};

	if( this.inputs )
		o.inputs = this.inputs;

	if( this.outputs )
	{
		//clear outputs last data (because data in connections is never serialized but stored inside the outputs info)
		for(var i = 0; i < this.outputs.length; i++)
			delete this.outputs[i]._data;
		o.outputs = this.outputs;
	}

	if( this.title && this.title != this.constructor.title )
		o.title = this.title;

	if( this.properties )
		o.properties = LiteGraph.cloneObject( this.properties );

	if( !o.type )
		o.type = this.constructor.type;

	if( this.color )
		o.color = this.color;
	if( this.bgcolor )
		o.bgcolor = this.bgcolor;
	if( this.boxcolor )
		o.boxcolor = this.boxcolor;
	if( this.shape )
		o.shape = this.shape;

	if(this.onSerialize)
		this.onSerialize(o);

	return o;
}


/* Creates a clone of this node */
LGraphNode.prototype.clone = function()
{
	var node = LiteGraph.createNode(this.type);

	//we clone it because serialize returns shared containers
	var data = LiteGraph.cloneObject( this.serialize() );

	//remove links
	if(data.inputs)
		for(var i = 0; i < data.inputs.length; ++i)
			data.inputs[i].link = null;

	if(data.outputs)
		for(var i = 0; i < data.outputs.length; ++i)
		{
			if(data.outputs[i].links)
				data.outputs[i].links.length = 0;
		}

	delete data["id"];
	//remove links
	node.configure(data);

	return node;
}


/**
* serialize and stringify
* @method toString
*/

LGraphNode.prototype.toString = function()
{
	return JSON.stringify( this.serialize() );
}
//LGraphNode.prototype.unserialize = function(info) {} //this cannot be done from within, must be done in LiteGraph


/**
* get the title string
* @method getTitle
*/

LGraphNode.prototype.getTitle = function()
{
	return this.title || this.constructor.title;
}



// Execution *************************
/**
* sets the output data
* @method setOutputData
* @param {number} slot
* @param {*} data
*/
LGraphNode.prototype.setOutputData = function(slot, data)
{
	if(!this.outputs)
		return;

	//this maybe slow and a niche case
	//if(slot && slot.constructor === String)
	//	slot = this.findOutputSlot(slot);

	if(slot == -1 || slot >= this.outputs.length)
		return;

	var output_info = this.outputs[slot];
	if(!output_info)
		return;

	//store data in the output itself in case we want to debug
	output_info._data = data;

	//if there are connections, pass the data to the connections
	if( this.outputs[slot].links )
	{
		for(var i = 0; i < this.outputs[slot].links.length; i++)
		{
			var link_id = this.outputs[slot].links[i];
			this.graph.links[ link_id ].data = data;
		}
	}
}

/**
* Retrieves the input data (data traveling through the connection) from one slot
* @method getInputData
* @param {number} slot
* @param {boolean} force_update if set to true it will force the connected node of this slot to output data into this link
* @return {*} data or if it is not connected returns undefined
*/
LGraphNode.prototype.getInputData = function( slot, force_update )
{
	if(!this.inputs)
		return; //undefined;

	if(slot >= this.inputs.length || this.inputs[slot].link == null)
		return;

	var link_id = this.inputs[slot].link;
	var link = this.graph.links[ link_id ];
	if(!link) //bug: weird case but it happens sometimes
		return null;

	if(!force_update)
		return link.data;

	//special case: used to extract data from the incomming connection before the graph has been executed
	var node = this.graph.getNodeById( link.origin_id );
	if(!node)
		return link.data;

	if(node.updateOutputData)
		node.updateOutputData( link.origin_slot );
	else if(node.onExecute)
		node.onExecute();

	return link.data;
}

/**
* Retrieves the input data from one slot using its name instead of slot number
* @method getInputDataByName
* @param {String} slot_name
* @param {boolean} force_update if set to true it will force the connected node of this slot to output data into this link
* @return {*} data or if it is not connected returns null
*/
LGraphNode.prototype.getInputDataByName = function( slot_name, force_update )
{
	var slot = this.findInputSlot( slot_name );
	if( slot == -1 )
		return null;
	return this.getInputData( slot, force_update );
}


/**
* tells you if there is a connection in one input slot
* @method isInputConnected
* @param {number} slot
* @return {boolean}
*/
LGraphNode.prototype.isInputConnected = function(slot)
{
	if(!this.inputs)
		return false;
	return (slot < this.inputs.length && this.inputs[slot].link != null);
}

/**
* tells you info about an input connection (which node, type, etc)
* @method getInputInfo
* @param {number} slot
* @return {Object} object or null { link: id, name: string, type: string or 0 }
*/
LGraphNode.prototype.getInputInfo = function(slot)
{
	if(!this.inputs)
		return null;
	if(slot < this.inputs.length)
		return this.inputs[slot];
	return null;
}

/**
* returns the node connected in the input slot
* @method getInputNode
* @param {number} slot
* @return {LGraphNode} node or null
*/
LGraphNode.prototype.getInputNode = function( slot )
{
	if(!this.inputs)
		return null;
	if(slot >= this.inputs.length)
		return null;
	var input = this.inputs[slot];
	if(!input || input.link === null)
		return null;
	var link_info = this.graph.links[ input.link ];
	if(!link_info)
		return null;
	return this.graph.getNodeById( link_info.origin_id );
}


/**
* returns the value of an input with this name, otherwise checks if there is a property with that name
* @method getInputOrProperty
* @param {string} name
* @return {*} value
*/
LGraphNode.prototype.getInputOrProperty = function( name )
{
	if(!this.inputs || !this.inputs.length)
		return this.properties ? this.properties[name] : null;

	for(var i = 0, l = this.inputs.length; i < l; ++i)
		if(name == this.inputs[i].name)
		{
			var link_id = this.inputs[i].link;
			var link = this.graph.links[ link_id ];
			return link ? link.data : null;
		}
	return this.properties[name];
}




/**
* tells you the last output data that went in that slot
* @method getOutputData
* @param {number} slot
* @return {Object}  object or null
*/
LGraphNode.prototype.getOutputData = function(slot)
{
	if(!this.outputs)
		return null;
	if(slot >= this.outputs.length)
		return null;

	var info = this.outputs[slot];
	return info._data;
}


/**
* tells you info about an output connection (which node, type, etc)
* @method getOutputInfo
* @param {number} slot
* @return {Object}  object or null { name: string, type: string, links: [ ids of links in number ] }
*/
LGraphNode.prototype.getOutputInfo = function(slot)
{
	if(!this.outputs)
		return null;
	if(slot < this.outputs.length)
		return this.outputs[slot];
	return null;
}


/**
* tells you if there is a connection in one output slot
* @method isOutputConnected
* @param {number} slot
* @return {boolean}
*/
LGraphNode.prototype.isOutputConnected = function(slot)
{
	if(!this.outputs)
		return false;
	return (slot < this.outputs.length && this.outputs[slot].links && this.outputs[slot].links.length);
}

/**
* tells you if there is any connection in the output slots
* @method isAnyOutputConnected
* @return {boolean}
*/
LGraphNode.prototype.isAnyOutputConnected = function()
{
	if(!this.outputs)
		return false;
	for(var i = 0; i < this.outputs.length; ++i)
		if( this.outputs[i].links && this.outputs[i].links.length )
			return true;
	return false;
}


/**
* retrieves all the nodes connected to this output slot
* @method getOutputNodes
* @param {number} slot
* @return {array}
*/
LGraphNode.prototype.getOutputNodes = function(slot)
{
	if(!this.outputs || this.outputs.length == 0)
		return null;

	if(slot >= this.outputs.length)
		return null;

	var output = this.outputs[slot];
	if(!output.links || output.links.length == 0)
		return null;

	var r = [];
	for(var i = 0; i < output.links.length; i++)
	{
		var link_id = output.links[i];
		var link = this.graph.links[ link_id ];
		if(link)
		{
			var target_node = this.graph.getNodeById( link.target_id );
			if( target_node )
				r.push( target_node );
		}
	}
	return r;
}

/**
* Triggers an event in this node, this will trigger any output with the same name
* @method trigger
* @param {String} event name ( "on_play", ... ) if action is equivalent to false then the event is send to all
* @param {*} param
*/
LGraphNode.prototype.trigger = function( action, param )
{
	if( !this.outputs || !this.outputs.length )
		return;

	if(this.graph)
		this.graph._last_trigger_time = LiteGraph.getTime();

	for(var i = 0; i < this.outputs.length; ++i)
	{
		var output = this.outputs[ i ];
		if(!output || output.type !== LiteGraph.EVENT || (action && output.name != action) )
			continue;
		this.triggerSlot( i, param );
	}
}

/**
* Triggers an slot event in this node
* @method triggerSlot
* @param {Number} slot the index of the output slot
* @param {*} param
*/
LGraphNode.prototype.triggerSlot = function( slot, param )
{
	if( !this.outputs )
		return;

	var output = this.outputs[ slot ];
	if( !output )
		return;

	var links = output.links;
	if(!links || !links.length)
		return;

	if(this.graph)
		this.graph._last_trigger_time = LiteGraph.getTime();

	//for every link attached here
	for(var k = 0; k < links.length; ++k)
	{
		var link_info = this.graph.links[ links[k] ];
		if(!link_info) //not connected
			continue;
		var node = this.graph.getNodeById( link_info.target_id );
		if(!node) //node not found?
			continue;

		//used to mark events in graph
		link_info._last_time = LiteGraph.getTime();

		var target_connection = node.inputs[ link_info.target_slot ];

		if(node.onAction)
			node.onAction( target_connection.name, param );
		else if(node.mode === LiteGraph.ON_TRIGGER)
		{
			if(node.onExecute)
				node.onExecute(param);
		}
	}
}

/**
* add a new property to this node
* @method addProperty
* @param {string} name
* @param {*} default_value
* @param {string} type string defining the output type ("vec3","number",...)
* @param {Object} extra_info this can be used to have special properties of the property (like values, etc)
*/
LGraphNode.prototype.addProperty = function( name, default_value, type, extra_info )
{
	var o = { name: name, type: type, default_value: default_value };
	if(extra_info)
		for(var i in extra_info)
			o[i] = extra_info[i];
	if(!this.properties_info)
		this.properties_info = [];
	this.properties_info.push(o);
	if(!this.properties)
		this.properties = {};
	this.properties[ name ] = default_value;
	return o;
}


//connections

/**
* add a new output slot to use in this node
* @method addOutput
* @param {string} name
* @param {string} type string defining the output type ("vec3","number",...)
* @param {Object} extra_info this can be used to have special properties of an output (label, special color, position, etc)
*/
LGraphNode.prototype.addOutput = function(name,type,extra_info)
{
	var o = { name: name, type: type, links: null };
	if(extra_info)
		for(var i in extra_info)
			o[i] = extra_info[i];

	if(!this.outputs)
		this.outputs = [];
	this.outputs.push(o);
	if(this.onOutputAdded)
		this.onOutputAdded(o);
	this.size = this.computeSize();
	return o;
}

/**
* add a new output slot to use in this node
* @method addOutputs
* @param {Array} array of triplets like [[name,type,extra_info],[...]]
*/
LGraphNode.prototype.addOutputs = function(array)
{
	for(var i = 0; i < array.length; ++i)
	{
		var info = array[i];
		var o = {name:info[0],type:info[1],link:null};
		if(array[2])
			for(var j in info[2])
				o[j] = info[2][j];

		if(!this.outputs)
			this.outputs = [];
		this.outputs.push(o);
		if(this.onOutputAdded)
			this.onOutputAdded(o);
	}

	this.size = this.computeSize();
}

/**
* remove an existing output slot
* @method removeOutput
* @param {number} slot
*/
LGraphNode.prototype.removeOutput = function(slot)
{
	this.disconnectOutput(slot);
	this.outputs.splice(slot,1);
	this.size = this.computeSize();
	if(this.onOutputRemoved)
		this.onOutputRemoved(slot);
}

/**
* add a new input slot to use in this node
* @method addInput
* @param {string} name
* @param {string} type string defining the input type ("vec3","number",...), it its a generic one use 0
* @param {Object} extra_info this can be used to have special properties of an input (label, color, position, etc)
*/
LGraphNode.prototype.addInput = function(name,type,extra_info)
{
	type = type || 0;
	var o = {name:name,type:type,link:null};
	if(extra_info)
		for(var i in extra_info)
			o[i] = extra_info[i];

	if(!this.inputs)
		this.inputs = [];
	this.inputs.push(o);
	this.size = this.computeSize();
	if(this.onInputAdded)
		this.onInputAdded(o);
	return o;
}

/**
* add several new input slots in this node
* @method addInputs
* @param {Array} array of triplets like [[name,type,extra_info],[...]]
*/
LGraphNode.prototype.addInputs = function(array)
{
	for(var i = 0; i < array.length; ++i)
	{
		var info = array[i];
		var o = {name:info[0], type:info[1], link:null};
		if(array[2])
			for(var j in info[2])
				o[j] = info[2][j];

		if(!this.inputs)
			this.inputs = [];
		this.inputs.push(o);
		if(this.onInputAdded)
			this.onInputAdded(o);
	}

	this.size = this.computeSize();
}

/**
* remove an existing input slot
* @method removeInput
* @param {number} slot
*/
LGraphNode.prototype.removeInput = function(slot)
{
	this.disconnectInput(slot);
	this.inputs.splice(slot,1);
	this.size = this.computeSize();
	if(this.onInputRemoved)
		this.onInputRemoved(slot);
}

/**
* add an special connection to this node (used for special kinds of graphs)
* @method addConnection
* @param {string} name
* @param {string} type string defining the input type ("vec3","number",...)
* @param {[x,y]} pos position of the connection inside the node
* @param {string} direction if is input or output
*/
LGraphNode.prototype.addConnection = function(name,type,pos,direction)
{
	var o = {
		name: name,
		type: type,
		pos: pos,
		direction: direction,
		links: null
	};
	this.connections.push( o );
	return o;
}

/**
* computes the size of a node according to its inputs and output slots
* @method computeSize
* @param {number} minHeight
* @return {number} the total size
*/
LGraphNode.prototype.computeSize = function( minHeight, out )
{
	var rows = Math.max( this.inputs ? this.inputs.length : 1, this.outputs ? this.outputs.length : 1);
	var size = out || new Float32Array([0,0]);
	rows = Math.max(rows, 1);
	var font_size = LiteGraph.NODE_TEXT_SIZE; //although it should be graphcanvas.inner_text_font size
	size[1] = (this.constructor.slot_start_y || 0) + rows * (font_size + 1) + 4;
	if( this.widgets && this.widgets.length )
		size[1] += this.widgets.length * (LiteGraph.NODE_WIDGET_HEIGHT + 4) + 8;

	var font_size = font_size;
	var title_width = compute_text_size( this.title );
	var input_width = 0;
	var output_width = 0;

	if(this.inputs)
		for(var i = 0, l = this.inputs.length; i < l; ++i)
		{
			var input = this.inputs[i];
			var text = input.label || input.name || "";
			var text_width = compute_text_size( text );
			if(input_width < text_width)
				input_width = text_width;
		}

	if(this.outputs)
		for(var i = 0, l = this.outputs.length; i < l; ++i)
		{
			var output = this.outputs[i];
			var text = output.label || output.name || "";
			var text_width = compute_text_size( text );
			if(output_width < text_width)
				output_width = text_width;
		}

	size[0] = Math.max( input_width + output_width + 10, title_width );
	size[0] = Math.max( size[0], LiteGraph.NODE_WIDTH );
	if(this.widgets && this.widgets.length)
		size[0] = Math.max( size[0], LiteGraph.NODE_WIDTH * 1.5 );

	if(this.onResize)
		this.onResize(size);

	function compute_text_size( text )
	{
		if(!text)
			return 0;
		return font_size * text.length * 0.6;
	}

	return size;
}

/**
* Allows to pass 
* 
* @method addWidget
* @return {Float32Array[4]} the total size
*/
LGraphNode.prototype.addWidget = function( type, name, value, callback, options )
{
	if(!this.widgets)
		this.widgets = [];
	var w = {
		type: type.toLowerCase(),
		name: name,
		value: value,
		callback: callback,
		options: options || {}
	};

	if(w.options.y !== undefined )
		w.y = w.options.y;

	if( type == "combo" && !w.options.values )
		throw("LiteGraph addWidget('combo',...) requires to pass values in options: { values:['red','blue'] }");
	this.widgets.push(w);
	return w;
}


/**
* returns the bounding of the object, used for rendering purposes
* bounding is: [topleft_cornerx, topleft_cornery, width, height]
* @method getBounding
* @return {Float32Array[4]} the total size
*/
LGraphNode.prototype.getBounding = function( out )
{
	out = out || new Float32Array(4);
	out[0] = this.pos[0] - 4;
	out[1] = this.pos[1] - LiteGraph.NODE_TITLE_HEIGHT;
	out[2] = this.size[0] + 4;
	out[3] = this.size[1] + LiteGraph.NODE_TITLE_HEIGHT;
	return out;
}

/**
* checks if a point is inside the shape of a node
* @method isPointInside
* @param {number} x
* @param {number} y
* @return {boolean}
*/
LGraphNode.prototype.isPointInside = function(x,y, margin, skip_title )
{
	margin = margin || 0;

	var margin_top = this.graph && this.graph.isLive() ? 0 : 20;
	if(skip_title)
		margin_top = 0;
	if(this.flags && this.flags.collapsed)
	{
		//if ( distance([x,y], [this.pos[0] + this.size[0]*0.5, this.pos[1] + this.size[1]*0.5]) < LiteGraph.NODE_COLLAPSED_RADIUS)
		if( isInsideRectangle( x, y, this.pos[0] - margin, this.pos[1] - LiteGraph.NODE_TITLE_HEIGHT - margin, (this._collapsed_width||LiteGraph.NODE_COLLAPSED_WIDTH) + 2 * margin, LiteGraph.NODE_TITLE_HEIGHT + 2 * margin ) )
			return true;
	}
	else if ( (this.pos[0] - 4 - margin) < x && (this.pos[0] + this.size[0] + 4 + margin) > x
		&& (this.pos[1] - margin_top - margin) < y && (this.pos[1] + this.size[1] + margin) > y)
		return true;
	return false;
}

/**
* checks if a point is inside a node slot, and returns info about which slot
* @method getSlotInPosition
* @param {number} x
* @param {number} y
* @return {Object} if found the object contains { input|output: slot object, slot: number, link_pos: [x,y] }
*/
LGraphNode.prototype.getSlotInPosition = function( x, y )
{
	//search for inputs
	if(this.inputs)
		for(var i = 0, l = this.inputs.length; i < l; ++i)
		{
			var input = this.inputs[i];
			var link_pos = this.getConnectionPos( true,i );
			if( isInsideRectangle(x, y, link_pos[0] - 10, link_pos[1] - 5, 20,10) )
				return { input: input, slot: i, link_pos: link_pos, locked: input.locked };
		}

	if(this.outputs)
		for(var i = 0, l = this.outputs.length; i < l; ++i)
		{
			var output = this.outputs[i];
			var link_pos = this.getConnectionPos(false,i);
			if( isInsideRectangle(x, y, link_pos[0] - 10, link_pos[1] - 5, 20,10) )
				return { output: output, slot: i, link_pos: link_pos, locked: output.locked };
		}

	return null;
}

/**
* returns the input slot with a given name (used for dynamic slots), -1 if not found
* @method findInputSlot
* @param {string} name the name of the slot
* @return {number} the slot (-1 if not found)
*/
LGraphNode.prototype.findInputSlot = function(name)
{
	if(!this.inputs)
		return -1;
	for(var i = 0, l = this.inputs.length; i < l; ++i)
		if(name == this.inputs[i].name)
			return i;
	return -1;
}

/**
* returns the output slot with a given name (used for dynamic slots), -1 if not found
* @method findOutputSlot
* @param {string} name the name of the slot
* @return {number} the slot (-1 if not found)
*/
LGraphNode.prototype.findOutputSlot = function(name)
{
	if(!this.outputs) return -1;
	for(var i = 0, l = this.outputs.length; i < l; ++i)
		if(name == this.outputs[i].name)
			return i;
	return -1;
}

/**
* connect this node output to the input of another node
* @method connect
* @param {number_or_string} slot (could be the number of the slot or the string with the name of the slot)
* @param {LGraphNode} node the target node
* @param {number_or_string} target_slot the input slot of the target node (could be the number of the slot or the string with the name of the slot, or -1 to connect a trigger)
* @return {boolean} if it was connected succesfully
*/
LGraphNode.prototype.connect = function( slot, target_node, target_slot )
{
	target_slot = target_slot || 0;

	if(!this.graph) //could be connected before adding it to a graph
	{
		console.log("Connect: Error, node doesnt belong to any graph. Nodes must be added first to a graph before connecting them."); //due to link ids being associated with graphs
		return false;
	}


	//seek for the output slot
	if( slot.constructor === String )
	{
		slot = this.findOutputSlot(slot);
		if(slot == -1)
		{
			if(LiteGraph.debug)
				console.log("Connect: Error, no slot of name " + slot);
			return false;
		}
	}
	else if(!this.outputs || slot >= this.outputs.length)
	{
		if(LiteGraph.debug)
			console.log("Connect: Error, slot number not found");
		return false;
	}

	if(target_node && target_node.constructor === Number)
		target_node = this.graph.getNodeById( target_node );
	if(!target_node)
		throw("target node is null");

	//avoid loopback
	if(target_node == this)
		return false;

	//you can specify the slot by name
	if(target_slot.constructor === String)
	{
		target_slot = target_node.findInputSlot( target_slot );
		if(target_slot == -1)
		{
			if(LiteGraph.debug)
				console.log("Connect: Error, no slot of name " + target_slot);
			return false;
		}
	}
	else if( target_slot === LiteGraph.EVENT )
	{
		//search for first slot with event?
		/*
		//create input for trigger
		var input = target_node.addInput("onTrigger", LiteGraph.EVENT );
		target_slot = target_node.inputs.length - 1; //last one is the one created
		target_node.mode = LiteGraph.ON_TRIGGER;
		*/
		return false;
	}
	else if( !target_node.inputs || target_slot >= target_node.inputs.length )
	{
		if(LiteGraph.debug)
			console.log("Connect: Error, slot number not found");
		return false;
	}

	//if there is something already plugged there, disconnect
	if(target_node.inputs[ target_slot ].link != null )
		target_node.disconnectInput( target_slot );

	//why here??
	//this.setDirtyCanvas(false,true);
	//this.graph.connectionChange( this );

	var output = this.outputs[slot];

	//allows nodes to block connection
	if(target_node.onConnectInput)
		if( target_node.onConnectInput( target_slot, output.type, output ) === false)
			return false;

	var input = target_node.inputs[target_slot];

	if( LiteGraph.isValidConnection( output.type, input.type ) )
	{
		var link_info = {
			id: this.graph.last_link_id++,
			type: input.type,
			origin_id: this.id,
			origin_slot: slot,
			target_id: target_node.id,
			target_slot: target_slot
		};

		//add to graph links list
		this.graph.links[ link_info.id ] = link_info;

		//connect in output
		if( output.links == null )
			output.links = [];
		output.links.push( link_info.id );
		//connect in input
		target_node.inputs[target_slot].link = link_info.id;
		if(this.graph)
			this.graph._version++;
		if(this.onConnectionsChange)
			this.onConnectionsChange( LiteGraph.OUTPUT, slot, true, link_info, output ); //link_info has been created now, so its updated
		if(target_node.onConnectionsChange)
			target_node.onConnectionsChange( LiteGraph.INPUT, target_slot, true, link_info, input );
		if( this.graph && this.graph.onNodeConnectionChange )
		{
			this.graph.onNodeConnectionChange( LiteGraph.INPUT, target_node, target_slot, this, slot );
			this.graph.onNodeConnectionChange( LiteGraph.OUTPUT, this, slot, target_node, target_slot );
		}
	}

	this.setDirtyCanvas(false,true);
	this.graph.connectionChange( this );

	return true;
}

/**
* disconnect one output to an specific node
* @method disconnectOutput
* @param {number_or_string} slot (could be the number of the slot or the string with the name of the slot)
* @param {LGraphNode} target_node the target node to which this slot is connected [Optional, if not target_node is specified all nodes will be disconnected]
* @return {boolean} if it was disconnected succesfully
*/
LGraphNode.prototype.disconnectOutput = function( slot, target_node )
{
	if( slot.constructor === String )
	{
		slot = this.findOutputSlot(slot);
		if(slot == -1)
		{
			if(LiteGraph.debug)
				console.log("Connect: Error, no slot of name " + slot);
			return false;
		}
	}
	else if(!this.outputs || slot >= this.outputs.length)
	{
		if(LiteGraph.debug)
			console.log("Connect: Error, slot number not found");
		return false;
	}

	//get output slot
	var output = this.outputs[slot];
	if(!output.links || output.links.length == 0)
		return false;

	//one of the output links in this slot
	if(target_node)
	{
		if(target_node.constructor === Number)
			target_node = this.graph.getNodeById( target_node );
		if(!target_node)
			throw("Target Node not found");

		for(var i = 0, l = output.links.length; i < l; i++)
		{
			var link_id = output.links[i];
			var link_info = this.graph.links[ link_id ];

			//is the link we are searching for...
			if( link_info.target_id == target_node.id )
			{
				output.links.splice(i,1); //remove here
				var input = target_node.inputs[ link_info.target_slot ];
				input.link = null; //remove there
				delete this.graph.links[ link_id ]; //remove the link from the links pool
				if(this.graph)
					this.graph._version++;
				if(target_node.onConnectionsChange)
					target_node.onConnectionsChange( LiteGraph.INPUT, link_info.target_slot, false, link_info, input ); //link_info hasnt been modified so its ok
				if(this.onConnectionsChange)
					this.onConnectionsChange( LiteGraph.OUTPUT, slot, false, link_info, output );
				if( this.graph && this.graph.onNodeConnectionChange )
					this.graph.onNodeConnectionChange( LiteGraph.OUTPUT, this, slot );
				if( this.graph && this.graph.onNodeConnectionChange )
				{
					this.graph.onNodeConnectionChange( LiteGraph.OUTPUT, this, slot );
					this.graph.onNodeConnectionChange( LiteGraph.INPUT, target_node, link_info.target_slot );
				}
				break;
			}
		}
	}
	else //all the links in this output slot
	{
		for(var i = 0, l = output.links.length; i < l; i++)
		{
			var link_id = output.links[i];
			var link_info = this.graph.links[ link_id ];
			if(!link_info) //bug: it happens sometimes
				continue;

			var target_node = this.graph.getNodeById( link_info.target_id );
			var input = null;
			if(this.graph)
				this.graph._version++;
			if(target_node)
			{
				input = target_node.inputs[ link_info.target_slot ];
				input.link = null; //remove other side link
				if(target_node.onConnectionsChange)
					target_node.onConnectionsChange( LiteGraph.INPUT, link_info.target_slot, false, link_info, input ); //link_info hasnt been modified so its ok
				if( this.graph && this.graph.onNodeConnectionChange )
					this.graph.onNodeConnectionChange( LiteGraph.INPUT, target_node, link_info.target_slot );
			}
			delete this.graph.links[ link_id ]; //remove the link from the links pool
			if(this.onConnectionsChange)
				this.onConnectionsChange( LiteGraph.OUTPUT, slot, false, link_info, output );
			if( this.graph && this.graph.onNodeConnectionChange )
			{
				this.graph.onNodeConnectionChange( LiteGraph.OUTPUT, this, slot );
				this.graph.onNodeConnectionChange( LiteGraph.INPUT, target_node, link_info.target_slot );
			}
		}
		output.links = null;
	}


	this.setDirtyCanvas(false,true);
	this.graph.connectionChange( this );
	return true;
}

/**
* disconnect one input
* @method disconnectInput
* @param {number_or_string} slot (could be the number of the slot or the string with the name of the slot)
* @return {boolean} if it was disconnected succesfully
*/
LGraphNode.prototype.disconnectInput = function( slot )
{
	//seek for the output slot
	if( slot.constructor === String )
	{
		slot = this.findInputSlot(slot);
		if(slot == -1)
		{
			if(LiteGraph.debug)
				console.log("Connect: Error, no slot of name " + slot);
			return false;
		}
	}
	else if(!this.inputs || slot >= this.inputs.length)
	{
		if(LiteGraph.debug)
			console.log("Connect: Error, slot number not found");
		return false;
	}

	var input = this.inputs[slot];
	if(!input)
		return false;

	var link_id = this.inputs[slot].link;
	this.inputs[slot].link = null;

	//remove other side
	var link_info = this.graph.links[ link_id ];
	if( link_info )
	{
		var target_node = this.graph.getNodeById( link_info.origin_id );
		if(!target_node)
			return false;

		var output = target_node.outputs[ link_info.origin_slot ];
		if(!output || !output.links || output.links.length == 0)
			return false;

		//search in the inputs list for this link
		for(var i = 0, l = output.links.length; i < l; i++)
		{
			if( output.links[i] == link_id )
			{
				output.links.splice(i,1);
				break;
			}
		}

		delete this.graph.links[ link_id ]; //remove from the pool
		if(this.graph)
			this.graph._version++;
		if( this.onConnectionsChange )
			this.onConnectionsChange( LiteGraph.INPUT, slot, false, link_info, input );
		if( target_node.onConnectionsChange )
			target_node.onConnectionsChange( LiteGraph.OUTPUT, i, false, link_info, output );
		if( this.graph && this.graph.onNodeConnectionChange )
		{
			this.graph.onNodeConnectionChange( LiteGraph.OUTPUT, target_node, i );
			this.graph.onNodeConnectionChange( LiteGraph.INPUT, this, slot );
		}
	}

	this.setDirtyCanvas(false,true);
	this.graph.connectionChange( this );
	return true;
}

/**
* returns the center of a connection point in canvas coords
* @method getConnectionPos
* @param {boolean} is_input true if if a input slot, false if it is an output
* @param {number_or_string} slot (could be the number of the slot or the string with the name of the slot)
* @return {[x,y]} the position
**/
LGraphNode.prototype.getConnectionPos = function( is_input, slot_number )
{
	if(this.flags.collapsed)
	{
		if(is_input)
			return [this.pos[0], this.pos[1] - LiteGraph.NODE_TITLE_HEIGHT * 0.5];
		else
			return [this.pos[0] + (this._collapsed_width || LiteGraph.NODE_COLLAPSED_WIDTH), this.pos[1] - LiteGraph.NODE_TITLE_HEIGHT * 0.5];
	}

	if(is_input && slot_number == -1)
	{
		return [this.pos[0] + 10, this.pos[1] + 10];
	}

	//hardcoded pos
	if(is_input && this.inputs && this.inputs.length > slot_number && this.inputs[slot_number].pos)
		return [this.pos[0] + this.inputs[slot_number].pos[0],this.pos[1] + this.inputs[slot_number].pos[1]];
	else if(!is_input && this.outputs && this.outputs.length > slot_number && this.outputs[slot_number].pos)
		return [this.pos[0] + this.outputs[slot_number].pos[0],this.pos[1] + this.outputs[slot_number].pos[1]];

	//horizontal distributed slots
	if(this.flags.horizontal)
	{
		if(is_input)
			return [this.pos[0] + (slot_number + 0.5) * (this.size[0] / (this.inputs.length)), this.pos[1] - LiteGraph.NODE_TITLE_HEIGHT ];
		return [this.pos[0] + (slot_number + 0.5) * (this.size[0] / (this.outputs.length)), this.pos[1] + this.size[1] ];
	}
	
	//default
	if(is_input)
		return [this.pos[0] , this.pos[1] + 10 + slot_number * LiteGraph.NODE_SLOT_HEIGHT + (this.constructor.slot_start_y || 0) ];
	return [this.pos[0] + this.size[0] + 1, this.pos[1] + 10 + slot_number * LiteGraph.NODE_SLOT_HEIGHT + (this.constructor.slot_start_y || 0)];
}

/* Force align to grid */
LGraphNode.prototype.alignToGrid = function()
{
	this.pos[0] = LiteGraph.CANVAS_GRID_SIZE * Math.round(this.pos[0] / LiteGraph.CANVAS_GRID_SIZE);
	this.pos[1] = LiteGraph.CANVAS_GRID_SIZE * Math.round(this.pos[1] / LiteGraph.CANVAS_GRID_SIZE);
}


/* Console output */
LGraphNode.prototype.trace = function(msg)
{
	if(!this.console)
		this.console = [];
	this.console.push(msg);
	if(this.console.length > LGraphNode.MAX_CONSOLE)
		this.console.shift();

	this.graph.onNodeTrace(this,msg);
}

/* Forces to redraw or the main canvas (LGraphNode) or the bg canvas (links) */
LGraphNode.prototype.setDirtyCanvas = function(dirty_foreground, dirty_background)
{
	if(!this.graph)
		return;
	this.graph.sendActionToCanvas("setDirty",[dirty_foreground, dirty_background]);
}

LGraphNode.prototype.loadImage = function(url)
{
	var img = new Image();
	img.src = LiteGraph.node_images_path + url;
	img.ready = false;

	var that = this;
	img.onload = function() {
		this.ready = true;
		that.setDirtyCanvas(true);
	}
	return img;
}

//safe LGraphNode action execution (not sure if safe)
/*
LGraphNode.prototype.executeAction = function(action)
{
	if(action == "") return false;

	if( action.indexOf(";") != -1 || action.indexOf("}") != -1)
	{
		this.trace("Error: Action contains unsafe characters");
		return false;
	}

	var tokens = action.split("(");
	var func_name = tokens[0];
	if( typeof(this[func_name]) != "function")
	{
		this.trace("Error: Action not found on node: " + func_name);
		return false;
	}

	var code = action;

	try
	{
		var _foo = eval;
		eval = null;
		(new Function("with(this) { " + code + "}")).call(this);
		eval = _foo;
	}
	catch (err)
	{
		this.trace("Error executing action {" + action + "} :" + err);
		return false;
	}

	return true;
}
*/

/* Allows to get onMouseMove and onMouseUp events even if the mouse is out of focus */
LGraphNode.prototype.captureInput = function(v)
{
	if(!this.graph || !this.graph.list_of_graphcanvas)
		return;

	var list = this.graph.list_of_graphcanvas;

	for(var i = 0; i < list.length; ++i)
	{
		var c = list[i];
		//releasing somebody elses capture?!
		if(!v && c.node_capturing_input != this)
			continue;

		//change
		c.node_capturing_input = v ? this : null;
	}
}

/**
* Collapse the node to make it smaller on the canvas
* @method collapse
**/
LGraphNode.prototype.collapse = function( force )
{
	this.graph._version++;
	if(this.constructor.collapsable === false && !force)
		return;
	if(!this.flags.collapsed)
		this.flags.collapsed = true;
	else
		this.flags.collapsed = false;
	this.setDirtyCanvas(true,true);
}

/**
* Forces the node to do not move or realign on Z
* @method pin
**/

LGraphNode.prototype.pin = function(v)
{
	this.graph._version++;
	if(v === undefined)
		this.flags.pinned = !this.flags.pinned;
	else
		this.flags.pinned = v;
}

LGraphNode.prototype.localToScreen = function(x,y, graphcanvas)
{
	return [(x + this.pos[0]) * graphcanvas.scale + graphcanvas.offset[0],
		(y + this.pos[1]) * graphcanvas.scale + graphcanvas.offset[1]];
}




function LGraphGroup( title )
{
	this._ctor( title );
}

global.LGraphGroup = LiteGraph.LGraphGroup = LGraphGroup;

LGraphGroup.prototype._ctor = function( title )
{
	this.title = title || "Group";
	this._bounding = new Float32Array([10,10,140,80]);
	this._pos = this._bounding.subarray(0,2);
	this._size = this._bounding.subarray(2,4);
	this._nodes = [];
	this.color = LGraphCanvas.node_colors.pale_blue ? LGraphCanvas.node_colors.pale_blue.groupcolor : "#AAA";
	this.graph = null;

	Object.defineProperty( this, "pos", {
		set: function(v)
		{
			if(!v || v.length < 2)
				return;
			this._pos[0] = v[0];
			this._pos[1] = v[1];
		},
		get: function()
		{
			return this._pos;
		},
		enumerable: true
	});

	Object.defineProperty( this, "size", {
		set: function(v)
		{
			if(!v || v.length < 2)
				return;
			this._size[0] = Math.max(140,v[0]);
			this._size[1] = Math.max(80,v[1]);
		},
		get: function()
		{
			return this._size;
		},
		enumerable: true
	});
}

LGraphGroup.prototype.configure = function(o)
{
	this.title = o.title;
	this._bounding.set( o.bounding );
	this.color = o.color;
}

LGraphGroup.prototype.serialize = function()
{
	var b = this._bounding;
	return {
		title: this.title,
		bounding: [ Math.round(b[0]), Math.round(b[1]), Math.round(b[2]), Math.round(b[3]) ],
		color: this.color
	};
}

LGraphGroup.prototype.move = function(deltax, deltay, ignore_nodes)
{
	this._pos[0] += deltax;
	this._pos[1] += deltay;
	if(ignore_nodes)
		return;
	for(var i = 0; i < this._nodes.length; ++i)
	{
		var node = this._nodes[i];
		node.pos[0] += deltax;
		node.pos[1] += deltay;
	}
}

LGraphGroup.prototype.recomputeInsideNodes = function()
{
	this._nodes.length = 0;
	var nodes = this.graph._nodes;
	var node_bounding = new Float32Array(4);

	for(var i = 0; i < nodes.length; ++i)
	{
		var node = nodes[i];
		node.getBounding( node_bounding );
		if(!overlapBounding( this._bounding, node_bounding ))
			continue; //out of the visible area
		this._nodes.push( node );
	}
}

LGraphGroup.prototype.isPointInside = LGraphNode.prototype.isPointInside;
LGraphGroup.prototype.setDirtyCanvas = LGraphNode.prototype.setDirtyCanvas;

//*********************************************************************************
// LGraphCanvas: LGraph renderer CLASS
//*********************************************************************************

/**
* This class is in charge of rendering one graph inside a canvas. And provides all the interaction required.
* Valid callbacks are: onNodeSelected, onNodeDeselected, onShowNodePanel, onNodeDblClicked
*
* @class LGraphCanvas
* @constructor
* @param {HTMLCanvas} canvas the canvas where you want to render (it accepts a selector in string format or the canvas element itself)
* @param {LGraph} graph [optional]
* @param {Object} options [optional] { skip_rendering, autoresize }
*/
function LGraphCanvas( canvas, graph, options )
{
	options = options || {};

	//if(graph === undefined)
  //	throw ("No graph assigned");
	this.background_image = 'data:image/png;base64,iVBORw0KGgoAAAANSUhEUgAAAGQAAABkCAIAAAD/gAIDAAAAGXRFWHRTb2Z0d2FyZQBBZG9iZSBJbWFnZVJlYWR5ccllPAAAAQBJREFUeNrs1rEKwjAUhlETUkj3vP9rdmr1Ysammk2w5wdxuLgcMHyptfawuZX4pJSWZTnfnu/lnIe/jNNxHHGNn//HNbbv+4dr6V+11uF527arU7+u63qfa/bnmh8sWLBgwYJlqRf8MEptXPBXJXa37BSl3ixYsGDBMliwFLyCV/DeLIMFCxYsWLBMwSt4Be/NggXLYMGCBUvBK3iNruC9WbBgwYJlsGApeAWv4L1ZBgsWLFiwYJmCV/AK3psFC5bBggULloJX8BpdwXuzYMGCBctgwVLwCl7Be7MMFixYsGDBsu8FH1FaSmExVfAxBa/gvVmwYMGCZbBg/W4vAQYA5tRF9QYlv/QAAAAASUVORK5CYII='

	if(canvas && canvas.constructor === String )
		canvas = document.querySelector( canvas );

	this.max_zoom = 10;
	this.min_zoom = 0.1;
	this.zoom_modify_alpha = true; //otherwise it generates ugly patterns when scaling down too much

	this.title_text_font = "bold "+LiteGraph.NODE_TEXT_SIZE+"px Arial";
	this.inner_text_font = "normal "+LiteGraph.NODE_SUBTEXT_SIZE+"px Arial";
	this.node_title_color = LiteGraph.NODE_TITLE_COLOR;
	this.default_link_color = LiteGraph.LINK_COLOR;
	this.default_connection_color = {
		input_off: "#AAB",
		input_on: "#7F7",
		output_off: "#AAB",
		output_on: "#7F7"
	};

	this.highquality_render = true;
	this.use_gradients = false; //set to true to render titlebar with gradients
	this.editor_alpha = 1; //used for transition
	this.pause_rendering = false;
	this.render_shadows = true;
	this.clear_background = true;

	this.render_only_selected = true;
	this.live_mode = false;
	this.show_info = true;
	this.allow_dragcanvas = true;
	this.allow_dragnodes = true;
	this.allow_interaction = true; //allow to control widgets, buttons, collapse, etc
	this.allow_searchbox = true;
	this.allow_reconnect_links = false; //allows to change a connection with having to redo it again
	this.drag_mode = false;
	this.dragging_rectangle = null;

	this.filter = null; //allows to filter to only accept some type of nodes in a graph

	this.always_render_background = false;
	this.render_canvas_border = true;
	this.render_connections_shadows = false; //too much cpu
	this.render_connections_border = true;
	this.render_curved_connections = true;
	this.render_connection_arrows = true;
	this.render_execution_order = false;

	this.canvas_mouse = [0,0]; //mouse in canvas graph coordinates, where 0,0 is the top-left corner of the blue rectangle

	//to personalize the search box
	this.onSearchBox = null;
	this.onSearchBoxSelection = null;

	this.connections_width = 3;
	this.round_radius = 8;

	this.current_node = null;
	this.node_widget = null; //used for widgets
	this.last_mouse_position = [0,0];
	this.visible_area = new Float32Array(4);

	//link canvas and graph
	if(graph)
		graph.attachCanvas(this);

	this.setCanvas( canvas );
	this.clear();

	if(!options.skip_render)
		this.startRendering();

	this.autoresize = options.autoresize;
}

global.LGraphCanvas = LiteGraph.LGraphCanvas = LGraphCanvas;

LGraphCanvas.link_type_colors = {"-1":"#F85",'number':"#AAC","node":"#DCA"};
LGraphCanvas.gradients = {}; //cache of gradients

/**
* clears all the data inside
*
* @method clear
*/
LGraphCanvas.prototype.clear = function()
{
	this.frame = 0;
	this.last_draw_time = 0;
	this.render_time = 0;
	this.fps = 0;

	this.scale = 1;
	this.offset = [0,0];

	this.dragging_rectangle = null;

	this.selected_nodes = {};
	this.selected_group = null;

	this.visible_nodes = [];
	this.node_dragged = null;
	this.node_over = null;
	this.node_capturing_input = null;
	this.connecting_node = null;
	this.highlighted_links = {};

	this.dirty_canvas = true;
	this.dirty_bgcanvas = true;
	this.dirty_area = null;

	this.node_in_panel = null;
	this.node_widget = null;

	this.last_mouse = [0,0];
	this.last_mouseclick = 0;
	this.visible_area.set([0,0,0,0]);

	if(this.onClear)
		this.onClear();
	//this.UIinit();
}

/**
* assigns a graph, you can reasign graphs to the same canvas
*
* @method setGraph
* @param {LGraph} graph
*/
LGraphCanvas.prototype.setGraph = function( graph, skip_clear )
{
	if(this.graph == graph)
		return;

	if(!skip_clear)
		this.clear();

	if(!graph && this.graph)
	{
		this.graph.detachCanvas(this);
		return;
	}

	/*
	if(this.graph)
		this.graph.canvas = null; //remove old graph link to the canvas
	this.graph = graph;
	if(this.graph)
		this.graph.canvas = this;
	*/
	graph.attachCanvas(this);
	this.setDirty(true,true);
}

/**
* opens a graph contained inside a node in the current graph
*
* @method openSubgraph
* @param {LGraph} graph
*/
LGraphCanvas.prototype.openSubgraph = function(graph)
{
	if(!graph)
		throw("graph cannot be null");

	if(this.graph == graph)
		throw("graph cannot be the same");

	this.clear();

	if(this.graph)
	{
		if(!this._graph_stack)
			this._graph_stack = [];
		this._graph_stack.push(this.graph);
	}

	graph.attachCanvas(this);
	this.setDirty(true,true);
}

/**
* closes a subgraph contained inside a node
*
* @method closeSubgraph
* @param {LGraph} assigns a graph
*/
LGraphCanvas.prototype.closeSubgraph = function()
{
	if(!this._graph_stack || this._graph_stack.length == 0)
		return;
	var graph = this._graph_stack.pop();
	this.selected_nodes = {};
	this.highlighted_links = {};
	graph.attachCanvas(this);
	this.setDirty(true,true);
}

/**
* assigns a canvas
*
* @method setCanvas
* @param {Canvas} assigns a canvas (also accepts the ID of the element (not a selector)
*/
LGraphCanvas.prototype.setCanvas = function( canvas, skip_events )
{
	var that = this;

	if(canvas)
	{
		if( canvas.constructor === String )
		{
			canvas = document.getElementById(canvas);
			if(!canvas)
				throw("Error creating LiteGraph canvas: Canvas not found");
		}
	}

	if(canvas === this.canvas)
		return;

	if(!canvas && this.canvas)
	{
		//maybe detach events from old_canvas
		if(!skip_events)
			this.unbindEvents();
	}

	this.canvas = canvas;

	if(!canvas)
		return;

	//this.canvas.tabindex = "1000";
	canvas.className += " lgraphcanvas";
	canvas.data = this;

	//bg canvas: used for non changing stuff
	this.bgcanvas = null;
	if(!this.bgcanvas)
	{
		this.bgcanvas = document.createElement("canvas");
		this.bgcanvas.width = this.canvas.width;
		this.bgcanvas.height = this.canvas.height;
	}

	if(canvas.getContext == null)
	{
		if( canvas.localName != "canvas" )
			throw("Element supplied for LGraphCanvas must be a <canvas> element, you passed a " + canvas.localName );
		throw("This browser doesnt support Canvas");
	}

	var ctx = this.ctx = canvas.getContext("2d");
	if(ctx == null)
	{
		if(!canvas.webgl_enabled)
			console.warn("This canvas seems to be WebGL, enabling WebGL renderer");
		this.enableWebGL();
	}

	//input:  (move and up could be unbinded)
	this._mousemove_callback = this.processMouseMove.bind(this);
	this._mouseup_callback = this.processMouseUp.bind(this);

	if(!skip_events)
		this.bindEvents();
}

//used in some events to capture them
LGraphCanvas.prototype._doNothing = function doNothing(e) { e.preventDefault(); return false; };
LGraphCanvas.prototype._doReturnTrue = function doNothing(e) { e.preventDefault(); return true; };

/**
* binds mouse, keyboard, touch and drag events to the canvas
* @method bindEvents
**/
LGraphCanvas.prototype.bindEvents = function()
{
	if(	this._events_binded )
	{
		console.warn("LGraphCanvas: events already binded");
		return;
	}

	var canvas = this.canvas;
	var ref_window = this.getCanvasWindow();
	var document = ref_window.document; //hack used when moving canvas between windows

	this._mousedown_callback = this.processMouseDown.bind(this);
	this._mousewheel_callback = this.processMouseWheel.bind(this);

	canvas.addEventListener("mousedown", this._mousedown_callback, true ); //down do not need to store the binded
	canvas.addEventListener("mousemove", this._mousemove_callback );
	canvas.addEventListener("mousewheel", this._mousewheel_callback, false);

	canvas.addEventListener("contextmenu", this._doNothing );
	canvas.addEventListener("DOMMouseScroll", this._mousewheel_callback, false);

	//touch events
	//if( 'touchstart' in document.documentElement )
	{
		canvas.addEventListener("touchstart", this.touchHandler, true);
		canvas.addEventListener("touchmove", this.touchHandler, true);
		canvas.addEventListener("touchend", this.touchHandler, true);
		canvas.addEventListener("touchcancel", this.touchHandler, true);
	}

	//Keyboard ******************
	this._key_callback = this.processKey.bind(this);

	canvas.addEventListener("keydown", this._key_callback, true );
	document.addEventListener("keyup", this._key_callback, true ); //in document, otherwise it doesnt fire keyup

	//Droping Stuff over nodes ************************************
	this._ondrop_callback = this.processDrop.bind(this);

	canvas.addEventListener("dragover", this._doNothing, false );
	canvas.addEventListener("dragend", this._doNothing, false );
	canvas.addEventListener("drop", this._ondrop_callback, false );
	canvas.addEventListener("dragenter", this._doReturnTrue, false );

	this._events_binded = true;
}

/**
* unbinds mouse events from the canvas
* @method unbindEvents
**/
LGraphCanvas.prototype.unbindEvents = function()
{
	if(	!this._events_binded )
	{
		console.warn("LGraphCanvas: no events binded");
		return;
	}

	var ref_window = this.getCanvasWindow();
	var document = ref_window.document;

	this.canvas.removeEventListener( "mousedown", this._mousedown_callback );
	this.canvas.removeEventListener( "mousewheel", this._mousewheel_callback );
	this.canvas.removeEventListener( "DOMMouseScroll", this._mousewheel_callback );
	this.canvas.removeEventListener( "keydown", this._key_callback );
	document.removeEventListener( "keyup", this._key_callback );
	this.canvas.removeEventListener( "contextmenu", this._doNothing );
	this.canvas.removeEventListener( "drop", this._ondrop_callback );
	this.canvas.removeEventListener( "dragenter", this._doReturnTrue );

	this.canvas.removeEventListener("touchstart", this.touchHandler );
	this.canvas.removeEventListener("touchmove", this.touchHandler );
	this.canvas.removeEventListener("touchend", this.touchHandler );
	this.canvas.removeEventListener("touchcancel", this.touchHandler );

	this._mousedown_callback = null;
	this._mousewheel_callback = null;
	this._key_callback = null;
	this._ondrop_callback = null;

	this._events_binded = false;
}

LGraphCanvas.getFileExtension = function (url)
{
	var question = url.indexOf("?");
	if(question != -1)
		url = url.substr(0,question);
	var point = url.lastIndexOf(".");
	if(point == -1)
		return "";
	return url.substr(point+1).toLowerCase();
}

/**
* this function allows to render the canvas using WebGL instead of Canvas2D
* this is useful if you plant to render 3D objects inside your nodes, it uses litegl.js for webgl and canvas2DtoWebGL to emulate the Canvas2D calls in webGL
* @method enableWebGL
**/
LGraphCanvas.prototype.enableWebGL = function()
{
	if(typeof(GL) === undefined)
		throw("litegl.js must be included to use a WebGL canvas");
	if(typeof(enableWebGLCanvas) === undefined)
		throw("webglCanvas.js must be included to use this feature");

	this.gl = this.ctx = enableWebGLCanvas(this.canvas);
	this.ctx.webgl = true;
	this.bgcanvas = this.canvas;
	this.bgctx = this.gl;
	this.canvas.webgl_enabled = true;

	/*
	GL.create({ canvas: this.bgcanvas });
	this.bgctx = enableWebGLCanvas( this.bgcanvas );
	window.gl = this.gl;
	*/
}


/**
* marks as dirty the canvas, this way it will be rendered again
*
* @class LGraphCanvas
* @method setDirty
* @param {bool} fgcanvas if the foreground canvas is dirty (the one containing the nodes)
* @param {bool} bgcanvas if the background canvas is dirty (the one containing the wires)
*/
LGraphCanvas.prototype.setDirty = function( fgcanvas, bgcanvas )
{
	if(fgcanvas)
		this.dirty_canvas = true;
	if(bgcanvas)
		this.dirty_bgcanvas = true;
}

/**
* Used to attach the canvas in a popup
*
* @method getCanvasWindow
* @return {window} returns the window where the canvas is attached (the DOM root node)
*/
LGraphCanvas.prototype.getCanvasWindow = function()
{
	if(!this.canvas)
		return window;
	var doc = this.canvas.ownerDocument;
	return doc.defaultView || doc.parentWindow;
}

/**
* starts rendering the content of the canvas when needed
*
* @method startRendering
*/
LGraphCanvas.prototype.startRendering = function()
{
	if(this.is_rendering)
		return; //already rendering

	this.is_rendering = true;
	renderFrame.call(this);

	function renderFrame()
	{
		if(!this.pause_rendering)
			this.draw();

		var window = this.getCanvasWindow();
		if(this.is_rendering)
			window.requestAnimationFrame( renderFrame.bind(this) );
	}
}

/**
* stops rendering the content of the canvas (to save resources)
*
* @method stopRendering
*/
LGraphCanvas.prototype.stopRendering = function()
{
	this.is_rendering = false;
	/*
	if(this.rendering_timer_id)
	{
		clearInterval(this.rendering_timer_id);
		this.rendering_timer_id = null;
	}
	*/
}

/* LiteGraphCanvas input */

LGraphCanvas.prototype.processMouseDown = function(e)
{
	if(!this.graph)
		return;

	this.adjustMouseEvent(e);

	var ref_window = this.getCanvasWindow();
	var document = ref_window.document;
	LGraphCanvas.active_canvas = this;
	var that = this;

	//move mouse move event to the window in case it drags outside of the canvas
	this.canvas.removeEventListener("mousemove", this._mousemove_callback );
	ref_window.document.addEventListener("mousemove", this._mousemove_callback, true ); //catch for the entire window
	ref_window.document.addEventListener("mouseup", this._mouseup_callback, true );

	var node = this.graph.getNodeOnPos( e.canvasX, e.canvasY, this.visible_nodes );
	var skip_dragging = false;
	var skip_action = false;
	var now = LiteGraph.getTime();
	var is_double_click = (now - this.last_mouseclick) < 300;

	this.canvas_mouse[0] = e.canvasX;
	this.canvas_mouse[1] = e.canvasY;

    LiteGraph.closeAllContextMenus( ref_window );

	if(e.which == 1) //left button mouse
	{
		if( e.ctrlKey )
		{
			this.dragging_rectangle = new Float32Array(4);
			this.dragging_rectangle[0] = e.canvasX;
			this.dragging_rectangle[1] = e.canvasY;
			this.dragging_rectangle[2] = 1;
			this.dragging_rectangle[3] = 1;
			skip_action = true;
		}

		var clicking_canvas_bg = false;

		//when clicked on top of a node
		//and it is not interactive
		if( node && this.allow_interaction && !skip_action )
		{
			if( !this.live_mode && !node.flags.pinned )
				this.bringToFront( node ); //if it wasnt selected?

			//not dragging mouse to connect two slots
			if(!this.connecting_node && !node.flags.collapsed && !this.live_mode)
			{
				//search for outputs
				if(node.outputs)
					for(var i = 0, l = node.outputs.length; i < l; ++i)
					{
						var output = node.outputs[i];
						var link_pos = node.getConnectionPos(false,i);
						if( isInsideRectangle( e.canvasX, e.canvasY, link_pos[0] - 15, link_pos[1] - 10, 30,20) )
						{
							this.connecting_node = node;
							this.connecting_output = output;
							this.connecting_pos = node.getConnectionPos(false,i);
							this.connecting_slot = i;

                            if (is_double_click) {
                                if (node.onOutputDblClick)
                                    node.onOutputDblClick(i, e);
                            } else {
                                if (node.onOutputClick)
                                    node.onOutputClick(i, e);
                            }

							skip_action = true;
							break;
						}
					}

				//search for inputs
				if(node.inputs)
					for(var i = 0, l = node.inputs.length; i < l; ++i)
					{
						var input = node.inputs[i];
						var link_pos = node.getConnectionPos( true, i );
						if( isInsideRectangle(e.canvasX, e.canvasY, link_pos[0] - 15, link_pos[1] - 10, 30,20) )
						{
                            if (is_double_click) {
                                if (node.onInputDblClick)
                                    node.onInputDblClick(i, e);
                            } else {
                                if (node.onInputClick)
                                    node.onInputClick(i, e);
                            }

							if(input.link !== null)
							{
								var link_info = this.graph.links[ input.link ]; //before disconnecting
								node.disconnectInput(i);

								if( this.allow_reconnect_links || e.shiftKey )
								{
									this.connecting_node = this.graph._nodes_by_id[ link_info.origin_id ];
									this.connecting_slot = link_info.origin_slot;
									this.connecting_output = this.connecting_node.outputs[ this.connecting_slot ];
									this.connecting_pos = this.connecting_node.getConnectionPos( false, this.connecting_slot);
								}

								this.dirty_bgcanvas = true;
								skip_action = true;
							}
						}
					}

				//Search for corner
				if( !skip_action && node.flags.resizable !== false && isInsideRectangle(e.canvasX, e.canvasY, node.pos[0] + node.size[0] - 5, node.pos[1] + node.size[1] - 5 ,5,5 ))
				{
					this.resizing_node = node;
					this.canvas.style.cursor = "se-resize";
					skip_action = true;
				}
			}

			//Search for corner
			if( !skip_action && isInsideRectangle(e.canvasX, e.canvasY, node.pos[0], node.pos[1] - LiteGraph.NODE_TITLE_HEIGHT, LiteGraph.NODE_TITLE_HEIGHT, LiteGraph.NODE_TITLE_HEIGHT ))
			{
				node.collapse();
				skip_action = true;
			}

			//it wasnt clicked on the links boxes
			if(!skip_action)
			{
				var block_drag_node = false;

				//widgets
				var widget = this.processNodeWidgets( node, this.canvas_mouse, e );
				if(widget)
				{
					block_drag_node = true;
					this.node_widget = [node, widget];
				}

				//double clicking
				if (is_double_click && this.selected_nodes[ node.id ])
				{
					//double click node
					if( node.onDblClick)
						node.onDblClick(e);
					this.processNodeDblClicked( node );
					block_drag_node = true;
				}

				//if do not capture mouse
				if( node.onMouseDown && node.onMouseDown( e, [e.canvasX - node.pos[0], e.canvasY - node.pos[1]], this ) )
					block_drag_node = true;
				else if(this.live_mode)
				{
					clicking_canvas_bg = true;
					block_drag_node = true;
				}

				if(!block_drag_node)
				{
					if(this.allow_dragnodes)
						this.node_dragged = node;
					if(!this.selected_nodes[ node.id ])
						this.processNodeSelected( node, e );
				}

				this.dirty_canvas = true;
			}
		}
		else //clicked outside of nodes
		{
			this.selected_group = this.graph.getGroupOnPos( e.canvasX, e.canvasY );
			this.selected_group_resizing = false;
			if( this.selected_group )
			{
				if( e.ctrlKey )
					this.dragging_rectangle = null;

				var dist = distance( [e.canvasX, e.canvasY], [ this.selected_group.pos[0] + this.selected_group.size[0], this.selected_group.pos[1] + this.selected_group.size[1] ] );
				if( (dist * this.scale) < 10 )
					this.selected_group_resizing = true;
				else
					this.selected_group.recomputeInsideNodes();
			}

			if( is_double_click )
				this.showSearchBox( e );
			
			clicking_canvas_bg = true;
		}

		if( !skip_action && clicking_canvas_bg && this.allow_dragcanvas )
		{
			this.dragging_canvas = true;
		}
	}
	else if (e.which == 2) //middle button
	{

	}
	else if (e.which == 3) //right button
	{
		this.processContextMenu( node, e );
	}

	//TODO
	//if(this.node_selected != prev_selected)
	//	this.onNodeSelectionChange(this.node_selected);

	this.last_mouse[0] = e.localX;
	this.last_mouse[1] = e.localY;
	this.last_mouseclick = LiteGraph.getTime();

	/*
	if( (this.dirty_canvas || this.dirty_bgcanvas) && this.rendering_timer_id == null)
		this.draw();
	*/

	this.graph.change();

	//this is to ensure to defocus(blur) if a text input element is on focus
	if(!ref_window.document.activeElement || (ref_window.document.activeElement.nodeName.toLowerCase() != "input" && ref_window.document.activeElement.nodeName.toLowerCase() != "textarea"))
		e.preventDefault();
	e.stopPropagation();

	if(this.onMouseDown)
		this.onMouseDown(e);

	return false;
}

/**
* Called when a mouse move event has to be processed
* @method processMouseMove
**/
LGraphCanvas.prototype.processMouseMove = function(e)
{
	if(this.autoresize)
		this.resize();

	if(!this.graph)
		return;

	LGraphCanvas.active_canvas = this;
	this.adjustMouseEvent(e);
	var mouse = [e.localX, e.localY];
	var delta = [mouse[0] - this.last_mouse[0], mouse[1] - this.last_mouse[1]];
	this.last_mouse = mouse;
	this.canvas_mouse[0] = e.canvasX;
	this.canvas_mouse[1] = e.canvasY;

	if( this.node_widget )
	{
		this.processNodeWidgets( this.node_widget[0], this.canvas_mouse, e, this.node_widget[1] );
		this.dirty_canvas = true;
	}

	if( this.dragging_rectangle )
	{
		this.dragging_rectangle[2] = e.canvasX - this.dragging_rectangle[0];
		this.dragging_rectangle[3] = e.canvasY - this.dragging_rectangle[1];
		this.dirty_canvas = true;
	}
	else if (this.selected_group) //moving/resizing a group
	{
		if( this.selected_group_resizing )
			this.selected_group.size = [ e.canvasX - this.selected_group.pos[0], e.canvasY - this.selected_group.pos[1] ];
		else
		{
			var deltax = delta[0] / this.scale;
			var deltay = delta[1] / this.scale;
			this.selected_group.move( deltax, deltay, e.ctrlKey );
			if( this.selected_group._nodes.length)
				this.dirty_canvas = true;
		}
		this.dirty_bgcanvas = true;
	}
	else if(this.dragging_canvas)
	{
		this.offset[0] += delta[0] / this.scale;
		this.offset[1] += delta[1] / this.scale;
		this.dirty_canvas = true;
		this.dirty_bgcanvas = true;
	}
	else if(this.allow_interaction)
	{
		if(this.connecting_node)
			this.dirty_canvas = true;

		//get node over
		var node = this.graph.getNodeOnPos( e.canvasX, e.canvasY, this.visible_nodes );

		//remove mouseover flag
		for(var i = 0, l = this.graph._nodes.length; i < l; ++i)
		{
			if(this.graph._nodes[i].mouseOver && node != this.graph._nodes[i])
			{
				//mouse leave
				this.graph._nodes[i].mouseOver = false;
				if(this.node_over && this.node_over.onMouseLeave)
					this.node_over.onMouseLeave(e);
				this.node_over = null;
				this.dirty_canvas = true;
			}
		}

		//mouse over a node
		if(node)
		{
			//this.canvas.style.cursor = "move";
			if(!node.mouseOver)
			{
				//mouse enter
				node.mouseOver = true;
				this.node_over = node;
				this.dirty_canvas = true;

				if(node.onMouseEnter) node.onMouseEnter(e);
			}

			//in case the node wants to do something
			if(node.onMouseMove)
				node.onMouseMove(e, [e.canvasX - node.pos[0], e.canvasY - node.pos[1]], this);

			//if dragging a link 
			if(this.connecting_node)
			{
				var pos = this._highlight_input || [0,0]; //to store the output of isOverNodeInput

				//on top of input
				if( this.isOverNodeBox( node, e.canvasX, e.canvasY ) )
				{
					//mouse on top of the corner box, dont know what to do
				}
				else
				{
					//check if I have a slot below de mouse
					var slot = this.isOverNodeInput( node, e.canvasX, e.canvasY, pos );
					if(slot != -1 && node.inputs[slot] )
					{
						var slot_type = node.inputs[slot].type;
						if( LiteGraph.isValidConnection( this.connecting_output.type, slot_type ) )
							this._highlight_input = pos;
					}
					else
						this._highlight_input = null;
				}
			}

			//Search for corner
			if(this.canvas)
			{
				if( isInsideRectangle(e.canvasX, e.canvasY, node.pos[0] + node.size[0] - 5, node.pos[1] + node.size[1] - 5 ,5,5 ))
					this.canvas.style.cursor = "se-resize";
				else
					this.canvas.style.cursor = null;
			}
		}
		else if(this.canvas)
			this.canvas.style.cursor = null;

		if(this.node_capturing_input && this.node_capturing_input != node && this.node_capturing_input.onMouseMove)
		{
			this.node_capturing_input.onMouseMove(e);
		}


		if(this.node_dragged && !this.live_mode)
		{
			for(var i in this.selected_nodes)
			{
				var n = this.selected_nodes[i];
				n.pos[0] += delta[0] / this.scale;
				n.pos[1] += delta[1] / this.scale;
			}

			this.dirty_canvas = true;
			this.dirty_bgcanvas = true;
		}

		if(this.resizing_node && !this.live_mode)
		{
			//convert mouse to node space
			this.resizing_node.size[0] = e.canvasX - this.resizing_node.pos[0];
			this.resizing_node.size[1] = e.canvasY - this.resizing_node.pos[1];

			//constraint size
			var max_slots = Math.max( this.resizing_node.inputs ? this.resizing_node.inputs.length : 0, this.resizing_node.outputs ? this.resizing_node.outputs.length : 0);
			var min_height = max_slots * LiteGraph.NODE_SLOT_HEIGHT + ( this.resizing_node.widgets ? this.resizing_node.widgets.length : 0 ) * (LiteGraph.NODE_WIDGET_HEIGHT + 4 ) + 4;
			if(this.resizing_node.size[1] < min_height )
				this.resizing_node.size[1] = min_height;
			if(this.resizing_node.size[0] < LiteGraph.NODE_MIN_WIDTH)
				this.resizing_node.size[0] = LiteGraph.NODE_MIN_WIDTH;

			this.canvas.style.cursor = "se-resize";
			this.dirty_canvas = true;
			this.dirty_bgcanvas = true;
		}
	}

	e.preventDefault();
	return false;
}

/**
* Called when a mouse up event has to be processed
* @method processMouseUp
**/
LGraphCanvas.prototype.processMouseUp = function(e)
{
	if(!this.graph)
		return;

	var window = this.getCanvasWindow();
	var document = window.document;
	LGraphCanvas.active_canvas = this;

	//restore the mousemove event back to the canvas
	document.removeEventListener("mousemove", this._mousemove_callback, true );
	this.canvas.addEventListener("mousemove", this._mousemove_callback, true);
	document.removeEventListener("mouseup", this._mouseup_callback, true );

	this.adjustMouseEvent(e);
	var now = LiteGraph.getTime();
	e.click_time = (now - this.last_mouseclick);

	if (e.which == 1) //left button
	{
		this.node_widget = null;

		if( this.selected_group )
		{
			var diffx = this.selected_group.pos[0] - Math.round( this.selected_group.pos[0] );
			var diffy = this.selected_group.pos[1] - Math.round( this.selected_group.pos[1] );
			this.selected_group.move( diffx, diffy, e.ctrlKey );
			this.selected_group.pos[0] = Math.round( this.selected_group.pos[0] );
			this.selected_group.pos[1] = Math.round( this.selected_group.pos[1] );
			if( this.selected_group._nodes.length )
				this.dirty_canvas = true;
			this.selected_group = null;
		}
		this.selected_group_resizing = false;

		if( this.dragging_rectangle )
		{
			if(this.graph)
			{
				var nodes = this.graph._nodes;
				var node_bounding = new Float32Array(4);
				this.deselectAllNodes();
				//compute bounding and flip if left to right
				var w = Math.abs( this.dragging_rectangle[2] );
				var h = Math.abs( this.dragging_rectangle[3] );
				var startx = this.dragging_rectangle[2] < 0 ? this.dragging_rectangle[0] - w : this.dragging_rectangle[0];
				var starty = this.dragging_rectangle[3] < 0 ? this.dragging_rectangle[1] - h : this.dragging_rectangle[1];
				this.dragging_rectangle[0] = startx; this.dragging_rectangle[1] = starty; this.dragging_rectangle[2] = w; this.dragging_rectangle[3] = h;

				//test against all nodes (not visible becasue the rectangle maybe start outside
				var to_select = [];
				for(var i = 0; i < nodes.length; ++i)
				{
					var node = nodes[i];
					node.getBounding( node_bounding );
					if(!overlapBounding( this.dragging_rectangle, node_bounding ))
						continue; //out of the visible area
					to_select.push(node);
				}
				if(to_select.length)
					this.selectNodes(to_select);
			}
			this.dragging_rectangle = null;
		}
		else if(this.connecting_node) //dragging a connection
		{
			this.dirty_canvas = true;
			this.dirty_bgcanvas = true;

			var node = this.graph.getNodeOnPos( e.canvasX, e.canvasY, this.visible_nodes );

			//node below mouse
			if(node)
			{
				if( this.connecting_output.type == LiteGraph.EVENT && this.isOverNodeBox( node, e.canvasX, e.canvasY ) )
				{
					this.connecting_node.connect( this.connecting_slot, node, LiteGraph.EVENT );
				}
				else
				{
					//slot below mouse? connect
					var slot = this.isOverNodeInput(node, e.canvasX, e.canvasY);
					if(slot != -1)
					{
						this.connecting_node.connect(this.connecting_slot, node, slot);
					}
					else
					{ //not on top of an input
						var input = node.getInputInfo(0);
						//auto connect
						if(this.connecting_output.type == LiteGraph.EVENT)
							this.connecting_node.connect( this.connecting_slot, node, LiteGraph.EVENT );
						else
							if(input && !input.link && LiteGraph.isValidConnection( input.type && this.connecting_output.type ) )
								this.connecting_node.connect( this.connecting_slot, node, 0 );
					}
				}
			}

			this.connecting_output = null;
			this.connecting_pos = null;
			this.connecting_node = null;
			this.connecting_slot = -1;

		}//not dragging connection
		else if(this.resizing_node)
		{
			this.dirty_canvas = true;
			this.dirty_bgcanvas = true;
			this.resizing_node = null;
		}
		else if(this.node_dragged) //node being dragged?
		{
			this.dirty_canvas = true;
			this.dirty_bgcanvas = true;
			this.node_dragged.pos[0] = Math.round(this.node_dragged.pos[0]);
			this.node_dragged.pos[1] = Math.round(this.node_dragged.pos[1]);
			if(this.graph.config.align_to_grid)
				this.node_dragged.alignToGrid();
			this.node_dragged = null;
		}
		else //no node being dragged
		{
			//get node over
			var node = this.graph.getNodeOnPos( e.canvasX, e.canvasY, this.visible_nodes );
			if ( !node && e.click_time < 300 )
				this.deselectAllNodes();

			this.dirty_canvas = true;
			this.dragging_canvas = false;

			if( this.node_over && this.node_over.onMouseUp )
				this.node_over.onMouseUp(e, [e.canvasX - this.node_over.pos[0], e.canvasY - this.node_over.pos[1]], this );
			if( this.node_capturing_input && this.node_capturing_input.onMouseUp )
				this.node_capturing_input.onMouseUp(e, [e.canvasX - this.node_capturing_input.pos[0], e.canvasY - this.node_capturing_input.pos[1]] );
		}
	}
	else if (e.which == 2) //middle button
	{
		//trace("middle");
		this.dirty_canvas = true;
		this.dragging_canvas = false;
	}
	else if (e.which == 3) //right button
	{
		//trace("right");
		this.dirty_canvas = true;
		this.dragging_canvas = false;
	}

	/*
	if((this.dirty_canvas || this.dirty_bgcanvas) && this.rendering_timer_id == null)
		this.draw();
	*/

	this.graph.change();

	e.stopPropagation();
	e.preventDefault();
	return false;
}

/**
* Called when a mouse wheel event has to be processed
* @method processMouseWheel
**/
LGraphCanvas.prototype.processMouseWheel = function(e)
{
	if(!this.graph || !this.allow_dragcanvas)
		return;

	var delta = (e.wheelDeltaY != null ? e.wheelDeltaY : e.detail * -60);

	this.adjustMouseEvent(e);

	var zoom = this.scale;

	if (delta > 0)
		zoom *= 1.1;
	else if (delta < 0)
		zoom *= 1/(1.1);

	this.setZoom( zoom, [ e.localX, e.localY ] );

	/*
	if(this.rendering_timer_id == null)
		this.draw();
	*/

	this.graph.change();

	e.preventDefault();
	return false; // prevent default
}

/**
* retuns true if a position (in graph space) is on top of a node little corner box
* @method isOverNodeBox
**/
LGraphCanvas.prototype.isOverNodeBox = function( node, canvasx, canvasy )
{
	var title_height = LiteGraph.NODE_TITLE_HEIGHT;
	if( isInsideRectangle( canvasx, canvasy, node.pos[0] + 2, node.pos[1] + 2 - title_height, title_height - 4,title_height - 4) )
		return true;
	return false;
}

/**
* retuns true if a position (in graph space) is on top of a node input slot
* @method isOverNodeInput
**/
LGraphCanvas.prototype.isOverNodeInput = function(node, canvasx, canvasy, slot_pos )
{
	if(node.inputs)
		for(var i = 0, l = node.inputs.length; i < l; ++i)
		{
			var input = node.inputs[i];
			var link_pos = node.getConnectionPos(true,i);
			if( isInsideRectangle(canvasx, canvasy, link_pos[0] - 10, link_pos[1] - 5, 20,10) )
			{
				if(slot_pos)
				{
					slot_pos[0] = link_pos[0];
					slot_pos[1] = link_pos[1];
				}
				return i;
			}
		}
	return -1;
}

/**
* process a key event
* @method processKey
**/
LGraphCanvas.prototype.processKey = function(e)
{
	if(!this.graph)
		return;

	var block_default = false;
	//console.log(e); //debug

	if(e.target.localName == "input")
		return;

	if(e.type == "keydown")
	{
		if(e.keyCode == 32) //esc
		{
			this.dragging_canvas = true;
			block_default = true;
		}

		//select all Control A
		if(e.keyCode == 65 && e.ctrlKey)
		{
			this.selectNodes();
			block_default = true;
		}

		if(e.code == "KeyC" && (e.metaKey || e.ctrlKey) && !e.shiftKey ) //copy
		{
			if(this.selected_nodes)
			{
				this.copyToClipboard();
				block_default = true;
			}
		}

		if(e.code == "KeyV" && (e.metaKey || e.ctrlKey) && !e.shiftKey ) //paste
		{
			this.pasteFromClipboard();
		}

		//delete or backspace
		if(e.keyCode == 46 || e.keyCode == 8)
		{
			if(e.target.localName != "input" && e.target.localName != "textarea")
			{
				this.deleteSelectedNodes();
				block_default = true;
			}
		}

		//collapse
		//...

		//TODO
		if(this.selected_nodes)
			for (var i in this.selected_nodes)
				if(this.selected_nodes[i].onKeyDown)
					this.selected_nodes[i].onKeyDown(e);
	}
	else if( e.type == "keyup" )
	{
		if(e.keyCode == 32)
			this.dragging_canvas = false;

		if(this.selected_nodes)
			for (var i in this.selected_nodes)
				if(this.selected_nodes[i].onKeyUp)
					this.selected_nodes[i].onKeyUp(e);
	}

	this.graph.change();

	if(block_default)
	{
		e.preventDefault();
		return false;
	}
}

LGraphCanvas.prototype.copyToClipboard = function()
{
	var clipboard_info = {
		nodes: [],
		links: []
	};
	var index = 0;
	var selected_nodes_array = [];
	for(var i in this.selected_nodes)
	{
		var node = this.selected_nodes[i];
		node._relative_id = index;
		selected_nodes_array.push( node );
		index += 1;
	}

	for(var i = 0; i < selected_nodes_array.length; ++i)
	{
		var node = selected_nodes_array[i];
		clipboard_info.nodes.push( node.clone().serialize() );
		if(node.inputs && node.inputs.length)
			for(var j = 0; j < node.inputs.length; ++j)
			{
				var input = node.inputs[j];
				if(!input || input.link == null)
					continue;
				var link_info = this.graph.links[ input.link ];
				if(!link_info)
					continue;
				var target_node = this.graph.getNodeById( link_info.origin_id );
				if(!target_node || !this.selected_nodes[ target_node.id ] ) //improve this by allowing connections to non-selected nodes
					continue; //not selected
				clipboard_info.links.push([ target_node._relative_id, j, node._relative_id, link_info.target_slot ]);
			}
	}
	localStorage.setItem( "litegrapheditor_clipboard", JSON.stringify( clipboard_info ) );
}

LGraphCanvas.prototype.pasteFromClipboard = function()
{
	var data = localStorage.getItem( "litegrapheditor_clipboard" );
	if(!data)
		return;

	//create nodes
	var clipboard_info = JSON.parse(data);
	var nodes = [];
	for(var i = 0; i < clipboard_info.nodes.length; ++i)
	{
		var node_data = clipboard_info.nodes[i];
		var node = LiteGraph.createNode( node_data.type );
		if(node)
		{
			node.configure(node_data);
			node.pos[0] += 5;
			node.pos[1] += 5;
			this.graph.add( node );
			nodes.push( node );
		}
	}

	//create links
	for(var i = 0; i < clipboard_info.links.length; ++i)
	{
		var link_info = clipboard_info.links[i];
		var origin_node = nodes[ link_info[0] ];
		var target_node = nodes[ link_info[2] ];
		origin_node.connect( link_info[1], target_node, link_info[3] );
	}

	this.selectNodes( nodes );
}

/**
* process a item drop event on top the canvas
* @method processDrop
**/
LGraphCanvas.prototype.processDrop = function(e)
{
	e.preventDefault();
	this.adjustMouseEvent(e);


	var pos = [e.canvasX,e.canvasY];
	var node = this.graph.getNodeOnPos(pos[0],pos[1]);

	if(!node)
	{
		var r = null;
		if(this.onDropItem)
			r = this.onDropItem( event );
		if(!r)
			this.checkDropItem(e);
		return;
	}

	if( node.onDropFile || node.onDropData )
	{
		var files = e.dataTransfer.files;
		if(files && files.length)
		{
			for(var i=0; i < files.length; i++)
			{
				var file = e.dataTransfer.files[0];
				var filename = file.name;
				var ext = LGraphCanvas.getFileExtension( filename );
				//console.log(file);

				if(node.onDropFile)
					node.onDropFile(file);

				if(node.onDropData)
				{
					//prepare reader
					var reader = new FileReader();
					reader.onload = function (event) {
						//console.log(event.target);
						var data = event.target.result;
						node.onDropData( data, filename, file );
					};

					//read data
					var type = file.type.split("/")[0];
					if(type == "text" || type == "")
						reader.readAsText(file);
					else if (type == "image")
						reader.readAsDataURL(file);
					else
						reader.readAsArrayBuffer(file);
				}
			}
		}
	}

	if(node.onDropItem)
	{
		if( node.onDropItem( event ) )
			return true;
	}

	if(this.onDropItem)
		return this.onDropItem( event );

	return false;
}

//called if the graph doesnt have a default drop item behaviour
LGraphCanvas.prototype.checkDropItem = function(e)
{
	if(e.dataTransfer.files.length)
	{
		var file = e.dataTransfer.files[0];
		var ext = LGraphCanvas.getFileExtension( file.name ).toLowerCase();
		var nodetype = LiteGraph.node_types_by_file_extension[ext];
		if(nodetype)
		{
			var node = LiteGraph.createNode( nodetype.type );
			node.pos = [e.canvasX, e.canvasY];
			this.graph.add( node );
			if( node.onDropFile )
				node.onDropFile( file );
		}
	}
}


LGraphCanvas.prototype.processNodeDblClicked = function(n)
{
	if(this.onShowNodePanel)
		this.onShowNodePanel(n);

	if(this.onNodeDblClicked)
		this.onNodeDblClicked(n);

	this.setDirty(true);
}

LGraphCanvas.prototype.processNodeSelected = function(node,e)
{
	this.selectNode( node, e && e.shiftKey );
	if(this.onNodeSelected)
		this.onNodeSelected(node);
}

LGraphCanvas.prototype.processNodeDeselected = function(node)
{
	this.deselectNode(node);
	if(this.onNodeDeselected)
		this.onNodeDeselected(node);
}

/**
* selects a given node (or adds it to the current selection)
* @method selectNode
**/
LGraphCanvas.prototype.selectNode = function( node, add_to_current_selection )
{
	if(node == null)
		this.deselectAllNodes();
	else
		this.selectNodes([node], add_to_current_selection );
}

/**
* selects several nodes (or adds them to the current selection)
* @method selectNodes
**/
LGraphCanvas.prototype.selectNodes = function( nodes, add_to_current_selection )
{
	if(!add_to_current_selection)
		this.deselectAllNodes();

	nodes = nodes || this.graph._nodes;
	for(var i = 0; i < nodes.length; ++i)
	{
		var node = nodes[i];
		if(node.selected)
			continue;

		if( !node.selected && node.onSelected )
			node.onSelected();
		node.selected = true;
		this.selected_nodes[ node.id ] = node;

		if(node.inputs)
			for(var j = 0; j < node.inputs.length; ++j)
				this.highlighted_links[ node.inputs[j].link ] = true;
		if(node.outputs)
			for(var j = 0; j < node.outputs.length; ++j)
			{
				var out = node.outputs[j];
				if( out.links )
					for(var k = 0; k < out.links.length; ++k)
						this.highlighted_links[ out.links[k] ] = true;
			}

	}

	this.setDirty(true);
}

/**
* removes a node from the current selection
* @method deselectNode
**/
LGraphCanvas.prototype.deselectNode = function( node )
{
	if(!node.selected)
		return;
	if(node.onDeselected)
		node.onDeselected();
	node.selected = false;

	//remove highlighted
	if(node.inputs)
		for(var i = 0; i < node.inputs.length; ++i)
			delete this.highlighted_links[ node.inputs[i].link ];
	if(node.outputs)
		for(var i = 0; i < node.outputs.length; ++i)
		{
			var out = node.outputs[i];
			if( out.links )
				for(var j = 0; j < out.links.length; ++j)
					delete this.highlighted_links[ out.links[j] ];
		}
}

/**
* removes all nodes from the current selection
* @method deselectAllNodes
**/
LGraphCanvas.prototype.deselectAllNodes = function()
{
	if(!this.graph)
		return;
	var nodes = this.graph._nodes;
	for(var i = 0, l = nodes.length; i < l; ++i)
	{
		var node = nodes[i];
		if(!node.selected)
			continue;
		if(node.onDeselected)
			node.onDeselected();
		node.selected = false;
	}
	this.selected_nodes = {};
	this.highlighted_links = {};
	this.setDirty(true);
}

/**
* deletes all nodes in the current selection from the graph
* @method deleteSelectedNodes
**/
LGraphCanvas.prototype.deleteSelectedNodes = function()
{
	for(var i in this.selected_nodes)
	{
		var m = this.selected_nodes[i];
		//if(m == this.node_in_panel) this.showNodePanel(null);
		this.graph.remove(m);
	}
	this.selected_nodes = {};
	this.highlighted_links = {};
	this.setDirty(true);
}

/**
* centers the camera on a given node
* @method centerOnNode
**/
LGraphCanvas.prototype.centerOnNode = function(node)
{
	this.offset[0] = -node.pos[0] - node.size[0] * 0.5 + (this.canvas.width * 0.5 / this.scale);
	this.offset[1] = -node.pos[1] - node.size[1] * 0.5 + (this.canvas.height * 0.5 / this.scale);
	this.setDirty(true,true);
}

/**
* adds some useful properties to a mouse event, like the position in graph coordinates
* @method adjustMouseEvent
**/
LGraphCanvas.prototype.adjustMouseEvent = function(e)
{
	if(this.canvas)
	{
		var b = this.canvas.getBoundingClientRect();
		e.localX = e.pageX - b.left;
		e.localY = e.pageY - b.top;
	}
	else
	{
		e.localX = e.pageX;
		e.localY = e.pageY;
	}

	e.deltaX = e.localX - this.last_mouse_position[0];
	e.deltaY = e.localY - this.last_mouse_position[1];

	this.last_mouse_position[0] = e.localX;
	this.last_mouse_position[1] = e.localY;

	e.canvasX = e.localX / this.scale - this.offset[0];
	e.canvasY = e.localY / this.scale - this.offset[1];
}

/**
* changes the zoom level of the graph (default is 1), you can pass also a place used to pivot the zoom
* @method setZoom
**/
LGraphCanvas.prototype.setZoom = function(value, zooming_center)
{
	if(!zooming_center && this.canvas)
		zooming_center = [this.canvas.width * 0.5,this.canvas.height * 0.5];

	var center = this.convertOffsetToCanvas( zooming_center );

	this.scale = value;

	if(this.scale > this.max_zoom)
		this.scale = this.max_zoom;
	else if(this.scale < this.min_zoom)
		this.scale = this.min_zoom;

	var new_center = this.convertOffsetToCanvas( zooming_center );
	var delta_offset = [new_center[0] - center[0], new_center[1] - center[1]];

	this.offset[0] += delta_offset[0];
	this.offset[1] += delta_offset[1];

	this.dirty_canvas = true;
	this.dirty_bgcanvas = true;
}

/**
* converts a coordinate in canvas2D space to graphcanvas space (NAME IS CONFUSION, SHOULD BE THE OTHER WAY AROUND)
* @method convertOffsetToCanvas
**/
LGraphCanvas.prototype.convertOffsetToCanvas = function( pos, out )
{
	out = out || [];
	out[0] = pos[0] / this.scale - this.offset[0];
	out[1] = pos[1] / this.scale - this.offset[1];
	return out;
}

/**
* converts a coordinate in graphcanvas space to canvas2D space (NAME IS CONFUSION, SHOULD BE THE OTHER WAY AROUND)
* @method convertCanvasToOffset
**/
LGraphCanvas.prototype.convertCanvasToOffset = function( pos, out )
{
	out = out || [];
	out[0] = (pos[0] + this.offset[0]) * this.scale;
	out[1] = (pos[1] + this.offset[1]) * this.scale;
	return out;
}

LGraphCanvas.prototype.convertEventToCanvas = function(e)
{
	var rect = this.canvas.getBoundingClientRect();
	return this.convertOffsetToCanvas([e.pageX - rect.left,e.pageY - rect.top]);
}

/**
* brings a node to front (above all other nodes)
* @method bringToFront
**/
LGraphCanvas.prototype.bringToFront = function(node)
{
	var i = this.graph._nodes.indexOf(node);
	if(i == -1) return;

	this.graph._nodes.splice(i,1);
	this.graph._nodes.push(node);
}

/**
* sends a node to the back (below all other nodes)
* @method sendToBack
**/
LGraphCanvas.prototype.sendToBack = function(node)
{
	var i = this.graph._nodes.indexOf(node);
	if(i == -1) return;

	this.graph._nodes.splice(i,1);
	this.graph._nodes.unshift(node);
}

/* Interaction */



/* LGraphCanvas render */
var temp = new Float32Array(4);

/**
* checks which nodes are visible (inside the camera area)
* @method computeVisibleNodes
**/
LGraphCanvas.prototype.computeVisibleNodes = function( nodes, out )
{
	var visible_nodes = out || [];
	visible_nodes.length = 0;
	nodes = nodes || this.graph._nodes;
	for(var i = 0, l = nodes.length; i < l; ++i)
	{
		var n = nodes[i];

		//skip rendering nodes in live mode
		if(this.live_mode && !n.onDrawBackground && !n.onDrawForeground)
			continue;

		if(!overlapBounding( this.visible_area, n.getBounding( temp ) ))
			continue; //out of the visible area

		visible_nodes.push(n);
	}
	return visible_nodes;
}

/**
* renders the whole canvas content, by rendering in two separated canvas, one containing the background grid and the connections, and one containing the nodes)
* @method draw
**/
LGraphCanvas.prototype.draw = function(force_canvas, force_bgcanvas)
{
	if(!this.canvas)
		return;

	//fps counting
	var now = LiteGraph.getTime();
	this.render_time = (now - this.last_draw_time)*0.001;
	this.last_draw_time = now;

	if(this.graph)
	{
		var startx = -this.offset[0];
		var starty = -this.offset[1];
		var endx = startx + this.canvas.width / this.scale;
		var endy = starty + this.canvas.height / this.scale;
		this.visible_area[0] = startx;
		this.visible_area[1] = starty;
		this.visible_area[2] = endx - startx;
		this.visible_area[3] = endy - starty;
	}

	if(this.dirty_bgcanvas || force_bgcanvas || this.always_render_background || (this.graph && this.graph._last_trigger_time && (now - this.graph._last_trigger_time) < 1000) )
		this.drawBackCanvas();

	if(this.dirty_canvas || force_canvas)
		this.drawFrontCanvas();

	this.fps = this.render_time ? (1.0 / this.render_time) : 0;
	this.frame += 1;
}

/**
* draws the front canvas (the one containing all the nodes)
* @method drawFrontCanvas
**/
LGraphCanvas.prototype.drawFrontCanvas = function()
{
	this.dirty_canvas = false;

	if(!this.ctx)
		this.ctx = this.bgcanvas.getContext("2d");
	var ctx = this.ctx;
	if(!ctx) //maybe is using webgl...
		return;

	if(ctx.start2D)
		ctx.start2D();

	var canvas = this.canvas;

	//reset in case of error
	ctx.restore();
	ctx.setTransform(1, 0, 0, 1, 0, 0);

	//clip dirty area if there is one, otherwise work in full canvas
	if(this.dirty_area)
	{
		ctx.save();
		ctx.beginPath();
		ctx.rect(this.dirty_area[0],this.dirty_area[1],this.dirty_area[2],this.dirty_area[3]);
		ctx.clip();
	}

	//clear
	//canvas.width = canvas.width;
	if(this.clear_background)
		ctx.clearRect(0,0,canvas.width, canvas.height);

	//draw bg canvas
	if(this.bgcanvas == this.canvas)
		this.drawBackCanvas();
	else
		ctx.drawImage(this.bgcanvas,0,0);

	//rendering
	if(this.onRender)
		this.onRender(canvas, ctx);

	//info widget
	if(this.show_info)
		this.renderInfo(ctx);

	if(this.graph)
	{
		//apply transformations
		ctx.save();
		ctx.scale(this.scale,this.scale);
		ctx.translate( this.offset[0],this.offset[1] );

		//draw nodes
		var drawn_nodes = 0;
		var visible_nodes = this.computeVisibleNodes( null, this.visible_nodes );

		for (var i = 0; i < visible_nodes.length; ++i)
		{
			var node = visible_nodes[i];

			//transform coords system
			ctx.save();
			ctx.translate( node.pos[0], node.pos[1] );

			//Draw
			this.drawNode( node, ctx );
			drawn_nodes += 1;

			//Restore
			ctx.restore();
		}

		//on top (debug)
		if( this.render_execution_order)
			this.drawExecutionOrder(ctx);


		//connections ontop?
		if(this.graph.config.links_ontop)
			if(!this.live_mode)
				this.drawConnections(ctx);

		//current connection (the one being dragged by the mouse)
		if(this.connecting_pos != null)
		{
			ctx.lineWidth = this.connections_width;
			var link_color = null;
			switch( this.connecting_output.type )
			{
				case LiteGraph.EVENT: link_color = LiteGraph.EVENT_LINK_COLOR; break;
				default:
					link_color = LiteGraph.CONNECTING_LINK_COLOR;
			}
			//the connection being dragged by the mouse
			this.renderLink( ctx, this.connecting_pos, [this.canvas_mouse[0],this.canvas_mouse[1]], null, false, null, link_color, this.connecting_output.dir || (this.connecting_node.flags.horizontal ? LiteGraph.DOWN : LiteGraph.RIGHT), LiteGraph.CENTER );

			ctx.beginPath();
				if( this.connecting_output.type === LiteGraph.EVENT || this.connecting_output.shape === LiteGraph.BOX_SHAPE )
					ctx.rect( (this.connecting_pos[0] - 6) + 0.5, (this.connecting_pos[1] - 5) + 0.5,14,10);
				else
					ctx.arc( this.connecting_pos[0], this.connecting_pos[1],4,0,Math.PI*2);
			ctx.fill();

			ctx.fillStyle = "#ffcc00";
			if(this._highlight_input)
			{
				ctx.beginPath();
					ctx.arc( this._highlight_input[0], this._highlight_input[1],6,0,Math.PI*2);
				ctx.fill();
			}
		}

		if( this.dragging_rectangle )
		{
			ctx.strokeStyle = "#FFF";
			ctx.strokeRect( this.dragging_rectangle[0], this.dragging_rectangle[1], this.dragging_rectangle[2], this.dragging_rectangle[3] );
		}


		ctx.restore();
	}

	if(this.dirty_area)
	{
		ctx.restore();
		//this.dirty_area = null;
	}

	if(ctx.finish2D) //this is a function I use in webgl renderer
		ctx.finish2D();
}

/**
* draws some useful stats in the corner of the canvas
* @method renderInfo
**/
LGraphCanvas.prototype.renderInfo = function( ctx, x, y )
{
	x = x || 0;
	y = y || 0;

	ctx.save();
	ctx.translate( x, y );

	ctx.font = "10px Arial";
	ctx.fillStyle = "#888";
	if(this.graph)
	{
		ctx.fillText( "T: " + this.graph.globaltime.toFixed(2)+"s",5,13*1 );
		ctx.fillText( "I: " + this.graph.iteration,5,13*2 );
		ctx.fillText( "N: " + this.graph._nodes.length + " [" + this.visible_nodes.length + "]",5,13*3  );
		ctx.fillText( "V: " + this.graph._version,5,13*4 );
		ctx.fillText( "FPS:" + this.fps.toFixed(2),5,13*5 );
	}
	else
		ctx.fillText( "No graph selected",5,13*1 );
	ctx.restore();
}

/**
* draws the back canvas (the one containing the background and the connections)
* @method drawBackCanvas
**/
LGraphCanvas.prototype.drawBackCanvas = function()
{
	var canvas = this.bgcanvas;
	if(canvas.width != this.canvas.width ||
		canvas.height != this.canvas.height)
	{
		canvas.width = this.canvas.width;
		canvas.height = this.canvas.height;
	}

	if(!this.bgctx)
		this.bgctx = this.bgcanvas.getContext("2d");
	var ctx = this.bgctx;
	if(ctx.start)
		ctx.start();

	//clear
	if(this.clear_background)
		ctx.clearRect(0,0,canvas.width, canvas.height);

	if(this._graph_stack && this._graph_stack.length)
	{
		ctx.save();
		var parent_graph = this._graph_stack[ this._graph_stack.length - 1];
		var subgraph_node = this.graph._subgraph_node;
		ctx.strokeStyle = subgraph_node.bgcolor;
		ctx.lineWidth = 10;
		ctx.strokeRect(1,1,canvas.width-2,canvas.height-2);
		ctx.lineWidth = 1;
		ctx.font = "40px Arial"
		ctx.textAlign = "center";
		ctx.fillStyle = subgraph_node.bgcolor;
		ctx.fillText( subgraph_node.getTitle(), canvas.width * 0.5, 40 );
		ctx.restore();
	}

	var bg_already_painted = false;
	if(this.onRenderBackground)
		bg_already_painted = this.onRenderBackground( canvas, ctx );

	//reset in case of error
	ctx.restore();
	ctx.setTransform(1, 0, 0, 1, 0, 0);

	if(this.graph)
	{
		//apply transformations
		ctx.save();
		ctx.scale(this.scale,this.scale);
		ctx.translate(this.offset[0],this.offset[1]);

		//render BG
		if(this.background_image && this.scale > 0.5 && !bg_already_painted)
		{
			if (this.zoom_modify_alpha)
				ctx.globalAlpha = (1.0 - 0.5 / this.scale) * this.editor_alpha;
			else
				ctx.globalAlpha = this.editor_alpha;
			ctx.imageSmoothingEnabled = ctx.mozImageSmoothingEnabled = ctx.imageSmoothingEnabled = false;
			if(!this._bg_img || this._bg_img.name != this.background_image)
			{
				this._bg_img = new Image();
				this._bg_img.name = this.background_image;
				this._bg_img.src = this.background_image;
				var that = this;
				this._bg_img.onload = function() {
					that.draw(true,true);
				}
			}

			var pattern = null;
			if(this._pattern == null && this._bg_img.width > 0)
			{
				pattern = ctx.createPattern( this._bg_img, 'repeat' );
				this._pattern_img = this._bg_img;
				this._pattern = pattern;
			}
			else
				pattern = this._pattern;
			if(pattern)
			{
				ctx.fillStyle = pattern;
				ctx.fillRect(this.visible_area[0],this.visible_area[1],this.visible_area[2],this.visible_area[3]);
				ctx.fillStyle = "transparent";
			}

			ctx.globalAlpha = 1.0;
			ctx.imageSmoothingEnabled = ctx.mozImageSmoothingEnabled = ctx.imageSmoothingEnabled = true;
		}

		//groups
		if(this.graph._groups.length && !this.live_mode)
			this.drawGroups(canvas, ctx);

		if(this.onBackgroundRender)
			this.onBackgroundRender(canvas, ctx);

		//DEBUG: show clipping area
		//ctx.fillStyle = "red";
		//ctx.fillRect( this.visible_area[0] + 10, this.visible_area[1] + 10, this.visible_area[2] - 20, this.visible_area[3] - 20);

		//bg
		if (this.render_canvas_border) {
			ctx.strokeStyle = "#235";
			ctx.strokeRect(0,0,canvas.width,canvas.height);
		}

		if(this.render_connections_shadows)
		{
			ctx.shadowColor = "#000";
			ctx.shadowOffsetX = 0;
			ctx.shadowOffsetY = 0;
			ctx.shadowBlur = 6;
		}
		else
			ctx.shadowColor = "rgba(0,0,0,0)";

		//draw connections
		if(!this.live_mode)
			this.drawConnections(ctx);

		ctx.shadowColor = "rgba(0,0,0,0)";

		//restore state
		ctx.restore();
	}

	if(ctx.finish)
		ctx.finish();

	this.dirty_bgcanvas = false;
	this.dirty_canvas = true; //to force to repaint the front canvas with the bgcanvas
}

var temp_vec2 = new Float32Array(2);

/**
* draws the given node inside the canvas
* @method drawNode
**/
LGraphCanvas.prototype.drawNode = function(node, ctx )
{
	var glow = false;
	this.current_node = node;

	var color = node.color || node.constructor.color || LiteGraph.NODE_DEFAULT_COLOR;
	var bgcolor = node.bgcolor || node.constructor.bgcolor || LiteGraph.NODE_DEFAULT_BGCOLOR;

	//shadow and glow
	if (node.mouseOver)
		glow = true;

	//only render if it forces it to do it
	if(this.live_mode)
	{
		if(!node.flags.collapsed)
		{
			ctx.shadowColor = "transparent";
			if(node.onDrawForeground)
				node.onDrawForeground(ctx, this, this.canvas );
		}

		return;
	}

	var editor_alpha = this.editor_alpha;
	ctx.globalAlpha = editor_alpha;

	if(this.render_shadows)
	{
		ctx.shadowColor = LiteGraph.DEFAULT_SHADOW_COLOR;
		ctx.shadowOffsetX = 2 * this.scale;
		ctx.shadowOffsetY = 2 * this.scale;
		ctx.shadowBlur = 3 * this.scale;
	}
	else
		ctx.shadowColor = "transparent";

	//custom draw collapsed method (draw after shadows because they are affected)
	if(node.flags.collapsed && node.onDrawCollaped && node.onDrawCollapsed(ctx, this) == true)
		return;

	//clip if required (mask)
	var shape = node._shape || LiteGraph.BOX_SHAPE;
	var size = temp_vec2;
	temp_vec2.set( node.size );
	if( node.flags.collapsed )
	{
		ctx.font = this.inner_text_font;
		var title = node.getTitle ? node.getTitle() : node.title;
		node._collapsed_width = Math.min( node.size[0], ctx.measureText(title).width + 40 );//LiteGraph.NODE_COLLAPSED_WIDTH;
		size[0] = node._collapsed_width;
		size[1] = 0;
	}
	
	if( node.flags.clip_area ) //Start clipping
	{
		ctx.save();
		ctx.beginPath();
		if(shape == LiteGraph.BOX_SHAPE)
			ctx.rect(0,0,size[0], size[1]);
		else if (shape == LiteGraph.ROUND_SHAPE)
			ctx.roundRect(0,0,size[0], size[1],10);
		else if (shape == LiteGraph.CIRCLE_SHAPE)
			ctx.arc(size[0] * 0.5, size[1] * 0.5, size[0] * 0.5, 0, Math.PI*2);
		ctx.clip();
	}

	//draw shape
	this.drawNodeShape( node, ctx, size, color, bgcolor, node.selected, node.mouseOver );
	ctx.shadowColor = "transparent";

	//connection slots
	ctx.textAlign = node.flags.horizontal ? "center" : "left";
	ctx.font = this.inner_text_font;

	var render_text = this.scale > 0.6;

	var out_slot = this.connecting_output;
	ctx.lineWidth = 1;

	var max_y = 0;

	//render inputs and outputs
	if(!node.flags.collapsed)
	{
		//input connection slots
		if(node.inputs)
			for(var i = 0; i < node.inputs.length; i++)
			{
				var slot = node.inputs[i];

				ctx.globalAlpha = editor_alpha;
				//change opacity of incompatible slots when dragging a connection
				if ( this.connecting_node && LiteGraph.isValidConnection( slot.type && out_slot.type ) )
					ctx.globalAlpha = 0.4 * editor_alpha;

				ctx.fillStyle = slot.link != null ? (slot.color_on || this.default_connection_color.input_on) : (slot.color_off || this.default_connection_color.input_off);

				var pos = node.getConnectionPos( true, i );
				pos[0] -= node.pos[0];
				pos[1] -= node.pos[1];
				if( max_y < pos[1] + LiteGraph.NODE_SLOT_HEIGHT*0.5 )
					max_y = pos[1] + LiteGraph.NODE_SLOT_HEIGHT*0.5;

				ctx.beginPath();

				if (slot.type === LiteGraph.EVENT || slot.shape === LiteGraph.BOX_SHAPE) {
                    ctx.rect((pos[0] - 6) + 0.5, (pos[1] - 5) + 0.5, 14, 10);
                } else if (slot.shape === LiteGraph.ARROW_SHAPE) {
                    ctx.moveTo(pos[0] + 8, pos[1] + 0.5);
                    ctx.lineTo(pos[0] - 4, (pos[1] + 6) + 0.5);
                    ctx.lineTo(pos[0] - 4, (pos[1] - 6) + 0.5);
                    ctx.closePath();
                } else {
                    ctx.arc(pos[0], pos[1], 4, 0, Math.PI * 2);
                }

				ctx.fill();

				//render name
				if(render_text)
				{
					var text = slot.label != null ? slot.label : slot.name;
					if(text)
					{
						ctx.fillStyle = LiteGraph.NODE_TEXT_COLOR;
						if( node.flags.horizontal || slot.dir == LiteGraph.UP )
							ctx.fillText(text,pos[0],pos[1] - 10);
						else
							ctx.fillText(text,pos[0] + 10,pos[1] + 5);
					}
				}
			}

		//output connection slots
		if(this.connecting_node)
			ctx.globalAlpha = 0.4 * editor_alpha;

		ctx.textAlign = node.flags.horizontal ? "center" : "right";
		ctx.strokeStyle = "black";
		if(node.outputs)
			for(var i = 0; i < node.outputs.length; i++)
			{
				var slot = node.outputs[i];

				var pos = node.getConnectionPos(false,i);
				pos[0] -= node.pos[0];
				pos[1] -= node.pos[1];
				if( max_y < pos[1] + LiteGraph.NODE_SLOT_HEIGHT*0.5)
					max_y = pos[1] + LiteGraph.NODE_SLOT_HEIGHT*0.5;

				ctx.fillStyle = slot.links && slot.links.length ? (slot.color_on || this.default_connection_color.output_on) : (slot.color_off || this.default_connection_color.output_off);
				ctx.beginPath();
				//ctx.rect( node.size[0] - 14,i*14,10,10);

				if (slot.type === LiteGraph.EVENT || slot.shape === LiteGraph.BOX_SHAPE) {
					ctx.rect((pos[0] - 6) + 0.5,(pos[1] - 5) + 0.5,14,10);
                } else if (slot.shape === LiteGraph.ARROW_SHAPE) {
                    ctx.moveTo(pos[0] + 8, pos[1] + 0.5);
                    ctx.lineTo(pos[0] - 4, (pos[1] + 6) + 0.5);
                    ctx.lineTo(pos[0] - 4, (pos[1] - 6) + 0.5);
                    ctx.closePath();
                } else {
                    ctx.arc(pos[0], pos[1], 4, 0, Math.PI * 2);
                }

				//trigger
				//if(slot.node_id != null && slot.slot == -1)
				//	ctx.fillStyle = "#F85";

				//if(slot.links != null && slot.links.length)
				ctx.fill();
				ctx.stroke();

				//render output name
				if(render_text)
				{
					var text = slot.label != null ? slot.label : slot.name;
					if(text)
					{
						ctx.fillStyle = LiteGraph.NODE_TEXT_COLOR;
						if( node.flags.horizontal || slot.dir == LiteGraph.DOWN )
							ctx.fillText(text,pos[0],pos[1] - 8);
						else
							ctx.fillText(text, pos[0] - 10,pos[1] + 5);
					}
				}
			}

		ctx.textAlign = "left";
		ctx.globalAlpha = 1;

		if(node.widgets)
		{
			if( node.flags.horizontal || node.flags.widgets_up )
				max_y = 2;
			this.drawNodeWidgets( node, max_y, ctx, (this.node_widget && this.node_widget[0] == node) ? this.node_widget[1] : null );
		}

		//draw foreground
		if(node.onDrawForeground)
			node.onDrawForeground( ctx, this, this.canvas );
	}
	else //if collapsed
	{
		if(node.inputs)
		{
			for(var i = 0; i < node.inputs.length; i++)
			{
				var slot = node.inputs[i];
				if( slot.link == null )
					continue;
				ctx.fillStyle = slot.color_on || this.default_connection_color.input_on;
				ctx.beginPath();
				if ( slot.type === LiteGraph.EVENT || slot.shape === LiteGraph.BOX_SHAPE) {
					ctx.rect(0.5, 4 - LiteGraph.NODE_TITLE_HEIGHT + 0.5,14,LiteGraph.NODE_TITLE_HEIGHT - 8);
                } else if (slot.shape === LiteGraph.ARROW_SHAPE) {
                    ctx.moveTo(8, LiteGraph.NODE_TITLE_HEIGHT * -0.5);
                    ctx.lineTo(-4, LiteGraph.NODE_TITLE_HEIGHT * -0.8);
                    ctx.lineTo(-4, LiteGraph.NODE_TITLE_HEIGHT * -0.2);
                    ctx.closePath();
                } else {
                    ctx.arc(0, LiteGraph.NODE_TITLE_HEIGHT * -0.5, 4, 0, Math.PI * 2);
                }
				ctx.fill();
				break;
			}
		}

		if(node.outputs)
		{
			for(var i = 0; i < node.outputs.length; i++)
			{
				var slot = node.outputs[i];
				if(!slot.links || !slot.links.length)
					continue;
				ctx.fillStyle = slot.color_on || this.default_connection_color.output_on;
				ctx.strokeStyle = "black";
				ctx.beginPath();
				if (slot.type === LiteGraph.EVENT || slot.shape === LiteGraph.BOX_SHAPE) {
					ctx.rect( node._collapsed_width - 4 + 0.5, 4 - LiteGraph.NODE_TITLE_HEIGHT + 0.5,14,LiteGraph.NODE_TITLE_HEIGHT - 8);
                } else if (slot.shape === LiteGraph.ARROW_SHAPE) {
                    ctx.moveTo(node._collapsed_width + 6, LiteGraph.NODE_TITLE_HEIGHT * -0.5);
                    ctx.lineTo(node._collapsed_width - 6, LiteGraph.NODE_TITLE_HEIGHT * -0.8);
                    ctx.lineTo(node._collapsed_width - 6, LiteGraph.NODE_TITLE_HEIGHT * -0.2);
                    ctx.closePath();
                } else {
                    ctx.arc(node._collapsed_width, LiteGraph.NODE_TITLE_HEIGHT * -0.5, 4, 0, Math.PI * 2);
                }
				ctx.fill();
				ctx.stroke();
			}
		}
		
	}

	if(node.flags.clip_area)
		ctx.restore();

	ctx.globalAlpha = 1.0;
}

/**
* draws the shape of the given node in the canvas
* @method drawNodeShape
**/
LGraphCanvas.prototype.drawNodeShape = function( node, ctx, size, fgcolor, bgcolor, selected, mouse_over )
{
	//bg rect
	ctx.strokeStyle = fgcolor;
	ctx.fillStyle = bgcolor;

	var title_height = LiteGraph.NODE_TITLE_HEIGHT;

	//render node area depending on shape
	var shape = node._shape || node.constructor.shape || LiteGraph.BOX_SHAPE;
	var title_mode = node.constructor.title_mode;

	var render_title = true;
	if( title_mode == LiteGraph.TRANSPARENT_TITLE )
		render_title = false;
	else if( title_mode == LiteGraph.AUTOHIDE_TITLE && mouse_over)
		render_title = true;

	var areax = 0;
	var areay = render_title ? -title_height : 0;
	var areaw = size[0]+1;
	var areah = render_title ? size[1] + title_height : size[1];

	//full node shape
	if(!node.flags.collapsed)
	{
		ctx.beginPath();
		if(shape == LiteGraph.BOX_SHAPE || this.scale < 0.5)
			ctx.fillRect( areax, areay, areaw, areah );
		else if (shape == LiteGraph.ROUND_SHAPE || shape == LiteGraph.CARD_SHAPE)
			ctx.roundRect( areax, areay, areaw, areah, this.round_radius, shape == LiteGraph.CARD_SHAPE ? 0 : this.round_radius);
		else if (shape == LiteGraph.CIRCLE_SHAPE)
			ctx.arc(size[0] * 0.5, size[1] * 0.5, size[0] * 0.5, 0, Math.PI*2);
		ctx.fill();
	}
	ctx.shadowColor = "transparent";

	//image
	if (node.bgImage && node.bgImage.width)
		ctx.drawImage( node.bgImage, (size[0] - node.bgImage.width) * 0.5 , (size[1] - node.bgImage.height) * 0.5);

	if(node.bgImageUrl && !node.bgImage)
		node.bgImage = node.loadImage(node.bgImageUrl);

	if( node.onDrawBackground )
		node.onDrawBackground( ctx, this, this.canvas );

	//title bg (remember, it is rendered ABOVE the node)
	if(render_title || title_mode == LiteGraph.TRANSPARENT_TITLE )
	{
		//title bar
		if(title_mode != LiteGraph.TRANSPARENT_TITLE) //!node.flags.collapsed)
		{
			if(node.flags.collapsed)
				ctx.shadowColor = LiteGraph.DEFAULT_SHADOW_COLOR;
	
			//* gradient test
			if(this.use_gradients)
			{
				var grad = LGraphCanvas.gradients[ fgcolor ];
				if(!grad)
				{
					grad = LGraphCanvas.gradients[ fgcolor ] = ctx.createLinearGradient(0,0,400,0);
					grad.addColorStop(0, fgcolor);
					grad.addColorStop(1, "#000");
				}
				ctx.fillStyle = grad;
			}
			else
				ctx.fillStyle = fgcolor;

			var old_alpha = ctx.globalAlpha;
			//ctx.globalAlpha = 0.5 * old_alpha;
			ctx.beginPath();
			if(shape == LiteGraph.BOX_SHAPE || this.scale < 0.5)
				ctx.rect(0, -title_height, size[0]+1, title_height);
			else if ( shape == LiteGraph.ROUND_SHAPE || shape == LiteGraph.CARD_SHAPE )
				ctx.roundRect(0,-title_height,size[0]+1, title_height, this.round_radius, node.flags.collapsed ? this.round_radius : 0);
			ctx.fill();
			ctx.shadowColor = "transparent";
		}

		//title box
		if (shape == LiteGraph.ROUND_SHAPE || shape == LiteGraph.CIRCLE_SHAPE || shape == LiteGraph.CARD_SHAPE)
		{
			if( this.scale > 0.5 )
			{
				ctx.fillStyle = "black";
				ctx.beginPath();
				ctx.arc(title_height *0.5, title_height * -0.5, (title_height - 8) *0.5,0,Math.PI*2);
				ctx.fill();
			}

			ctx.fillStyle = node.boxcolor || LiteGraph.NODE_DEFAULT_BOXCOLOR;
			ctx.beginPath();
			ctx.arc(title_height *0.5, title_height * -0.5, (title_height - 8) *0.4,0,Math.PI*2);
			ctx.fill();
		}
		else
		{
			if( this.scale > 0.5 )
			{
				ctx.fillStyle = "black";
				ctx.fillRect(4,-title_height + 4,title_height - 8,title_height - 8);
			}
			ctx.fillStyle = node.boxcolor || LiteGraph.NODE_DEFAULT_BOXCOLOR;
			ctx.fillRect(5,-title_height + 5,title_height - 10,title_height - 10);
		}
		ctx.globalAlpha = old_alpha;

		//title text
		if( this.scale > 0.5 )
		{
			ctx.font = this.title_text_font;
			var title = node.getTitle();
			if(title)
			{
				if(selected)
					ctx.fillStyle = "white";
				else
					ctx.fillStyle = node.constructor.title_text_color || this.node_title_color;
				if( node.flags.collapsed )
				{
					ctx.textAlign =  "center";
					var measure = ctx.measureText(title);
					ctx.fillText( title, title_height + measure.width * 0.5, -title_height * 0.2 );
					ctx.textAlign =  "left";
				}
				else
				{
					ctx.textAlign =  "left";
					ctx.fillText( title, title_height, -title_height * 0.2 );
				}
			}
		}

		if(node.onDrawTitle)
			node.onDrawTitle(ctx);
	}

	//render selection marker
	if(selected)
	{
		if( title_mode == LiteGraph.TRANSPARENT_TITLE )
		{
			areay -= title_height;
			areah += title_height;
		}
		ctx.lineWidth = 1;
		ctx.globalAlpha = 0.8;
		ctx.beginPath();
		if(shape == LiteGraph.BOX_SHAPE)
			ctx.rect(-6 + areax,-6 + areay, 12 + areaw, 12 + areah );
		else if (shape == LiteGraph.ROUND_SHAPE || (shape == LiteGraph.CARD_SHAPE && node.flags.collapsed) )
			ctx.roundRect(-6 + areax,-6 + areay, 12 + areaw, 12 + areah , this.round_radius * 2);
		else if (shape == LiteGraph.CARD_SHAPE)
			ctx.roundRect(-6 + areax,-6 + areay, 12 + areaw, 12 + areah , this.round_radius * 2, 2);
		else if (shape == LiteGraph.CIRCLE_SHAPE)
			ctx.arc(size[0] * 0.5, size[1] * 0.5, size[0] * 0.5 + 6, 0, Math.PI*2);
		ctx.strokeStyle = "#FFF";
		ctx.stroke();
		ctx.strokeStyle = fgcolor;
		ctx.globalAlpha = 1;
	}
}

/**
* draws every connection visible in the canvas
* OPTIMIZE THIS: precatch connections position instead of recomputing them every time
* @method drawConnections
**/
LGraphCanvas.prototype.drawConnections = function(ctx)
{
	var now = LiteGraph.getTime();
	var visible_area = this.visible_area;
	var margin_area = new Float32Array([visible_area[0] - 20, visible_area[1] - 20, visible_area[2] + 40, visible_area[3] + 40 ]);
	var link_bounding = new Float32Array(4);

	//draw connections
	ctx.lineWidth = this.connections_width;

	ctx.fillStyle = "#AAA";
	ctx.strokeStyle = "#AAA";
	ctx.globalAlpha = this.editor_alpha;
	//for every node
	var nodes = this.graph._nodes;
	for (var n = 0, l = nodes.length; n < l; ++n)
	{
		var node = nodes[n];
		//for every input (we render just inputs because it is easier as every slot can only have one input)
		if(!node.inputs || !node.inputs.length)
			continue;
	
		for(var i = 0; i < node.inputs.length; ++i)
		{
			var input = node.inputs[i];
			if(!input || input.link == null)
				continue;
			var link_id = input.link;
			var link = this.graph.links[ link_id ];
			if(!link)
				continue;

			//find link info
			var start_node = this.graph.getNodeById( link.origin_id );
			if(start_node == null) continue;
			var start_node_slot = link.origin_slot;
			var start_node_slotpos = null;
			if(start_node_slot == -1)
				start_node_slotpos = [start_node.pos[0] + 10, start_node.pos[1] + 10];
			else
				start_node_slotpos = start_node.getConnectionPos(false, start_node_slot);
			var end_node_slotpos = node.getConnectionPos(true,i);

			//compute link bounding
			link_bounding[0] = start_node_slotpos[0];
			link_bounding[1] = start_node_slotpos[1];
			link_bounding[2] = end_node_slotpos[0] - start_node_slotpos[0];
			link_bounding[3] = end_node_slotpos[1] - start_node_slotpos[1];
			if( link_bounding[2] < 0 ){
				link_bounding[0] += link_bounding[2];
				link_bounding[2] = Math.abs( link_bounding[2] );
			}
			if( link_bounding[3] < 0 ){
				link_bounding[1] += link_bounding[3];
				link_bounding[3] = Math.abs( link_bounding[3] );
			}

			//skip links outside of the visible area of the canvas
			if( !overlapBounding( link_bounding, margin_area ) )
				continue;

			var start_slot = start_node.outputs[start_node_slot];
			var end_slot = node.inputs[i];
			var start_dir = start_slot.dir || (start_node.flags.horizontal ? LiteGraph.DOWN : LiteGraph.RIGHT);
			var end_dir = end_slot.dir || (node.flags.horizontal ? LiteGraph.UP : LiteGraph.LEFT);

			this.renderLink( ctx, start_node_slotpos, end_node_slotpos, link, false, 0, null, start_dir, end_dir );

			//event triggered rendered on top
			if(link && link._last_time && (now - link._last_time) < 1000 )
			{
				var f = 2.0 - (now - link._last_time) * 0.002;
				var color = "rgba(255,255,255, " + f.toFixed(2) + ")";
				this.renderLink( ctx, start_node_slotpos, end_node_slotpos, link, true, f, color, start_dir, end_dir );
			}
		}
	}
	ctx.globalAlpha = 1;
}

/**
* draws a link between two points
* @method renderLink
**/
LGraphCanvas.prototype.renderLink = function( ctx, a, b, link, skip_border, flow, color, start_dir, end_dir )
{
	if(!this.highquality_render)
	{
		ctx.beginPath();
		ctx.moveTo(a[0],a[1]);
		ctx.lineTo(b[0],b[1]);
		ctx.stroke();
		return;
	}

	start_dir = start_dir || LiteGraph.RIGHT;
	end_dir = end_dir || LiteGraph.LEFT;

	var dist = distance(a,b);

	if(this.render_connections_border && this.scale > 0.6)
		ctx.lineWidth = this.connections_width + 4;

	//choose color
	if( !color && link )
		color = LGraphCanvas.link_type_colors[ link.type ];
	if( !color )
		color = this.default_link_color;

	if( link != null && this.highlighted_links[ link.id ] )
		color = "#FFF";

	//begin line shape
	ctx.beginPath();

	if(this.render_curved_connections) //splines
	{
		ctx.moveTo(a[0],a[1]);
		var start_offset_x = 0;
		var start_offset_y = 0;
		var end_offset_x = 0;
		var end_offset_y = 0;
		switch(start_dir)
		{
			case LiteGraph.LEFT: start_offset_x = dist*-0.25; break;
			case LiteGraph.RIGHT: start_offset_x = dist*0.25; break;
			case LiteGraph.UP: start_offset_y = dist*-0.25; break;
			case LiteGraph.DOWN: start_offset_y = dist*0.25; break;
		}
		switch(end_dir)
		{
			case LiteGraph.LEFT: end_offset_x = dist*-0.25; break;
			case LiteGraph.RIGHT: end_offset_x = dist*0.25; break;
			case LiteGraph.UP: end_offset_y = dist*-0.25; break;
			case LiteGraph.DOWN: end_offset_y = dist*0.25; break;
		}
		ctx.bezierCurveTo(a[0] + start_offset_x, a[1] + start_offset_y,
							b[0] + end_offset_x , b[1] + end_offset_y,
							b[0], b[1] );
	}
	else //lines
	{
		ctx.moveTo(a[0]+10,a[1]);
		ctx.lineTo(((a[0]+10) + (b[0]-10))*0.5,a[1]);
		ctx.lineTo(((a[0]+10) + (b[0]-10))*0.5,b[1]);
		ctx.lineTo(b[0]-10,b[1]);
	}

	//rendering the outline of the connection can be a little bit slow
	if(this.render_connections_border && this.scale > 0.6 && !skip_border)
	{
		ctx.strokeStyle = "rgba(0,0,0,0.5)";
		ctx.stroke();
	}

	ctx.lineWidth = this.connections_width;
	ctx.fillStyle = ctx.strokeStyle = color;
	ctx.stroke();
	//end line shape

	//render arrow in the middle
	if( this.render_connection_arrows && this.scale >= 0.6 )
	{
		//render arrow
		if(this.render_connection_arrows && this.scale > 0.6)
		{
			//compute two points in the connection
			var pos = this.computeConnectionPoint(a, b, 0.5, start_dir, end_dir);
			var pos2 = this.computeConnectionPoint(a, b, 0.51, start_dir, end_dir);

			//compute the angle between them so the arrow points in the right direction
			var angle = 0;
			if(this.render_curved_connections)
				angle = -Math.atan2( pos2[0] - pos[0], pos2[1] - pos[1]);
			else
				angle = b[1] > a[1] ? 0 : Math.PI;

			//render arrow
			ctx.save();
			ctx.translate(pos[0],pos[1]);
			ctx.rotate(angle);
			ctx.beginPath();
			ctx.moveTo(-5,-5);
			ctx.lineTo(0,+5);
			ctx.lineTo(+5,-5);
			ctx.fill();
			ctx.restore();
		}
	}

	//render flowing points
	if(flow)
	{
		for(var i = 0; i < 5; ++i)
		{
			var f = (LiteGraph.getTime() * 0.001 + (i * 0.2)) % 1;
			var pos = this.computeConnectionPoint(a,b,f, start_dir, end_dir);
			ctx.beginPath();
			ctx.arc(pos[0],pos[1],5,0,2*Math.PI);
			ctx.fill();
		}
	}
}

LGraphCanvas.prototype.computeConnectionPoint = function(a,b,t,start_dir,end_dir)
{
	start_dir = start_dir || LiteGraph.RIGHT;
	end_dir = end_dir || LiteGraph.LEFT;

	var dist = distance(a,b);
	var p0 = a;
	var p1 = [ a[0], a[1] ];
	var p2 = [ b[0], b[1] ];
	var p3 = b;

	switch(start_dir)
	{
		case LiteGraph.LEFT: p1[0] += dist*-0.25; break;
		case LiteGraph.RIGHT: p1[0] += dist*0.25; break;
		case LiteGraph.UP: p1[1] += dist*-0.25; break;
		case LiteGraph.DOWN: p1[1] += dist*0.25; break;
	}
	switch(end_dir)
	{
		case LiteGraph.LEFT: p2[0] += dist*-0.25; break;
		case LiteGraph.RIGHT: p2[0] += dist*0.25; break;
		case LiteGraph.UP: p2[1] += dist*-0.25; break;
		case LiteGraph.DOWN: p2[1] += dist*0.25; break;
	}

	var c1 = (1-t)*(1-t)*(1-t);
	var c2 = 3*((1-t)*(1-t))*t;
	var c3 = 3*(1-t)*(t*t);
	var c4 = t*t*t;

	var x = c1*p0[0] + c2*p1[0] + c3*p2[0] + c4*p3[0];
	var y = c1*p0[1] + c2*p1[1] + c3*p2[1] + c4*p3[1];
	return [x,y];
}

LGraphCanvas.prototype.drawExecutionOrder = function(ctx)
{
	ctx.shadowColor = "transparent";
	ctx.globalAlpha = 0.25;

	ctx.textAlign = "center";
	ctx.strokeStyle = "white";
	ctx.globalAlpha = 0.75;

	var visible_nodes = this.visible_nodes;
	for (var i = 0; i < visible_nodes.length; ++i)
	{
		var node = visible_nodes[i];
		ctx.fillStyle = "black";
		ctx.fillRect( node.pos[0] - LiteGraph.NODE_TITLE_HEIGHT, node.pos[1] - LiteGraph.NODE_TITLE_HEIGHT, LiteGraph.NODE_TITLE_HEIGHT, LiteGraph.NODE_TITLE_HEIGHT );
		if(node.order == 0)
			ctx.strokeRect( node.pos[0] - LiteGraph.NODE_TITLE_HEIGHT + 0.5, node.pos[1] - LiteGraph.NODE_TITLE_HEIGHT + 0.5, LiteGraph.NODE_TITLE_HEIGHT, LiteGraph.NODE_TITLE_HEIGHT );
		ctx.fillStyle = "#FFF";
		ctx.fillText( node.order, node.pos[0] + LiteGraph.NODE_TITLE_HEIGHT * -0.5, node.pos[1] - 6 );
	}
	ctx.globalAlpha = 1;
}


/**
* draws the widgets stored inside a node
* @method drawNodeWidgets
**/
LGraphCanvas.prototype.drawNodeWidgets = function( node, posY, ctx, active_widget )
{
	if(!node.widgets || !node.widgets.length)
		return 0;
	var width = node.size[0];
	var widgets = node.widgets;
	posY += 2;
	var H = LiteGraph.NODE_WIDGET_HEIGHT;
	var show_text = this.scale > 0.5;
	ctx.save();
	ctx.globalAlpha = this.editor_alpha;

	for(var i = 0; i < widgets.length; ++i)
	{
		var w = widgets[i];
		var y = posY;
		if(w.y)
			y = w.y;
		w.last_y = y;
		ctx.strokeStyle = "#AAA";
		ctx.fillStyle = "#222";
		ctx.textAlign = "left";

		switch( w.type )
		{
			case "button": 
				if(w.clicked)
				{
					ctx.fillStyle = "#AAA";
					w.clicked = false;
					this.dirty_canvas = true;
				}
				ctx.fillRect(10,y,width-20,H);
				ctx.strokeRect(10,y,width-20,H);
				if(show_text)
				{
					ctx.textAlign = "center";
					ctx.fillStyle = "#AAA";
					ctx.fillText( w.name, width*0.5, y + H*0.7 );
				}
				break;
			case "toggle":
				ctx.textAlign = "left";
				ctx.strokeStyle = "#AAA";
				ctx.fillStyle = "#111";
				ctx.beginPath();
				ctx.roundRect( 10, posY, width - 20, H,H*0.5 );
				ctx.fill();
				ctx.stroke();
				ctx.fillStyle = w.value ? "#89A" : "#333";
				ctx.beginPath();
				ctx.arc( width - 20, y + H*0.5, H * 0.36, 0, Math.PI * 2 );
				ctx.fill();
				if(show_text)
				{
					ctx.fillStyle = "#999";
					if(w.name != null)
						ctx.fillText( w.name, 20, y + H*0.7 );
					ctx.fillStyle = w.value ? "#DDD" : "#888";
					ctx.textAlign = "right";
					ctx.fillText( w.value ? (w.options.on || "true") : (w.options.off || "false"), width - 30, y + H*0.7 );
				}
				break;
			case "slider": 
				ctx.fillStyle = "#111";
				ctx.fillRect(10,y,width-20,H);
				var range = w.options.max - w.options.min;
				var nvalue = (w.value - w.options.min) / range;
				ctx.fillStyle = active_widget == w ? "#89A" : "#678";
				ctx.fillRect(10,y,nvalue*(width-20),H);
				ctx.strokeRect(10,y,width-20,H);
				if(show_text)
				{
					ctx.textAlign = "center";
					ctx.fillStyle = "#DDD";
					ctx.fillText( w.name + "  " + Number(w.value).toFixed(3), width*0.5, y + H*0.7 );
				}
				break;
			case "number":
			case "combo":
				ctx.textAlign = "left";
				ctx.strokeStyle = "#AAA";
				ctx.fillStyle = "#111";
				ctx.beginPath();
				ctx.roundRect( 10, posY, width - 20, H,H*0.5 );
				ctx.fill();
				ctx.stroke();
				if(show_text)
				{
					ctx.fillStyle = "#AAA";
					ctx.beginPath();
					ctx.moveTo( 26, posY + 5 );
					ctx.lineTo( 16, posY + H*0.5 );
					ctx.lineTo( 26, posY + H - 5 );
					ctx.moveTo( width - 26, posY + 5 );
					ctx.lineTo( width - 16, posY + H*0.5 );
					ctx.lineTo( width - 26, posY + H - 5 );
					ctx.fill();
					ctx.fillStyle = "#999";
					ctx.fillText( w.name, 30, y + H*0.7 );
					ctx.fillStyle = "#DDD";
					ctx.textAlign = "right";
					if(w.type == "number")
						ctx.fillText( Number(w.value).toFixed( w.options.precision !== undefined ? w.options.precision : 3), width - 40, y + H*0.7 );
					else
						ctx.fillText( w.value, width - 40, y + H*0.7 );
				}
				break;
			case "text":
				ctx.textAlign = "left";
				ctx.strokeStyle = "#AAA";
				ctx.fillStyle = "#111";
				ctx.beginPath();
				ctx.roundRect( 10, posY, width - 20, H,H*0.5 );
				ctx.fill();
				ctx.stroke();
				if(show_text)
				{
					ctx.fillStyle = "#999";
					if(w.name != null)
						ctx.fillText( w.name, 20, y + H*0.7 );
					ctx.fillStyle = "#DDD";
					ctx.textAlign = "right";
					ctx.fillText( w.value, width - 20, y + H*0.7 );
				}
				break;
			default:
				break;
		}
		posY += H + 4;
	}
	ctx.restore();
}

/**
* process an event on widgets 
* @method processNodeWidgets
**/
LGraphCanvas.prototype.processNodeWidgets = function( node, pos, event, active_widget )
{
	if(!node.widgets || !node.widgets.length)
		return null;

	var x = pos[0] - node.pos[0];
	var y = pos[1] - node.pos[1];
	var width = node.size[0];
	var that = this;

	for(var i = 0; i < node.widgets.length; ++i)
	{
		var w = node.widgets[i];
		if( w == active_widget || (x > 6 && x < (width - 12) && y > w.last_y && y < (w.last_y + LiteGraph.NODE_WIDGET_HEIGHT)) )
		{
			//inside widget
			switch( w.type )
			{
				case "button": 
					if(w.callback)
						setTimeout( function(){	w.callback( w, that, node, pos ); }, 20 );
					w.clicked = true;
					this.dirty_canvas = true;
					break;
				case "slider": 
					var range = w.options.max - w.options.min;
					var nvalue = Math.clamp( (x - 10) / (width - 20), 0, 1);
					w.value = w.options.min + (w.options.max - w.options.min) * nvalue;
					if(w.callback)
						setTimeout( function(){	w.callback( w.value, that, node, pos ); }, 20 );
					this.dirty_canvas = true;
					break;
				case "number": 
				case "combo": 
					if(event.type == "mousemove" && w.type == "number")
					{
						w.value += (event.deltaX * 0.1) * (w.options.step || 1);
						if(w.options.min != null && w.value < w.options.min)
							w.value = w.options.min;
						if(w.options.max != null && w.value > w.options.max)
							w.value = w.options.max;
					}
					else if( event.type == "mousedown" )
					{
						var delta = ( x < 40 ? -1 : ( x > width - 40 ? 1 : 0) );
						if (w.type == "number")
						{
							w.value += delta * 0.1 * (w.options.step || 1);
							if(w.options.min != null && w.value < w.options.min)
								w.value = w.options.min;
							if(w.options.max != null && w.value > w.options.max)
								w.value = w.options.max;
						}
						else if(delta)
						{
							var index = w.options.values.indexOf( w.value ) + delta;
							if( index >= w.options.values.length )
								index = 0;
							if( index < 0 )
								index = w.options.values.length - 1;
							w.value = w.options.values[ index ];
						}
					}
					if(w.callback)
						setTimeout( (function(){ this.callback( this.value, that, node, pos ); }).bind(w), 20 );
					this.dirty_canvas = true;
					break;
				case "toggle":
					if( event.type == "mousedown" )
						w.value = !w.value;
					break;
				case "text":
					if( event.type == "mousedown" )
						this.prompt( "Value", w.value, (function(v){ this.value = v; }).bind(w), event );
					break;
			}

			return w;
		}
	}
	return null;
}

/**
* draws every group area in the background
* @method drawGroups
**/
LGraphCanvas.prototype.drawGroups = function(canvas, ctx)
{
	if(!this.graph)
		return;

	var groups = this.graph._groups;

	ctx.save();
	ctx.globalAlpha = 0.5 * this.editor_alpha;
	ctx.font = "24px Arial";

	for(var i = 0; i < groups.length; ++i)
	{
		var group = groups[i];

		if(!overlapBounding( this.visible_area, group._bounding ))
			continue; //out of the visible area

		ctx.fillStyle = group.color || "#335";
		ctx.strokeStyle = group.color || "#335";
		var pos = group._pos;
		var size = group._size;
		ctx.globalAlpha = 0.25 * this.editor_alpha;
		ctx.beginPath();
		ctx.rect( pos[0] + 0.5, pos[1] + 0.5, size[0], size[1] );
		ctx.fill();
		ctx.globalAlpha = this.editor_alpha;;
		ctx.stroke();

		ctx.beginPath();
		ctx.moveTo( pos[0] + size[0], pos[1] + size[1] );
		ctx.lineTo( pos[0] + size[0] - 10, pos[1] + size[1] );
		ctx.lineTo( pos[0] + size[0], pos[1] + size[1] - 10 );
		ctx.fill();

		ctx.fillText( group.title, pos[0] + 4, pos[1] + 24 );
	}

	ctx.restore();
}

/**
* resizes the canvas to a given size, if no size is passed, then it tries to fill the parentNode
* @method resize
**/
LGraphCanvas.prototype.resize = function(width, height)
{
	if(!width && !height)
	{
		var parent = this.canvas.parentNode;
		width = parent.offsetWidth;
		height = parent.offsetHeight;
	}

	if(this.canvas.width == width && this.canvas.height == height)
		return;

	this.canvas.width = width;
	this.canvas.height = height;
	this.bgcanvas.width = this.canvas.width;
	this.bgcanvas.height = this.canvas.height;
	this.setDirty(true,true);
}

/**
* switches to live mode (node shapes are not rendered, only the content)
* this feature was designed when graphs where meant to create user interfaces
* @method switchLiveMode
**/
LGraphCanvas.prototype.switchLiveMode = function(transition)
{
	if(!transition)
	{
		this.live_mode = !this.live_mode;
		this.dirty_canvas = true;
		this.dirty_bgcanvas = true;
		return;
	}

	var self = this;
	var delta = this.live_mode ? 1.1 : 0.9;
	if(this.live_mode)
	{
		this.live_mode = false;
		this.editor_alpha = 0.1;
	}

	var t = setInterval(function() {
		self.editor_alpha *= delta;
		self.dirty_canvas = true;
		self.dirty_bgcanvas = true;

		if(delta < 1  && self.editor_alpha < 0.01)
		{
			clearInterval(t);
			if(delta < 1)
				self.live_mode = true;
		}
		if(delta > 1 && self.editor_alpha > 0.99)
		{
			clearInterval(t);
			self.editor_alpha = 1;
		}
	},1);
}

LGraphCanvas.prototype.onNodeSelectionChange = function(node)
{
	return; //disabled
}

LGraphCanvas.prototype.touchHandler = function(event)
{
	//alert("foo");
    var touches = event.changedTouches,
        first = touches[0],
        type = "";

         switch(event.type)
    {
        case "touchstart": type = "mousedown"; break;
        case "touchmove":  type = "mousemove"; break;
        case "touchend":   type = "mouseup"; break;
        default: return;
    }

             //initMouseEvent(type, canBubble, cancelable, view, clickCount,
    //           screenX, screenY, clientX, clientY, ctrlKey,
    //           altKey, shiftKey, metaKey, button, relatedTarget);

	var window = this.getCanvasWindow();
	var document = window.document;

    var simulatedEvent = document.createEvent("MouseEvent");
    simulatedEvent.initMouseEvent(type, true, true, window, 1,
                              first.screenX, first.screenY,
                              first.clientX, first.clientY, false,
                              false, false, false, 0/*left*/, null);
	first.target.dispatchEvent(simulatedEvent);
    event.preventDefault();
}

/* CONTEXT MENU ********************/

LGraphCanvas.onGroupAdd = function(info,entry,mouse_event)
{
	var canvas = LGraphCanvas.active_canvas;
	var ref_window = canvas.getCanvasWindow();
		
	var group = new LiteGraph.LGraphGroup();
	group.pos = canvas.convertEventToCanvas( mouse_event );
	canvas.graph.add( group );
}

LGraphCanvas.onMenuAdd = function( node, options, e, prev_menu )
{
	var canvas = LGraphCanvas.active_canvas;
	var ref_window = canvas.getCanvasWindow();

	var values = LiteGraph.getNodeTypesCategories();
	var entries = [];
	for(var i in values)
		if(values[i])
			entries.push({ value: values[i], content: values[i], has_submenu: true });

	//show categories
	var menu = new LiteGraph.ContextMenu( entries, { event: e, callback: inner_clicked, parentMenu: prev_menu }, ref_window);

	function inner_clicked( v, option, e )
	{
		var category = v.value;
		var node_types = LiteGraph.getNodeTypesInCategory( category, canvas.filter );
		var values = [];
		for(var i in node_types)
			if (!node_types[i].skip_list)
				values.push( { content: node_types[i].title, value: node_types[i].type });

		new LiteGraph.ContextMenu( values, {event: e, callback: inner_create, parentMenu: menu }, ref_window);
		return false;
	}

	function inner_create( v, e )
	{
		var first_event = prev_menu.getFirstEvent();
		var node = LiteGraph.createNode( v.value );
		if(node)
		{
			node.pos = canvas.convertEventToCanvas( first_event );
			canvas.graph.add( node );
		}
	}

	return false;
}

LGraphCanvas.onMenuCollapseAll = function()
{

}


LGraphCanvas.onMenuNodeEdit = function()
{

}

LGraphCanvas.showMenuNodeOptionalInputs = function( v, options, e, prev_menu, node )
{
	if(!node)
		return;

	var that = this;
	var canvas = LGraphCanvas.active_canvas;
	var ref_window = canvas.getCanvasWindow();

	var options = node.optional_inputs;
	if(node.onGetInputs)
		options = node.onGetInputs();

	var entries = [];
	if(options)
		for (var i in options)
		{
			var entry = options[i];
			if(!entry)
			{
				entries.push(null);
				continue;
			}
			var label = entry[0];
			if(entry[2] && entry[2].label)
				label = entry[2].label;
			var data = {content: label, value: entry};
			if(entry[1] == LiteGraph.ACTION)
				data.className = "event";
			entries.push(data);
		}

	if(this.onMenuNodeInputs)
		entries = this.onMenuNodeInputs( entries );

	if(!entries.length)
		return;

	var menu = new LiteGraph.ContextMenu(entries, { event: e, callback: inner_clicked, parentMenu: prev_menu, node: node }, ref_window);

	function inner_clicked(v, e, prev)
	{
		if(!node)
			return;

		if(v.callback)
			v.callback.call( that, node, v, e, prev );

		if(v.value)
		{
			node.addInput(v.value[0],v.value[1], v.value[2]);
			node.setDirtyCanvas(true,true);
		}
	}

	return false;
}

LGraphCanvas.showMenuNodeOptionalOutputs = function( v, options, e, prev_menu, node )
{
	if(!node)
		return;

	var that = this;
	var canvas = LGraphCanvas.active_canvas;
	var ref_window = canvas.getCanvasWindow();

	var options = node.optional_outputs;
	if(node.onGetOutputs)
		options = node.onGetOutputs();

	var entries = [];
	if(options)
		for (var i in options)
		{
			var entry = options[i];
			if(!entry) //separator?
			{
				entries.push(null);
				continue;
			}

			if(node.flags && node.flags.skip_repeated_outputs && node.findOutputSlot(entry[0]) != -1)
				continue; //skip the ones already on
			var label = entry[0];
			if(entry[2] && entry[2].label)
				label = entry[2].label;
			var data = {content: label, value: entry};
			if(entry[1] == LiteGraph.EVENT)
				data.className = "event";
			entries.push(data);
		}

	if(this.onMenuNodeOutputs)
		entries = this.onMenuNodeOutputs( entries );

	if(!entries.length)
		return;

	var menu = new LiteGraph.ContextMenu(entries, {event: e, callback: inner_clicked, parentMenu: prev_menu, node: node }, ref_window);

	function inner_clicked( v, e, prev )
	{
		if(!node)
			return;

		if(v.callback)
			v.callback.call( that, node, v, e, prev );

		if(!v.value)
			return;

		var value = v.value[1];

		if(value && (value.constructor === Object || value.constructor === Array)) //submenu why?
		{
			var entries = [];
			for(var i in value)
				entries.push({ content: i, value: value[i]});
			new LiteGraph.ContextMenu( entries, { event: e, callback: inner_clicked, parentMenu: prev_menu, node: node });
			return false;
		}
		else
		{
			node.addOutput( v.value[0], v.value[1], v.value[2]);
			node.setDirtyCanvas(true,true);
		}

	}

	return false;
}

LGraphCanvas.onShowMenuNodeProperties = function( value, options, e, prev_menu, node )
{
	if(!node || !node.properties)
		return;

	var that = this;
	var canvas = LGraphCanvas.active_canvas;
	var ref_window = canvas.getCanvasWindow();

	var entries = [];
		for (var i in node.properties)
		{
			var value = node.properties[i] !== undefined ? node.properties[i] : " ";
			//value could contain invalid html characters, clean that
			value = LGraphCanvas.decodeHTML(value);
			entries.push({content: "<span class='property_name'>" + i + "</span>" + "<span class='property_value'>" + value + "</span>", value: i});
		}
	if(!entries.length)
		return;

	var menu = new LiteGraph.ContextMenu(entries, {event: e, callback: inner_clicked, parentMenu: prev_menu, allow_html: true, node: node },ref_window);

	function inner_clicked( v, options, e, prev )
	{
		if(!node)
			return;
		var rect = this.getBoundingClientRect();
		canvas.showEditPropertyValue( node, v.value, { position: [rect.left, rect.top] });
	}

	return false;
}

LGraphCanvas.decodeHTML = function( str )
{
	var e = document.createElement("div");
	e.innerText = str;
	return e.innerHTML;
}

LGraphCanvas.onResizeNode = function( value, options, e, menu, node )
{
	if(!node)
		return;
	node.size = node.computeSize();
	node.setDirtyCanvas(true,true);
}


LGraphCanvas.onShowTitleEditor = function( value, options, e, menu, node )
{
	var input_html = "";

	var dialog = document.createElement("div");
	dialog.className = "graphdialog";
	dialog.innerHTML = "<span class='name'>Title</span><input autofocus type='text' class='value'/><button>OK</button>";
	var input = dialog.querySelector("input");
	if(input)
	{
		input.value = node.title;
        input.addEventListener("blur", function(e){
            this.focus();
        });
		input.addEventListener("keydown", function(e){
			if(e.keyCode != 13)
				return;
			inner();
			e.preventDefault();
			e.stopPropagation();
		});
	}

	var graphcanvas = LGraphCanvas.active_canvas;
	var canvas = graphcanvas.canvas;

	var rect = canvas.getBoundingClientRect();
	var offsetx = -20;
	var offsety = -20;
	if(rect)
	{
		offsetx -= rect.left;
		offsety -= rect.top;
	}

	if( event )
	{
		dialog.style.left = (event.pageX + offsetx) + "px";
		dialog.style.top = (event.pageY + offsety)+ "px";
	}
	else
	{
		dialog.style.left = (canvas.width * 0.5 + offsetx) + "px";
		dialog.style.top = (canvas.height * 0.5 + offsety) + "px";
	}

	var button = dialog.querySelector("button");
	button.addEventListener("click", inner );
	canvas.parentNode.appendChild( dialog );

	function inner()
	{
		setValue( input.value );
	}

	function setValue(value)
	{
		node.title = value;
		dialog.parentNode.removeChild( dialog );
		node.setDirtyCanvas(true,true);
	}
}

LGraphCanvas.prototype.prompt = function( title, value, callback, event )
{
	var that = this;
	var input_html = "";
	title = title || "";

	var dialog = document.createElement("div");
	dialog.className = "graphdialog rounded";
	dialog.innerHTML = "<span class='name'></span> <input autofocus type='text' class='value'/><button class='rounded'>OK</button>";
	dialog.close = function()
	{
		that.prompt_box = null;
		dialog.parentNode.removeChild( dialog );
	}

	dialog.addEventListener("mouseleave",function(e){
		 dialog.close();
	});

	if(that.prompt_box)
		that.prompt_box.close();
	that.prompt_box = dialog;

	var first = null;
	var timeout = null;
	var selected = null;

	var name_element = dialog.querySelector(".name");
	name_element.innerText = title;
	var value_element = dialog.querySelector(".value");
	value_element.value = value;

	var input = dialog.querySelector("input");
	input.addEventListener("keydown", function(e){
		if(e.keyCode == 27) //ESC
			dialog.close();
		else if(e.keyCode == 13)
		{
			if( callback )
				callback( this.value );
			dialog.close();
		}
		else
			return;
		e.preventDefault();
		e.stopPropagation();
	});

	var button = dialog.querySelector("button");
	button.addEventListener("click", function(e){
		if( callback )
			callback( input.value );
		that.setDirty(true);
		dialog.close();		
	});

	var graphcanvas = LGraphCanvas.active_canvas;
	var canvas = graphcanvas.canvas;

	var rect = canvas.getBoundingClientRect();
	var offsetx = -20;
	var offsety = -20;
	if(rect)
	{
		offsetx -= rect.left;
		offsety -= rect.top;
	}

	if( event )
	{
		dialog.style.left = (event.pageX + offsetx) + "px";
		dialog.style.top = (event.pageY + offsety)+ "px";
	}
	else
	{
		dialog.style.left = (canvas.width * 0.5 + offsetx) + "px";
		dialog.style.top = (canvas.height * 0.5 + offsety) + "px";
	}

	canvas.parentNode.appendChild( dialog );
	setTimeout( function(){	input.focus(); },10 );

	return dialog;
}

LGraphCanvas.prototype.showSearchBox = function(event)
{
	var that = this;
	var input_html = "";

	var dialog = document.createElement("div");
	dialog.className = "litegraph litesearchbox graphdialog rounded";
	dialog.innerHTML = "<span class='name'>Search</span> <input autofocus type='text' class='value rounded'/><div class='helper'></div>";
	dialog.close = function()
	{
		that.search_box = null;
		dialog.parentNode.removeChild( dialog );
	}

	dialog.addEventListener("mouseleave",function(e){
		 dialog.close();
	});

	if(that.search_box)
		that.search_box.close();
	that.search_box = dialog;

	var helper = dialog.querySelector(".helper");

	var first = null;
	var timeout = null;
	var selected = null;

	var input = dialog.querySelector("input");
	if(input)
	{
        input.addEventListener("blur", function(e){
            this.focus();
        });
		input.addEventListener("keydown", function(e){

			if(e.keyCode == 38) //UP
				changeSelection(false);
			else if(e.keyCode == 40) //DOWN
				changeSelection(true);
			else if(e.keyCode == 27) //ESC
				dialog.close();
			else if(e.keyCode == 13)
			{
				if(selected)
					select( selected.innerHTML )
				else if(first)
					select(first);
				else
					dialog.close();
			}
			else
			{
				if(timeout)
					clearInterval(timeout);
				timeout = setTimeout( refreshHelper, 10 );
				return;
			}
			e.preventDefault();
			e.stopPropagation();
		});
	}

	var graphcanvas = LGraphCanvas.active_canvas;
	var canvas = graphcanvas.canvas;

	var rect = canvas.getBoundingClientRect();
	var offsetx = -20;
	var offsety = -20;
	if(rect)
	{
		offsetx -= rect.left;
		offsety -= rect.top;
	}

	if( event )
	{
		dialog.style.left = (event.pageX + offsetx) + "px";
		dialog.style.top = (event.pageY + offsety)+ "px";
	}
	else
	{
		dialog.style.left = (canvas.width * 0.5 + offsetx) + "px";
		dialog.style.top = (canvas.height * 0.5 + offsety) + "px";
	}

	canvas.parentNode.appendChild( dialog );
	input.focus();

	function select( name )
	{
		if(name)
		{
			if( that.onSearchBoxSelection )
				that.onSearchBoxSelection( name, event, graphcanvas );
			else
			{
				var node = LiteGraph.createNode( name );
				if(node)
				{
					node.pos = graphcanvas.convertEventToCanvas( event );
					graphcanvas.graph.add( node );
				}
			}
		}

		dialog.close();
	}

	function changeSelection( forward )
	{
		var prev = selected;
		if(selected)
			selected.classList.remove("selected");
		if(!selected)
			selected = forward ? helper.childNodes[0] : helper.childNodes[ helper.childNodes.length ];
		else
		{
			selected = forward ? selected.nextSibling : selected.previousSibling;
			if(!selected)
				selected = prev;
		}
		if(!selected)
			return;
		selected.classList.add("selected");
		selected.scrollIntoView();
	}

	function refreshHelper()
	{
		timeout = null;
		var str = input.value;
		first = null;
		helper.innerHTML = "";
		if(!str)
			return;

		if( that.onSearchBox )
			that.onSearchBox( help, str, graphcanvas );
		else
			for( var i in LiteGraph.registered_node_types )
				if(i.indexOf(str) != -1)
				{
					var help = document.createElement("div");
					if(!first) first = i;
					help.innerText = i;
					help.className = "litegraph lite-search-item";
					help.addEventListener("click", function(e){
						select( this.innerText );
					});
					helper.appendChild(help);
				}
	}

	return dialog;
}

LGraphCanvas.prototype.showEditPropertyValue = function( node, property, options )
{
	if(!node || node.properties[ property ] === undefined )
		return;

	options = options || {};
	var that = this;

	var type = "string";

	if(node.properties[ property ] !== null)
		type = typeof(node.properties[ property ]);

	//for arrays
	if(type == "object")
	{
		if( node.properties[ property ].length )
			type = "array";
	}

	var info = null;
	if(node.getPropertyInfo)
		info = node.getPropertyInfo(property);
	if(node.properties_info)
	{
		for(var i = 0; i < node.properties_info.length; ++i)
		{
			if( node.properties_info[i].name == property )
			{
				info = node.properties_info[i];
				break;
			}
		}
	}

	if(info !== undefined && info !== null && info.type )
		type = info.type;

	var input_html = "";

	if(type == "string" || type == "number" || type == "array")
		input_html = "<input autofocus type='text' class='value'/>";
	else if(type == "enum" && info.values)
	{
		input_html = "<select autofocus type='text' class='value'>";
		for(var i in info.values)
		{
			var v = info.values.constructor === Array ? info.values[i] : i;
			input_html += "<option value='"+v+"' "+(v == node.properties[property] ? "selected" : "")+">"+info.values[i]+"</option>";
		}
		input_html += "</select>";
	}
	else if(type == "boolean")
	{
		input_html = "<input autofocus type='checkbox' class='value' "+(node.properties[property] ? "checked" : "")+"/>";
	}
	else
	{
		console.warn("unknown type: " + type );
		return;
	}

	var dialog = this.createDialog( "<span class='name'>" + property + "</span>"+input_html+"<button>OK</button>" , options );

	if(type == "enum" && info.values)
	{
		var input = dialog.querySelector("select");
		input.addEventListener("change", function(e){
			setValue( e.target.value );
			//var index = e.target.value;
			//setValue( e.options[e.selectedIndex].value );
		});
	}
	else if(type == "boolean")
	{
		var input = dialog.querySelector("input");
		if(input)
		{
			input.addEventListener("click", function(e){
				setValue( !!input.checked );
			});
		}
	}
	else
	{
		var input = dialog.querySelector("input");
		if(input)
		{
            input.addEventListener("blur", function(e){
                this.focus();
            });
			input.value = node.properties[ property ] !== undefined ? node.properties[ property ] : "";
			input.addEventListener("keydown", function(e){
				if(e.keyCode != 13)
					return;
				inner();
				e.preventDefault();
				e.stopPropagation();
			});
		}
	}

	var button = dialog.querySelector("button");
	button.addEventListener("click", inner );

	function inner()
	{
		setValue( input.value );
	}

	function setValue(value)
	{
		if(typeof( node.properties[ property ] ) == "number")
			value = Number(value);
		if(type == "array")
			value = value.split(",").map(Number);
		node.properties[ property ] = value;
		if(node._graph)
			node._graph._version++;
		if(node.onPropertyChanged)
			node.onPropertyChanged( property, value );
		dialog.close();
		node.setDirtyCanvas(true,true);
	}
}

LGraphCanvas.prototype.createDialog = function( html, options )
{
	options = options || {};

	var dialog = document.createElement("div");
	dialog.className = "graphdialog";
	dialog.innerHTML = html;

	var rect = this.canvas.getBoundingClientRect();
	var offsetx = -20;
	var offsety = -20;
	if(rect)
	{
		offsetx -= rect.left;
		offsety -= rect.top;
	}

	if( options.position )
	{
		offsetx += options.position[0];
		offsety += options.position[1];
	}
	else if( options.event )
	{
		offsetx += options.event.pageX;
		offsety += options.event.pageY;
	}
	else //centered
	{
		offsetx += this.canvas.width * 0.5;
		offsety += this.canvas.height * 0.5;
	}

	dialog.style.left = offsetx + "px";
	dialog.style.top = offsety + "px";

	this.canvas.parentNode.appendChild( dialog );

	dialog.close = function()
	{
		if(this.parentNode)
			this.parentNode.removeChild( this );
	}

	return dialog;
}

LGraphCanvas.onMenuNodeCollapse = function( value, options, e, menu, node )
{
	node.collapse();
}

LGraphCanvas.onMenuNodePin = function( value, options, e, menu, node )
{
	node.pin();
}

LGraphCanvas.onMenuNodeMode = function( value, options, e, menu, node )
{
	new LiteGraph.ContextMenu(["Always","On Event","On Trigger","Never"], {event: e, callback: inner_clicked, parentMenu: menu, node: node });

	function inner_clicked(v)
	{
		if(!node)
			return;
		switch(v)
		{
			case "On Event": node.mode = LiteGraph.ON_EVENT; break;
			case "On Trigger": node.mode = LiteGraph.ON_TRIGGER; break;
			case "Never": node.mode = LiteGraph.NEVER; break;
			case "Always":
			default:
				node.mode = LiteGraph.ALWAYS; break;
		}
	}

	return false;
}

LGraphCanvas.onMenuNodeColors = function( value, options, e, menu, node )
{
	if(!node)
		throw("no node for color");

	var values = [];
	values.push({ value:null, content:"<span style='display: block; padding-left: 4px;'>No color</span>" });

	for(var i in LGraphCanvas.node_colors)
	{
		var color = LGraphCanvas.node_colors[i];
		var value = { value:i, content:"<span style='display: block; color: #999; padding-left: 4px; border-left: 8px solid "+color.color+"; background-color:"+color.bgcolor+"'>"+i+"</span>" };
		values.push(value);
	}
	new LiteGraph.ContextMenu( values, { event: e, callback: inner_clicked, parentMenu: menu, node: node });

	function inner_clicked(v)
	{
		if(!node)
			return;

		var color = v.value ? LGraphCanvas.node_colors[ v.value ] : null;
		if(color)
		{
			if(node.constructor === LiteGraph.LGraphGroup)
				node.color = color.groupcolor;
			else
			{
				node.color = color.color;
				node.bgcolor = color.bgcolor;
			}
		}
		else
		{
			delete node.color;
			delete node.bgcolor;
		}
		node.setDirtyCanvas(true,true);
	}

	return false;
}

LGraphCanvas.onMenuNodeShapes = function( value, options, e, menu, node )
{
	if(!node)
		throw("no node passed");

	new LiteGraph.ContextMenu( LiteGraph.VALID_SHAPES, { event: e, callback: inner_clicked, parentMenu: menu, node: node });

	function inner_clicked(v)
	{
		if(!node)
			return;
		node.shape = v;
		node.setDirtyCanvas(true);
	}

	return false;
}

LGraphCanvas.onMenuNodeRemove = function( value, options, e, menu, node )
{
	if(!node)
		throw("no node passed");

	if(node.removable === false)
		return;

	node.graph.remove(node);
	node.setDirtyCanvas(true,true);
}

LGraphCanvas.onMenuNodeClone = function( value, options, e, menu, node )
{
	if(node.clonable == false) return;
	var newnode = node.clone();
	if(!newnode)
		return;
	newnode.pos = [node.pos[0]+5,node.pos[1]+5];
	node.graph.add(newnode);
	node.setDirtyCanvas(true,true);
}

LGraphCanvas.node_colors = {
	"red": { color:"#322", bgcolor:"#533", groupcolor: "#A88" },
	"brown": { color:"#332922", bgcolor:"#593930", groupcolor: "#b06634" },
	"green": { color:"#232", bgcolor:"#353", groupcolor: "#8A8" },
	"blue": { color:"#223", bgcolor:"#335", groupcolor: "#88A" },
	"pale_blue": { color:"#2a363b", bgcolor:"#3f5159", groupcolor: "#3f789e" },
	"cyan": { color:"#233", bgcolor:"#355", groupcolor: "#8AA" },
	"purple": { color:"#323", bgcolor:"#535", groupcolor: "#a1309b" },
	"yellow": { color:"#432", bgcolor:"#653", groupcolor: "#b58b2a" },
	"black": { color:"#222", bgcolor:"#000", groupcolor: "#444" }
};

LGraphCanvas.prototype.getCanvasMenuOptions = function()
{
	var options = null;
	if(this.getMenuOptions)
		options = this.getMenuOptions();
	else
	{
		options = [
			{ content:"Add Node", has_submenu: true, callback: LGraphCanvas.onMenuAdd },
			{ content:"Add Group", callback: LGraphCanvas.onGroupAdd }
			//{content:"Collapse All", callback: LGraphCanvas.onMenuCollapseAll }
		];

		if(this._graph_stack && this._graph_stack.length > 0)
			options.push(null,{content:"Close subgraph", callback: this.closeSubgraph.bind(this) });
	}

	if(this.getExtraMenuOptions)
	{
		var extra = this.getExtraMenuOptions(this,options);
		if(extra)
			options = options.concat( extra );
	}

	return options;
}

//called by processContextMenu to extract the menu list
LGraphCanvas.prototype.getNodeMenuOptions = function( node )
{
	var options = null;

	if(node.getMenuOptions)
		options = node.getMenuOptions(this);
	else
		options = [
			{content:"Inputs", has_submenu: true, disabled:true, callback: LGraphCanvas.showMenuNodeOptionalInputs },
			{content:"Outputs", has_submenu: true, disabled:true, callback: LGraphCanvas.showMenuNodeOptionalOutputs },
			null,
			{content:"Properties", has_submenu: true, callback: LGraphCanvas.onShowMenuNodeProperties },
			null,
			{content:"Title", callback: LGraphCanvas.onShowTitleEditor },
			{content:"Mode", has_submenu: true, callback: LGraphCanvas.onMenuNodeMode },
			{content:"Resize", callback: LGraphCanvas.onResizeNode },
			{content:"Collapse", callback: LGraphCanvas.onMenuNodeCollapse },
			{content:"Pin", callback: LGraphCanvas.onMenuNodePin },
			{content:"Colors", has_submenu: true, callback: LGraphCanvas.onMenuNodeColors },
			{content:"Shapes", has_submenu: true, callback: LGraphCanvas.onMenuNodeShapes },
			null
		];

	if(node.getExtraMenuOptions)
	{
		var extra = node.getExtraMenuOptions(this);
		if(extra)
		{
			extra.push(null);
			options = extra.concat( options );
		}
	}

	if( node.clonable !== false )
			options.push({content:"Clone", callback: LGraphCanvas.onMenuNodeClone });
	if( node.removable !== false )
			options.push(null,{content:"Remove", callback: LGraphCanvas.onMenuNodeRemove });

	if(node.onGetInputs)
	{
		var inputs = node.onGetInputs();
		if(inputs && inputs.length)
			options[0].disabled = false;
	}

	if(node.onGetOutputs)
	{
		var outputs = node.onGetOutputs();
		if(outputs && outputs.length )
			options[1].disabled = false;
	}

	if(node.graph && node.graph.onGetNodeMenuOptions )
		node.graph.onGetNodeMenuOptions( options, node );

	return options;
}

LGraphCanvas.prototype.getGroupMenuOptions = function( node )
{
	var o = [
		{content:"Title", callback: LGraphCanvas.onShowTitleEditor },
		{content:"Color", has_submenu: true, callback: LGraphCanvas.onMenuNodeColors },
		null,
		{content:"Remove", callback: LGraphCanvas.onMenuNodeRemove }
	];

	return o;
}

LGraphCanvas.prototype.processContextMenu = function( node, event )
{
	var that = this;
	var canvas = LGraphCanvas.active_canvas;
	var ref_window = canvas.getCanvasWindow();

	var menu_info = null;
	var options = { event: event, callback: inner_option_clicked, extra: node };

	//check if mouse is in input
	var slot = null;
	if(node)
	{
		slot = node.getSlotInPosition( event.canvasX, event.canvasY );
		LGraphCanvas.active_node = node;
	}

	if(slot) //on slot
	{
		menu_info = [];
		menu_info.push( slot.locked ? "Cannot remove"  : { content: "Remove Slot", slot: slot } );
		menu_info.push( slot.nameLocked ? "Cannot rename" : { content: "Rename Slot", slot: slot } );
		options.title = (slot.input ? slot.input.type : slot.output.type) || "*";
		if(slot.input && slot.input.type == LiteGraph.ACTION)
			options.title = "Action";
		if(slot.output && slot.output.type == LiteGraph.EVENT)
			options.title = "Event";
	}
	else
	{
		if( node ) //on node
			menu_info = this.getNodeMenuOptions(node);
		else 
		{
			menu_info = this.getCanvasMenuOptions();
			var group = this.graph.getGroupOnPos( event.canvasX, event.canvasY );
			if( group ) //on group
				menu_info.push(null,{content:"Edit Group", has_submenu: true, submenu: { title:"Group", extra: group, options: this.getGroupMenuOptions( group ) }});
		}
	}

	//show menu
	if(!menu_info)
		return;

	var menu = new LiteGraph.ContextMenu( menu_info, options, ref_window );

	function inner_option_clicked( v, options, e )
	{
		if(!v)
			return;

		if(v.content == "Remove Slot")
		{
			var info = v.slot;
			if(info.input)
				node.removeInput( info.slot );
			else if(info.output)
				node.removeOutput( info.slot );
			return;
		}
		else if( v.content == "Rename Slot")
		{
			var info = v.slot;
            var slot_info = info.input ? node.getInputInfo( info.slot ) : node.getOutputInfo( info.slot );
			var dialog = that.createDialog( "<span class='name'>Name</span><input autofocus type='text'/><button>OK</button>" , options );
			var input = dialog.querySelector("input");
			if(input && slot_info){
				input.value = slot_info.label;
			}
			dialog.querySelector("button").addEventListener("click",function(e){
				if(input.value)
				{
					if( slot_info )
						slot_info.label = input.value;
					that.setDirty(true);
				}
				dialog.close();
			});
		}

		//if(v.callback)
		//	return v.callback.call(that, node, options, e, menu, that, event );
	}
}






//API *************************************************
//like rect but rounded corners
if(this.CanvasRenderingContext2D)
CanvasRenderingContext2D.prototype.roundRect = function (x, y, width, height, radius, radius_low) {
  if ( radius === undefined ) {
    radius = 5;
  }

  if(radius_low === undefined)
	 radius_low  = radius;

  this.moveTo(x + radius, y);
  this.lineTo(x + width - radius, y);
  this.quadraticCurveTo(x + width, y, x + width, y + radius);

  this.lineTo(x + width, y + height - radius_low);
  this.quadraticCurveTo(x + width, y + height, x + width - radius_low, y + height);
  this.lineTo(x + radius_low, y + height);
  this.quadraticCurveTo(x, y + height, x, y + height - radius_low);
  this.lineTo(x, y + radius);
  this.quadraticCurveTo(x, y, x + radius, y);
}

function compareObjects(a,b)
{
	for(var i in a)
		if(a[i] != b[i])
			return false;
	return true;
}
LiteGraph.compareObjects = compareObjects;

function distance(a,b)
{
	return Math.sqrt( (b[0] - a[0]) * (b[0] - a[0]) + (b[1] - a[1]) * (b[1] - a[1]) );
}
LiteGraph.distance = distance;

function colorToString(c)
{
	return "rgba(" + Math.round(c[0] * 255).toFixed() + "," + Math.round(c[1] * 255).toFixed() + "," + Math.round(c[2] * 255).toFixed() + "," + (c.length == 4 ? c[3].toFixed(2) : "1.0") + ")";
}
LiteGraph.colorToString = colorToString;

function isInsideRectangle( x,y, left, top, width, height)
{
	if (left < x && (left + width) > x &&
		top < y && (top + height) > y)
		return true;
	return false;
}
LiteGraph.isInsideRectangle = isInsideRectangle;

//[minx,miny,maxx,maxy]
function growBounding( bounding, x,y)
{
	if(x < bounding[0])
		bounding[0] = x;
	else if(x > bounding[2])
		bounding[2] = x;

	if(y < bounding[1])
		bounding[1] = y;
	else if(y > bounding[3])
		bounding[3] = y;
}
LiteGraph.growBounding = growBounding;

//point inside boundin box
function isInsideBounding(p,bb)
{
	if (p[0] < bb[0][0] ||
		p[1] < bb[0][1] ||
		p[0] > bb[1][0] ||
		p[1] > bb[1][1])
		return false;
	return true;
}
LiteGraph.isInsideBounding = isInsideBounding;

//boundings overlap, format: [ startx, starty, width, height ]
function overlapBounding(a,b)
{
	var A_end_x = a[0] + a[2];
	var A_end_y = a[1] + a[3];
	var B_end_x = b[0] + b[2];
	var B_end_y = b[1] + b[3];

	if ( a[0] > B_end_x ||
		a[1] > B_end_y ||
		A_end_x < b[0] ||
		A_end_y < b[1])
		return false;
	return true;
}
LiteGraph.overlapBounding = overlapBounding;

//Convert a hex value to its decimal value - the inputted hex must be in the
//	format of a hex triplet - the kind we use for HTML colours. The function
//	will return an array with three values.
function hex2num(hex) {
	if(hex.charAt(0) == "#") hex = hex.slice(1); //Remove the '#' char - if there is one.
	hex = hex.toUpperCase();
	var hex_alphabets = "0123456789ABCDEF";
	var value = new Array(3);
	var k = 0;
	var int1,int2;
	for(var i=0;i<6;i+=2) {
		int1 = hex_alphabets.indexOf(hex.charAt(i));
		int2 = hex_alphabets.indexOf(hex.charAt(i+1));
		value[k] = (int1 * 16) + int2;
		k++;
	}
	return(value);
}

LiteGraph.hex2num = hex2num;

//Give a array with three values as the argument and the function will return
//	the corresponding hex triplet.
function num2hex(triplet) {
	var hex_alphabets = "0123456789ABCDEF";
	var hex = "#";
	var int1,int2;
	for(var i=0;i<3;i++) {
		int1 = triplet[i] / 16;
		int2 = triplet[i] % 16;

		hex += hex_alphabets.charAt(int1) + hex_alphabets.charAt(int2);
	}
	return(hex);
}

LiteGraph.num2hex = num2hex;

/* LiteGraph GUI elements used for canvas editing *************************************/

/**
* ContextMenu from LiteGUI
*
* @class ContextMenu
* @constructor
* @param {Array} values (allows object { title: "Nice text", callback: function ... })
* @param {Object} options [optional] Some options:\
* - title: title to show on top of the menu
* - callback: function to call when an option is clicked, it receives the item information
* - ignore_item_callbacks: ignores the callback inside the item, it just calls the options.callback
* - event: you can pass a MouseEvent, this way the ContextMenu appears in that position
*/
function ContextMenu( values, options )
{
	options = options || {};
	this.options = options;
	var that = this;

	//to link a menu with its parent
	if(options.parentMenu)
	{
		if( options.parentMenu.constructor !== this.constructor )
		{
			console.error("parentMenu must be of class ContextMenu, ignoring it");
			options.parentMenu = null;
		}
		else
		{
			this.parentMenu = options.parentMenu;
			this.parentMenu.lock = true;
			this.parentMenu.current_submenu = this;
		}
	}

	if(options.event && options.event.constructor !== MouseEvent && options.event.constructor !== CustomEvent)
	{
		console.error("Event passed to ContextMenu is not of type MouseEvent or CustomEvent. Ignoring it.");
		options.event = null;
	}

	var root = document.createElement("div");
	root.className = "litegraph litecontextmenu litemenubar-panel";
	root.style.minWidth = 100;
	root.style.minHeight = 100;
	root.style.pointerEvents = "none";
	setTimeout( function() { root.style.pointerEvents = "auto"; },100); //delay so the mouse up event is not caugh by this element

	//this prevents the default context browser menu to open in case this menu was created when pressing right button
	root.addEventListener("mouseup", function(e){
		e.preventDefault(); return true;
	}, true);
	root.addEventListener("contextmenu", function(e) {
		if(e.button != 2) //right button
			return false;
		e.preventDefault();
		return false;
	},true);

	root.addEventListener("mousedown", function(e){
		if(e.button == 2)
		{
			that.close();
			e.preventDefault(); return true;
		}
	}, true);

	function on_mouse_wheel(e)
	{
		var pos = parseInt( root.style.top );
		root.style.top = (pos + e.deltaY * 0.1).toFixed() + "px";
		e.preventDefault();
		return true;
	}

	root.addEventListener("wheel", on_mouse_wheel, true);
	root.addEventListener("mousewheel", on_mouse_wheel, true);


	this.root = root;

	//title
	if(options.title)
	{
		var element = document.createElement("div");
		element.className = "litemenu-title";
		element.innerHTML = options.title;
		root.appendChild(element);
	}

	//entries
	var num = 0;
	for(var i in values)
	{
		var name = values.constructor == Array ? values[i] : i;
		if( name != null && name.constructor !== String )
			name = name.content === undefined ? String(name) : name.content;
		var value = values[i];
		this.addItem( name, value, options );
		num++;
	}

	//close on leave
	root.addEventListener("mouseleave", function(e) {
		if(that.lock)
			return;
		that.close(e);
	});

	//insert before checking position
	var root_document = document;
	if(options.event)
		root_document = options.event.target.ownerDocument;

	if(!root_document)
		root_document = document;
	root_document.body.appendChild(root);

	//compute best position
	var left = options.left || 0;
	var top = options.top || 0;
	if(options.event)
	{
		left = (options.event.pageX - 10);
		top = (options.event.pageY - 10);
		if(options.title)
			top -= 20;

		if(options.parentMenu)
		{
			var rect = options.parentMenu.root.getBoundingClientRect();
			left = rect.left + rect.width;
		}

		var body_rect = document.body.getBoundingClientRect();
		var root_rect = root.getBoundingClientRect();

		if(left > (body_rect.width - root_rect.width - 10))
			left = (body_rect.width - root_rect.width - 10);
		if(top > (body_rect.height - root_rect.height - 10))
			top = (body_rect.height - root_rect.height - 10);
	}

	root.style.left = left + "px";
	root.style.top = top  + "px";
}

ContextMenu.prototype.addItem = function( name, value, options )
{
	var that = this;
	options = options || {};

	var element = document.createElement("div");
	element.className = "litemenu-entry submenu";

	var disabled = false;

	if(value === null)
	{
		element.classList.add("separator");
		//element.innerHTML = "<hr/>"
		//continue;
	}
	else
	{
		element.innerHTML = value && value.title ? value.title : name;
		element.value = value;

		if(value)
		{
			if(value.disabled)
			{
				disabled = true;
				element.classList.add("disabled");
			}
			if(value.submenu || value.has_submenu)
				element.classList.add("has_submenu");
		}

		if(typeof(value) == "function")
		{
			element.dataset["value"] = name;
			element.onclick_callback = value;
		}
		else
			element.dataset["value"] = value;

		if(value.className)
			element.className += " " + value.className;
	}

	this.root.appendChild(element);
	if(!disabled)
		element.addEventListener("click", inner_onclick);
	if(options.autoopen)
		element.addEventListener("mouseenter", inner_over);

	function inner_over(e)
	{
		var value = this.value;
		if(!value || !value.has_submenu)
			return;
		inner_onclick.call(this,e);
	}

	//menu option clicked
	function inner_onclick(e) {
		var value = this.value;
		var close_parent = true;

		if(that.current_submenu)
			that.current_submenu.close(e);

		//global callback
		if(options.callback)
		{
			var r = options.callback.call( this, value, options, e, that, options.node );
			if(r === true)
				close_parent = false;
		}

		//special cases
		if(value)
		{
			if (value.callback && !options.ignore_item_callbacks && value.disabled !== true )  //item callback
			{
				var r = value.callback.call( this, value, options, e, that, options.extra );
				if(r === true)
					close_parent = false;
			}
			if(value.submenu)
			{
				if(!value.submenu.options)
					throw("ContextMenu submenu needs options");
				var submenu = new that.constructor( value.submenu.options, {
					callback: value.submenu.callback,
					event: e,
					parentMenu: that,
					ignore_item_callbacks: value.submenu.ignore_item_callbacks,
					title: value.submenu.title,
					extra: value.submenu.extra,
					autoopen: options.autoopen
				});
				close_parent = false;
			}
		}

		if(close_parent && !that.lock)
			that.close();
	}

	return element;
}

ContextMenu.prototype.close = function(e, ignore_parent_menu)
{
	if(this.root.parentNode)
		this.root.parentNode.removeChild( this.root );
	if(this.parentMenu && !ignore_parent_menu)
	{
		this.parentMenu.lock = false;
		this.parentMenu.current_submenu = null;
		if( e === undefined )
			this.parentMenu.close();
		else if( e && !ContextMenu.isCursorOverElement( e, this.parentMenu.root) )
		{
			ContextMenu.trigger( this.parentMenu.root, "mouseleave", e );
		}
	}
	if(this.current_submenu)
		this.current_submenu.close(e, true);
}

//this code is used to trigger events easily (used in the context menu mouseleave
ContextMenu.trigger = function( element, event_name, params, origin )
{
	var evt = document.createEvent( 'CustomEvent' );
	evt.initCustomEvent( event_name, true,true, params ); //canBubble, cancelable, detail
	evt.srcElement = origin;
	if( element.dispatchEvent )
		element.dispatchEvent( evt );
	else if( element.__events )
		element.__events.dispatchEvent( evt );
	//else nothing seems binded here so nothing to do
	return evt;
}

//returns the top most menu
ContextMenu.prototype.getTopMenu = function()
{
	if( this.options.parentMenu )
		return this.options.parentMenu.getTopMenu();
	return this;
}

ContextMenu.prototype.getFirstEvent = function()
{
	if( this.options.parentMenu )
		return this.options.parentMenu.getFirstEvent();
	return this.options.event;
}



ContextMenu.isCursorOverElement = function( event, element )
{
	var left = event.pageX;
	var top = event.pageY;
	var rect = element.getBoundingClientRect();
	if(!rect)
		return false;
	if(top > rect.top && top < (rect.top + rect.height) &&
		left > rect.left && left < (rect.left + rect.width) )
		return true;
	return false;
}



LiteGraph.ContextMenu = ContextMenu;

LiteGraph.closeAllContextMenus = function( ref_window )
{
	ref_window = ref_window || window;

	var elements = ref_window.document.querySelectorAll(".litecontextmenu");
	if(!elements.length)
		return;

	var result = [];
	for(var i = 0; i < elements.length; i++)
		result.push(elements[i]);

	for(var i in result)
	{
		if(result[i].close)
			result[i].close();
		else if(result[i].parentNode)
			result[i].parentNode.removeChild( result[i] );
	}
}

LiteGraph.extendClass = function ( target, origin )
{
	for(var i in origin) //copy class properties
	{
		if(target.hasOwnProperty(i))
			continue;
		target[i] = origin[i];
	}

	if(origin.prototype) //copy prototype properties
		for(var i in origin.prototype) //only enumerables
		{
			if(!origin.prototype.hasOwnProperty(i))
				continue;

			if(target.prototype.hasOwnProperty(i)) //avoid overwritting existing ones
				continue;

			//copy getters
			if(origin.prototype.__lookupGetter__(i))
				target.prototype.__defineGetter__(i, origin.prototype.__lookupGetter__(i));
			else
				target.prototype[i] = origin.prototype[i];

			//and setters
			if(origin.prototype.__lookupSetter__(i))
				target.prototype.__defineSetter__(i, origin.prototype.__lookupSetter__(i));
		}
}

//used to create nodes from wrapping functions
LiteGraph.getParameterNames = function(func) {
    return (func + '')
      .replace(/[/][/].*$/mg,'') // strip single-line comments
      .replace(/\s+/g, '') // strip white space
      .replace(/[/][*][^/*]*[*][/]/g, '') // strip multi-line comments  /**/
      .split('){', 1)[0].replace(/^[^(]*[(]/, '') // extract the parameters
      .replace(/=[^,]+/g, '') // strip any ES6 defaults
      .split(',').filter(Boolean); // split & filter [""]
}

Math.clamp = function(v,a,b) { return (a > v ? a : (b < v ? b : v)); }

if( typeof(window) != "undefined" && !window["requestAnimationFrame"] )
{
	window.requestAnimationFrame = window.webkitRequestAnimationFrame ||
		  window.mozRequestAnimationFrame    ||
		  (function( callback ){
			window.setTimeout(callback, 1000 / 60);
		  });
}

})(this);

if(typeof(exports) != "undefined")
	exports.LiteGraph = this.LiteGraph;

//basic nodes
(function(global){
var LiteGraph = global.LiteGraph;

//Constant
function Time()
{
	this.addOutput("in ms","number");
	this.addOutput("in sec","number");
}

Time.title = "Time";
Time.desc = "Time";

Time.prototype.onExecute = function()
{
	this.setOutputData(0, this.graph.globaltime * 1000 );
	this.setOutputData(1, this.graph.globaltime  );
}

LiteGraph.registerNodeType("basic/time", Time);


//Subgraph: a node that contains a graph
function Subgraph()
{
	var that = this;
	this.size = [120,80];

	//create inner graph
	this.subgraph = new LGraph();
	this.subgraph._subgraph_node = this;
	this.subgraph._is_subgraph = true;

	this.subgraph.onGlobalInputAdded = this.onSubgraphNewGlobalInput.bind(this);
	this.subgraph.onGlobalInputRenamed = this.onSubgraphRenamedGlobalInput.bind(this);
	this.subgraph.onGlobalInputTypeChanged = this.onSubgraphTypeChangeGlobalInput.bind(this);

	this.subgraph.onGlobalOutputAdded = this.onSubgraphNewGlobalOutput.bind(this);
	this.subgraph.onGlobalOutputRenamed = this.onSubgraphRenamedGlobalOutput.bind(this);
	this.subgraph.onGlobalOutputTypeChanged = this.onSubgraphTypeChangeGlobalOutput.bind(this);

	this.color = "#335";
	this.bgcolor = "#557";
}

Subgraph.title = "Subgraph";
Subgraph.desc = "Graph inside a node";

Subgraph.prototype.onDrawTitle = function(ctx)
{
	if(this.flags.collapsed)
		return;

	ctx.fillStyle = "#AAA";
	var w = LiteGraph.NODE_TITLE_HEIGHT;
	var x = this.size[0] - w;
	ctx.fillRect( x, -w, w,w );
	ctx.fillStyle = "#333";
	ctx.beginPath();
	ctx.moveTo( x+w*0.2, -w*0.6 );
	ctx.lineTo( x+w*0.8, -w*0.6 );
	ctx.lineTo( x+w*0.5, -w*0.3 );
	ctx.fill();
}

Subgraph.prototype.onMouseDown = function(e,pos,graphcanvas)
{
	if( !this.flags.collapsed && pos[0] > this.size[0] - LiteGraph.NODE_TITLE_HEIGHT && pos[1] < 0 )
	{
		var that = this;
		setTimeout(function(){ graphcanvas.openSubgraph( that.subgraph ); },10 );
	}
}

Subgraph.prototype.onSubgraphNewGlobalInput = function(name, type)
{
	//add input to the node
	this.addInput(name, type);
}

Subgraph.prototype.onSubgraphRenamedGlobalInput = function(oldname, name)
{
	var slot = this.findInputSlot( oldname );
	if(slot == -1)
		return;
	var info = this.getInputInfo(slot);
	info.name = name;
}

Subgraph.prototype.onSubgraphTypeChangeGlobalInput = function(name, type)
{
	var slot = this.findInputSlot( name );
	if(slot == -1)
		return;
	var info = this.getInputInfo(slot);
	info.type = type;
}


Subgraph.prototype.onSubgraphNewGlobalOutput = function(name, type)
{
	//add output to the node
	this.addOutput(name, type);
}


Subgraph.prototype.onSubgraphRenamedGlobalOutput = function(oldname, name)
{
	var slot = this.findOutputSlot( oldname );
	if(slot == -1)
		return;
	var info = this.getOutputInfo(slot);
	info.name = name;
}

Subgraph.prototype.onSubgraphTypeChangeGlobalOutput = function(name, type)
{
	var slot = this.findOutputSlot( name );
	if(slot == -1)
		return;
	var info = this.getOutputInfo(slot);
	info.type = type;
}


Subgraph.prototype.getExtraMenuOptions = function(graphcanvas)
{
	var that = this;
	return [ {content:"Open", callback: 
		function() { 
			graphcanvas.openSubgraph( that.subgraph );
		}
	}];
}

Subgraph.prototype.onResize = function(size)
{
	size[1] += 20;
}

Subgraph.prototype.onExecute = function()
{
	//send inputs to subgraph global inputs
	if(this.inputs)
		for(var i = 0; i < this.inputs.length; i++)
		{
			var input = this.inputs[i];
			var value = this.getInputData(i);
			this.subgraph.setGlobalInputData( input.name, value );
		}

	//execute
	this.subgraph.runStep();

	//send subgraph global outputs to outputs
	if(this.outputs)
		for(var i = 0; i < this.outputs.length; i++)
		{
			var output = this.outputs[i];
			var value = this.subgraph.getGlobalOutputData( output.name );
			this.setOutputData(i, value);
		}
}

Subgraph.prototype.configure = function(o)
{
	LGraphNode.prototype.configure.call(this, o);
	//this.subgraph.configure(o.graph);
}

Subgraph.prototype.serialize = function()
{
	var data = LGraphNode.prototype.serialize.call(this);
	data.subgraph = this.subgraph.serialize();
	return data;
}

Subgraph.prototype.clone = function()
{
	var node = LiteGraph.createNode(this.type);
	var data = this.serialize();
	delete data["id"];
	delete data["inputs"];
	delete data["outputs"];
	node.configure(data);
	return node;
}


LiteGraph.registerNodeType("graph/subgraph", Subgraph );


//Input for a subgraph
function GlobalInput()
{

	//random name to avoid problems with other outputs when added
	var input_name = "input_" + (Math.random()*1000).toFixed();

	this.addOutput(input_name, null );

	this.properties = { name: input_name, type: null };

	var that = this;

	Object.defineProperty( this.properties, "name", {
		get: function() { 
			return input_name;
		},
		set: function(v) {
			if(v == "")
				return;

			var info = that.getOutputInfo(0);
			if(info.name == v)
				return;
			info.name = v;
			if(that.graph)
				that.graph.renameGlobalInput(input_name, v);
			input_name = v;
		},
		enumerable: true
	});

	Object.defineProperty( this.properties, "type", {
		get: function() { return that.outputs[0].type; },
		set: function(v) { 
			that.outputs[0].type = v; 
			if(that.graph)
				that.graph.changeGlobalInputType(input_name, that.outputs[0].type);
		},
		enumerable: true
	});
}

GlobalInput.title = "Input";
GlobalInput.desc = "Input of the graph";

//When added to graph tell the graph this is a new global input
GlobalInput.prototype.onAdded = function()
{
	this.graph.addGlobalInput( this.properties.name, this.properties.type );
}

GlobalInput.prototype.onExecute = function()
{
	var name = this.properties.name;

	//read from global input
	var	data = this.graph.global_inputs[name];
	if(!data) return;

	//put through output
	this.setOutputData(0,data.value);
}

LiteGraph.registerNodeType("graph/input", GlobalInput);



//Output for a subgraph
function GlobalOutput()
{
	//random name to avoid problems with other outputs when added
	var output_name = "output_" + (Math.random()*1000).toFixed();

	this.addInput(output_name, null);

	this._value = null;

	this.properties = {name: output_name, type: null };

	var that = this;

	Object.defineProperty(this.properties, "name", {
		get: function() { 
			return output_name;
		},
		set: function(v) {
			if(v == "")
				return;

			var info = that.getInputInfo(0);
			if(info.name == v)
				return;
			info.name = v;
			if(that.graph)
				that.graph.renameGlobalOutput(output_name, v);
			output_name = v;
		},
		enumerable: true
	});

	Object.defineProperty(this.properties, "type", {
		get: function() { return that.inputs[0].type; },
		set: function(v) { 
			that.inputs[0].type = v;
			if(that.graph)
				that.graph.changeGlobalInputType( output_name, that.inputs[0].type );
		},
		enumerable: true
	});
}

GlobalOutput.title = "Output";
GlobalOutput.desc = "Output of the graph";

GlobalOutput.prototype.onAdded = function()
{
	var name = this.graph.addGlobalOutput( this.properties.name, this.properties.type );
}

GlobalOutput.prototype.getValue = function()
{
	return this._value;
}

GlobalOutput.prototype.onExecute = function()
{
	this._value = this.getInputData(0);
	this.graph.setGlobalOutputData( this.properties.name, this._value );
}

LiteGraph.registerNodeType("graph/output", GlobalOutput);



//Constant
function Constant()
{
	this.addOutput("value","number");
	this.addProperty( "value", 1.0 );
	this.editable = { property:"value", type:"number" };
}

Constant.title = "Const";
Constant.desc = "Constant value";


Constant.prototype.setValue = function(v)
{
	if( typeof(v) == "string") v = parseFloat(v);
	this.properties["value"] = v;
	this.setDirtyCanvas(true);
};

Constant.prototype.onExecute = function()
{
	this.setOutputData(0, parseFloat( this.properties["value"] ) );
}

Constant.prototype.onDrawBackground = function(ctx)
{
	//show the current value
	this.outputs[0].label = this.properties["value"].toFixed(3);
}

Constant.prototype.onWidget = function(e,widget)
{
	if(widget.name == "value")
		this.setValue(widget.value);
}

LiteGraph.registerNodeType("basic/const", Constant);


//Watch a value in the editor
function Watch()
{
	this.size = [60,20];
	this.addInput("value",0,{label:""});
	this.addOutput("value",0,{label:""});
	this.addProperty( "value", "" );
}

Watch.title = "Watch";
Watch.desc = "Show value of input";

Watch.prototype.onExecute = function()
{
	this.properties.value = this.getInputData(0);
	this.setOutputData(0, this.properties.value);
}

Watch.prototype.onDrawBackground = function(ctx)
{
	//show the current value
	if(this.inputs[0] && this.properties["value"] != null)	
	{
		if (this.properties["value"].constructor === Number )
			this.inputs[0].label = this.properties["value"].toFixed(3);
		else
			this.inputs[0].label = String(this.properties.value);
	}
}

LiteGraph.registerNodeType("basic/watch", Watch);

//Watch a value in the editor
function Pass()
{
	this.addInput("in",0);
	this.addOutput("out",0);
	this.size = [40,20];
}

Pass.title = "Pass";
Pass.desc = "Allows to connect different types";

Pass.prototype.onExecute = function()
{
	this.setOutputData( 0, this.getInputData(0) );
}

LiteGraph.registerNodeType("basic/pass", Pass);


//Show value inside the debug console
function Console()
{
	this.mode = LiteGraph.ON_EVENT;
	this.size = [60,20];
	this.addProperty( "msg", "" );
	this.addInput("log", LiteGraph.EVENT);
	this.addInput("msg",0);
}

Console.title = "Console";
Console.desc = "Show value inside the console";

Console.prototype.onAction = function(action, param)
{
	if(action == "log")
		console.log( param );
	else if(action == "warn")
		console.warn( param );
	else if(action == "error")
		console.error( param );
}

Console.prototype.onExecute = function()
{
	var msg = this.getInputData(1);
	if(msg !== null)
		this.properties.msg = msg;
	console.log(msg);
}

Console.prototype.onGetInputs = function()
{
	return [["log",LiteGraph.ACTION],["warn",LiteGraph.ACTION],["error",LiteGraph.ACTION]];
}

LiteGraph.registerNodeType("basic/console", Console );



//Show value inside the debug console
function NodeScript()
{
	this.size = [60,20];
	this.addProperty( "onExecute", "" );
	this.addInput("in", "");
	this.addInput("in2", "");
	this.addOutput("out", "");
	this.addOutput("out2", "");

	this._func = null;
}

NodeScript.title = "Script";
NodeScript.desc = "executes a code";

NodeScript.widgets_info = {
	"onExecute": { type:"code" }
};

NodeScript.prototype.onPropertyChanged = function(name,value)
{
	if(name == "onExecute" && LiteGraph.allow_scripts )
	{
		this._func = null;
		try
		{
			this._func = new Function( value );
		}
		catch (err)
		{
			console.error("Error parsing script");
			console.error(err);
		}
	}
}

NodeScript.prototype.onExecute = function()
{
	if(!this._func)
		return;

	try
	{
		this._func.call(this);
	}
	catch (err)
	{
		console.error("Error in script");
		console.error(err);
	}
}

LiteGraph.registerNodeType("basic/script", NodeScript );


})(this);
//event related nodes
(function(global){
var LiteGraph = global.LiteGraph;

//Show value inside the debug console
function LogEvent()
{
	this.size = [60,20];
	this.addInput("event", LiteGraph.ACTION);
}

LogEvent.title = "Log Event";
LogEvent.desc = "Log event in console";

LogEvent.prototype.onAction = function( action, param )
{
	console.log( action, param );
}

LiteGraph.registerNodeType("events/log", LogEvent );


//Filter events
function FilterEvent()
{
	this.size = [60,20];
	this.addInput("event", LiteGraph.ACTION);
	this.addOutput("event", LiteGraph.EVENT);
	this.properties = {
		equal_to: "",
		has_property:"",
		property_equal_to: ""
	};
}

FilterEvent.title = "Filter Event";
FilterEvent.desc = "Blocks events that do not match the filter";

FilterEvent.prototype.onAction = function( action, param )
{
	if( param == null )
		return;

	if( this.properties.equal_to && this.properties.equal_to != param )
		return;

	if( this.properties.has_property )
	{
		var prop = param[ this.properties.has_property ];
		if( prop == null )
			return;

		if( this.properties.property_equal_to && this.properties.property_equal_to != prop )
			return;
	}

	this.triggerSlot(0,param);
}

LiteGraph.registerNodeType("events/filter", FilterEvent );

//Show value inside the debug console
function DelayEvent()
{
	this.size = [60,20];
	this.addProperty( "time", 1000 );
	this.addInput("event", LiteGraph.ACTION);
	this.addOutput("on_time", LiteGraph.EVENT);

	this._pending = [];
}

DelayEvent.title = "Delay";
DelayEvent.desc = "Delays one event";

DelayEvent.prototype.onAction = function(action, param)
{
	this._pending.push([ this.properties.time, param ]);
}

DelayEvent.prototype.onExecute = function()
{
	var dt = this.graph.elapsed_time * 1000; //in ms

	for(var i = 0; i < this._pending.length; ++i)
	{
		var action = this._pending[i];
		action[0] -= dt;
		if( action[0] > 0 )
			continue;
		
		//remove
		this._pending.splice(i,1); 
		--i;

		//trigger
		this.trigger(null, action[1]);
	}
}

DelayEvent.prototype.onGetInputs = function()
{
	return [["event",LiteGraph.ACTION]];
}

LiteGraph.registerNodeType("events/delay", DelayEvent );


//Show value inside the debug console
function TimerEvent()
{
	this.addProperty("interval", 1000);
	this.addProperty("event", "tick");
	this.addOutput("on_tick", LiteGraph.EVENT);
	this.time = 0;
	this.last_interval = 1000;
	this.triggered = false;
}

TimerEvent.title = "Timer";
TimerEvent.desc = "Sends an event every N milliseconds";

TimerEvent.prototype.onStart = function()
{
	this.time = 0;
}

TimerEvent.prototype.getTitle = function()
{
	return "Timer: " + this.last_interval.toString() + "ms";
}

TimerEvent.on_color = "#AAA";
TimerEvent.off_color = "#222";

TimerEvent.prototype.onDrawBackground = function()
{
	this.boxcolor = this.triggered ? TimerEvent.on_color : TimerEvent.off_color;
	this.triggered = false;
}

TimerEvent.prototype.onExecute = function()
{
	var dt = this.graph.elapsed_time * 1000; //in ms
	this.time += dt;
	this.last_interval = Math.max(1, this.getInputOrProperty("interval") | 0);

	if( this.time < this.last_interval || isNaN(this.last_interval) )
	{
		if( this.inputs && this.inputs.length > 1 && this.inputs[1] )
			this.setOutputData(1,false);
		return;
	}
	this.triggered = true;
	this.time = this.time % this.last_interval;
	this.trigger( "on_tick", this.properties.event );
	if( this.inputs && this.inputs.length > 1 && this.inputs[1] )
		this.setOutputData( 1, true );
}

TimerEvent.prototype.onGetInputs = function()
{
	return [["interval","number"]];
}

TimerEvent.prototype.onGetOutputs = function()
{
	return [["tick","boolean"]];
}

LiteGraph.registerNodeType("events/timer", TimerEvent );


})(this);
//widgets
(function(global){
var LiteGraph = global.LiteGraph;

	/* Button ****************/

	function WidgetButton()
	{
		this.addOutput( "clicked", LiteGraph.EVENT );
		this.addProperty( "text","" );
		this.addProperty( "font_size", 40 );
		this.addProperty( "message", "" );
		this.size = [64,84];
	}

	WidgetButton.title = "Button";
	WidgetButton.desc = "Triggers an event";

	WidgetButton.font = "Arial";
	WidgetButton.prototype.onDrawForeground = function(ctx)
	{
		if(this.flags.collapsed)
			return;

		//ctx.font = "40px Arial";
		//ctx.textAlign = "center";
		ctx.fillStyle = "black";
		ctx.fillRect(1,1,this.size[0] - 3, this.size[1] - 3);
		ctx.fillStyle = "#AAF";
		ctx.fillRect(0,0,this.size[0] - 3, this.size[1] - 3);
		ctx.fillStyle = this.clicked ? "white" : (this.mouseOver ? "#668" : "#334");
		ctx.fillRect(1,1,this.size[0] - 4, this.size[1] - 4);

		if( this.properties.text || this.properties.text === 0 )
		{
			var font_size = this.properties.font_size || 30;
			ctx.textAlign = "center";
			ctx.fillStyle = this.clicked ? "black" : "white";
			ctx.font = font_size + "px " + WidgetButton.font;
			ctx.fillText( this.properties.text, this.size[0] * 0.5, this.size[1] * 0.5 + font_size * 0.3 );
			ctx.textAlign = "left";
		}
	}

	WidgetButton.prototype.onMouseDown = function(e, local_pos)
	{
		if(local_pos[0] > 1 && local_pos[1] > 1 && local_pos[0] < (this.size[0] - 2) && local_pos[1] < (this.size[1] - 2) )
		{
			this.clicked = true;
			this.trigger( "clicked", this.properties.message );
			return true;
		}
	}

	WidgetButton.prototype.onMouseUp = function(e)
	{
		this.clicked = false;
	}


	LiteGraph.registerNodeType("widget/button", WidgetButton );


	function WidgetToggle()
	{
		this.addInput( "", "boolean" );
		this.addInput( "e", LiteGraph.ACTION );
		this.addOutput( "v", "boolean" );
		this.addOutput( "e", LiteGraph.EVENT );
		this.properties = { font: "", value: false };
		this.size = [124,64];
	}

	WidgetToggle.title = "Toggle";
	WidgetToggle.desc = "Toggles between true or false";

	WidgetToggle.prototype.onDrawForeground = function(ctx)
	{
		if(this.flags.collapsed)
			return;

		var size = this.size[1] * 0.5;
		var margin = 0.25;
		var h = this.size[1] * 0.8;

		ctx.fillStyle = "#AAA";
		ctx.fillRect(10, h - size,size,size);

		ctx.fillStyle = this.properties.value ? "#AEF" : "#000";
		ctx.fillRect(10+size*margin,h - size + size*margin,size*(1-margin*2),size*(1-margin*2));

		ctx.textAlign = "left";
		ctx.font = this.properties.font || ((size * 0.8).toFixed(0) + "px Arial");
		ctx.fillStyle = "#AAA";
		ctx.fillText( this.title, size + 20, h * 0.85 );
		ctx.textAlign = "left";
	}

	WidgetToggle.prototype.onAction = function(action)
	{
		this.properties.value = !this.properties.value;
		this.trigger( "e", this.properties.value );
	}

	WidgetToggle.prototype.onExecute = function()
	{
		var v = this.getInputData(0);
		if( v != null )
			this.properties.value = v;
		this.setOutputData( 0, this.properties.value );
	}

	WidgetToggle.prototype.onMouseDown = function(e, local_pos)
	{
		if(local_pos[0] > 1 && local_pos[1] > 1 && local_pos[0] < (this.size[0] - 2) && local_pos[1] < (this.size[1] - 2) )
		{
			this.properties.value = !this.properties.value;
			this.graph._version++;
			this.trigger( "e", this.properties.value );
			return true;
		}
	}

	LiteGraph.registerNodeType("widget/toggle", WidgetToggle );

	/* Number ****************/

	function WidgetNumber()
	{
		this.addOutput("",'number');
		this.size = [74,54];
		this.properties = {min:-1000,max:1000,value:1,step:1};
		this.old_y = -1;
		this._remainder = 0;
		this._precision = 0;
		this.mouse_captured = false;
	}

	WidgetNumber.title = "Number";
	WidgetNumber.desc = "Widget to select number value";

	WidgetNumber.pixels_threshold = 10;
	WidgetNumber.markers_color = "#666";

	WidgetNumber.prototype.onDrawForeground = function(ctx)
	{
		var x = this.size[0]*0.5;
		var h = this.size[1];
		if(h > 30)
		{
			ctx.fillStyle = WidgetNumber.markers_color;
			ctx.beginPath(); ctx.moveTo(x,h*0.1); ctx.lineTo(x+h*0.1,h*0.2); ctx.lineTo(x+h*-0.1,h*0.2); ctx.fill();
			ctx.beginPath(); ctx.moveTo(x,h*0.9); ctx.lineTo(x+h*0.1,h*0.8); ctx.lineTo(x+h*-0.1,h*0.8); ctx.fill();
			ctx.font = (h * 0.7).toFixed(1) + "px Arial";
		}
		else
			ctx.font = (h * 0.8).toFixed(1) + "px Arial";

		ctx.textAlign = "center";
		ctx.font = (h * 0.7).toFixed(1) + "px Arial";
		ctx.fillStyle = "#EEE";
		ctx.fillText( this.properties.value.toFixed( this._precision ), x, h * 0.75 );
	}

	WidgetNumber.prototype.onExecute = function()
	{
		this.setOutputData(0, this.properties.value );
	}

	WidgetNumber.prototype.onPropertyChanged = function(name,value)
	{
		var t = (this.properties.step + "").split(".");
		this._precision = t.length > 1 ? t[1].length : 0;
	}

	WidgetNumber.prototype.onMouseDown = function(e, pos)
	{
		if(pos[1] < 0)
			return;

		this.old_y = e.canvasY;
		this.captureInput(true);
		this.mouse_captured = true;

		return true;
	}

	WidgetNumber.prototype.onMouseMove = function(e)
	{
		if(!this.mouse_captured)
			return;

		var delta = this.old_y - e.canvasY;
		if(e.shiftKey)
			delta *= 10;
		if(e.metaKey || e.altKey)
			delta *= 0.1;
		this.old_y = e.canvasY;

		var steps = (this._remainder + delta / WidgetNumber.pixels_threshold);
		this._remainder = steps % 1;
		steps = steps|0;

		var v = Math.clamp( this.properties.value + steps * this.properties.step, this.properties.min, this.properties.max );
		this.properties.value = v;
		this.graph._version++;
		this.setDirtyCanvas(true);
	}

	WidgetNumber.prototype.onMouseUp = function(e,pos)
	{
		if(e.click_time < 200)
		{
			var steps = pos[1] > this.size[1] * 0.5 ? -1 : 1;
			this.properties.value = Math.clamp( this.properties.value + steps * this.properties.step, this.properties.min, this.properties.max );
			this.graph._version++;
			this.setDirtyCanvas(true);
		}

		if( this.mouse_captured )
		{
			this.mouse_captured = false;
			this.captureInput(false);
		}
	}

	LiteGraph.registerNodeType("widget/number", WidgetNumber );


	/* Knob ****************/

	function WidgetKnob()
	{
		this.addOutput("",'number');
		this.size = [64,84];
		this.properties = {min:0,max:1,value:0.5,wcolor:"#7AF",size:50};
	}

	WidgetKnob.title = "Knob";
	WidgetKnob.desc = "Circular controller";
	WidgetKnob.widgets = [{name:"increase",text:"+",type:"minibutton"},{name:"decrease",text:"-",type:"minibutton"}];


	WidgetKnob.prototype.onAdded = function()
	{
		this.value = (this.properties["value"] - this.properties["min"]) / (this.properties["max"] - this.properties["min"]);

		this.imgbg = this.loadImage("imgs/knob_bg.png");
		this.imgfg = this.loadImage("imgs/knob_fg.png");
	}

	WidgetKnob.prototype.onDrawImageKnob = function(ctx)
	{
		if(!this.imgfg || !this.imgfg.width) return;

		var d = this.imgbg.width*0.5;
		var scale = this.size[0] / this.imgfg.width;

		ctx.save();
			ctx.translate(0,20);
			ctx.scale(scale,scale);
			ctx.drawImage(this.imgbg,0,0);
			//ctx.drawImage(this.imgfg,0,20);

			ctx.translate(d,d);
			ctx.rotate(this.value * (Math.PI*2) * 6/8 + Math.PI * 10/8);
			//ctx.rotate(this.value * (Math.PI*2));
			ctx.translate(-d,-d);
			ctx.drawImage(this.imgfg,0,0);

		ctx.restore();

		if(this.title)
		{
			ctx.font = "bold 16px Criticized,Tahoma";
			ctx.fillStyle="rgba(100,100,100,0.8)";
			ctx.textAlign = "center";
			ctx.fillText(this.title.toUpperCase(), this.size[0] * 0.5, 18 );
			ctx.textAlign = "left";
		}
	}

	WidgetKnob.prototype.onDrawVectorKnob = function(ctx)
	{
		if(!this.imgfg || !this.imgfg.width) return;

		//circle around
		ctx.lineWidth = 1;
		ctx.strokeStyle= this.mouseOver ? "#FFF" : "#AAA";
		ctx.fillStyle="#000";
		ctx.beginPath();
		ctx.arc(this.size[0] * 0.5,this.size[1] * 0.5 + 10,this.properties.size * 0.5,0,Math.PI*2,true);
		ctx.stroke();

		if(this.value > 0)
		{
			ctx.strokeStyle=this.properties["wcolor"];
			ctx.lineWidth = (this.properties.size * 0.2);
			ctx.beginPath();
			ctx.arc(this.size[0] * 0.5,this.size[1] * 0.5 + 10,this.properties.size * 0.35,Math.PI * -0.5 + Math.PI*2 * this.value,Math.PI * -0.5,true);
			ctx.stroke();
			ctx.lineWidth = 1;
		}

		ctx.font = (this.properties.size * 0.2) + "px Arial";
		ctx.fillStyle="#AAA";
		ctx.textAlign = "center";

		var str = this.properties["value"];
		if(typeof(str) == 'number')
			str = str.toFixed(2);

		ctx.fillText(str,this.size[0] * 0.5,this.size[1]*0.65);
		ctx.textAlign = "left";
	}

	WidgetKnob.prototype.onDrawForeground = function(ctx)
	{
		this.onDrawImageKnob(ctx);
	}

	WidgetKnob.prototype.onExecute = function()
	{
		this.setOutputData(0, this.properties["value"] );

		this.boxcolor = LiteGraph.colorToString([this.value,this.value,this.value]);
	}

	WidgetKnob.prototype.onMouseDown = function(e)
	{
		if(!this.imgfg || !this.imgfg.width) return;

		//this.center = [this.imgbg.width * 0.5, this.imgbg.height * 0.5 + 20];
		//this.radius = this.imgbg.width * 0.5;
		this.center = [this.size[0] * 0.5, this.size[1] * 0.5 + 20];
		this.radius = this.size[0] * 0.5;

		if(e.canvasY - this.pos[1] < 20 || LiteGraph.distance([e.canvasX,e.canvasY],[this.pos[0] + this.center[0],this.pos[1] + this.center[1]]) > this.radius)
			return false;

		this.oldmouse = [ e.canvasX - this.pos[0], e.canvasY - this.pos[1] ];
		this.captureInput(true);

		/*
		var tmp = this.localToScreenSpace(0,0);
		this.trace(tmp[0] + "," + tmp[1]); */
		return true;
	}

	WidgetKnob.prototype.onMouseMove = function(e)
	{
		if(!this.oldmouse) return;

		var m = [ e.canvasX - this.pos[0], e.canvasY - this.pos[1] ];

		var v = this.value;
		v -= (m[1] - this.oldmouse[1]) * 0.01;
		if(v > 1.0) v = 1.0;
		else if(v < 0.0) v = 0.0;

		this.value = v;
		this.properties["value"] = this.properties["min"] + (this.properties["max"] - this.properties["min"]) * this.value;

		this.oldmouse = m;
		this.setDirtyCanvas(true);
	}

	WidgetKnob.prototype.onMouseUp = function(e)
	{
		if(this.oldmouse)
		{
			this.oldmouse = null;
			this.captureInput(false);
		}
	}

	WidgetKnob.prototype.onMouseLeave = function(e)
	{
		//this.oldmouse = null;
	}

	WidgetKnob.prototype.onWidget = function(e,widget)
	{
		if(widget.name=="increase")
			this.onPropertyChanged("size", this.properties.size + 10);
		else if(widget.name=="decrease")
			this.onPropertyChanged("size", this.properties.size - 10);
	}

	WidgetKnob.prototype.onPropertyChanged = function(name,value)
	{
		if(name=="wcolor")
			this.properties[name] = value;
		else if(name=="size")
		{
			value = parseInt(value);
			this.properties[name] = value;
			this.size = [value+4,value+24];
			this.setDirtyCanvas(true,true);
		}
		else if(name=="min" || name=="max" || name=="value")
		{
			this.properties[name] = parseFloat(value);
		}
		else
			return false;
		return true;
	}

	LiteGraph.registerNodeType("widget/knob", WidgetKnob);

	//Show value inside the debug console
	function WidgetSliderGUI()
	{
		this.addOutput("","number");
		this.properties = {
			value: 0.5,
			min: 0,
			max: 1,
			text: "V"
		};
		var that = this;
		this.size = [80,60];
		this.slider = this.addWidget("slider","V", this.properties.value, function(v){ that.properties.value = v; }, this.properties  );
	}

	WidgetSliderGUI.title = "Internal Slider";

	WidgetSliderGUI.prototype.onPropertyChanged = function(name,value)
	{
		if(name == "value")
			this.slider.value = value;
	}

	WidgetSliderGUI.prototype.onExecute = function()
	{
		this.setOutputData(0,this.properties.value);
	}


	LiteGraph.registerNodeType("widget/internal_slider", WidgetSliderGUI );

	//Widget H SLIDER
	function WidgetHSlider()
	{
		this.size = [160,26];
		this.addOutput("",'number');
		this.properties = {wcolor:"#7AF",min:0,max:1,value:0.5};
	}

	WidgetHSlider.title = "H.Slider";
	WidgetHSlider.desc = "Linear slider controller";

	WidgetHSlider.prototype.onAdded = function()
	{
		this.value = 0.5;
		this.imgfg = this.loadImage("imgs/slider_fg.png");
	}

	WidgetHSlider.prototype.onDrawVectorial = function(ctx)
	{
		if(!this.imgfg || !this.imgfg.width) return;

		//border
		ctx.lineWidth = 1;
		ctx.strokeStyle= this.mouseOver ? "#FFF" : "#AAA";
		ctx.fillStyle="#000";
		ctx.beginPath();
		ctx.rect(2,0,this.size[0]-4,20);
		ctx.stroke();

		ctx.fillStyle=this.properties["wcolor"];
		ctx.beginPath();
		ctx.rect(2+(this.size[0]-4-20)*this.value,0, 20,20);
		ctx.fill();
	}

	WidgetHSlider.prototype.onDrawImage = function(ctx)
	{
		if(!this.imgfg || !this.imgfg.width)
			return;

		//border
		ctx.lineWidth = 1;
		ctx.fillStyle="#000";
		ctx.fillRect(2,9,this.size[0]-4,2);

		ctx.strokeStyle= "#333";
		ctx.beginPath();
		ctx.moveTo(2,9);
		ctx.lineTo(this.size[0]-4,9);
		ctx.stroke();

		ctx.strokeStyle= "#AAA";
		ctx.beginPath();
		ctx.moveTo(2,11);
		ctx.lineTo(this.size[0]-4,11);
		ctx.stroke();

		ctx.drawImage(this.imgfg, 2+(this.size[0]-4)*this.value - this.imgfg.width*0.5,-this.imgfg.height*0.5 + 10);
	},

	WidgetHSlider.prototype.onDrawForeground = function(ctx)
	{
		this.onDrawImage(ctx);
	}

	WidgetHSlider.prototype.onExecute = function()
	{
		this.properties["value"] = this.properties["min"] + (this.properties["max"] - this.properties["min"]) * this.value;
		this.setOutputData(0, this.properties["value"] );
		this.boxcolor = LiteGraph.colorToString([this.value,this.value,this.value]);
	}

	WidgetHSlider.prototype.onMouseDown = function(e)
	{
		if(e.canvasY - this.pos[1] < 0)
			return false;

		this.oldmouse = [ e.canvasX - this.pos[0], e.canvasY - this.pos[1] ];
		this.captureInput(true);
		return true;
	}

	WidgetHSlider.prototype.onMouseMove = function(e)
	{
		if(!this.oldmouse) return;

		var m = [ e.canvasX - this.pos[0], e.canvasY - this.pos[1] ];

		var v = this.value;
		var delta = (m[0] - this.oldmouse[0]);
		v += delta / this.size[0];
		if(v > 1.0) v = 1.0;
		else if(v < 0.0) v = 0.0;

		this.value = v;

		this.oldmouse = m;
		this.setDirtyCanvas(true);
	}

	WidgetHSlider.prototype.onMouseUp = function(e)
	{
		this.oldmouse = null;
		this.captureInput(false);
	}

	WidgetHSlider.prototype.onMouseLeave = function(e)
	{
		//this.oldmouse = null;
	}

	WidgetHSlider.prototype.onPropertyChanged = function(name,value)
	{
		if(name=="wcolor")
			this.properties[name] = value;
		else
			return false;
		return true;
	}

	LiteGraph.registerNodeType("widget/hslider", WidgetHSlider );


	function WidgetProgress()
	{
		this.size = [160,26];
		this.addInput("",'number');
		this.properties = {min:0,max:1,value:0,wcolor:"#AAF"};
	}

	WidgetProgress.title = "Progress";
	WidgetProgress.desc = "Shows data in linear progress";

	WidgetProgress.prototype.onExecute = function()
	{
		var v = this.getInputData(0);
		if( v != undefined )
			this.properties["value"] = v;
	}

	WidgetProgress.prototype.onDrawForeground = function(ctx)
	{
		//border
		ctx.lineWidth = 1;
		ctx.fillStyle=this.properties.wcolor;
		var v = (this.properties.value - this.properties.min) / (this.properties.max - this.properties.min);
		v = Math.min(1,v);
		v = Math.max(0,v);
		ctx.fillRect(2,2,(this.size[0]-4)*v,this.size[1]-4);
	}

	LiteGraph.registerNodeType("widget/progress", WidgetProgress);


	/*
	LiteGraph.registerNodeType("widget/kpad",{
		title: "KPad",
		desc: "bidimensional slider",
		size: [200,200],
		outputs: [["x",'number'],["y",'number']],
		properties:{x:0,y:0,borderColor:"#333",bgcolorTop:"#444",bgcolorBottom:"#000",shadowSize:1, borderRadius:2},

		createGradient: function(ctx)
		{
			this.lineargradient = ctx.createLinearGradient(0,0,0,this.size[1]);
			this.lineargradient.addColorStop(0,this.properties["bgcolorTop"]);
			this.lineargradient.addColorStop(1,this.properties["bgcolorBottom"]);
		},

		onDrawBackground: function(ctx)
		{
			if(!this.lineargradient)
				this.createGradient(ctx);

			ctx.lineWidth = 1;
			ctx.strokeStyle = this.properties["borderColor"];
			//ctx.fillStyle = "#ebebeb";
			ctx.fillStyle = this.lineargradient;

			ctx.shadowColor = "#000";
			ctx.shadowOffsetX = 0;
			ctx.shadowOffsetY = 0;
			ctx.shadowBlur = this.properties["shadowSize"];
			ctx.roundRect(0,0,this.size[0],this.size[1],this.properties["shadowSize"]);
			ctx.fill();
			ctx.shadowColor = "rgba(0,0,0,0)";
			ctx.stroke();

			ctx.fillStyle = "#A00";
			ctx.fillRect(this.size[0] * this.properties["x"] - 5, this.size[1] * this.properties["y"] - 5,10,10);
		},

		onWidget: function(e,widget)
		{
			if(widget.name == "update")
			{
				this.lineargradient = null;
				this.setDirtyCanvas(true);
			}
		},

		onExecute: function()
		{
			this.setOutputData(0, this.properties["x"] );
			this.setOutputData(1, this.properties["y"] );
		},

		onMouseDown: function(e)
		{
			if(e.canvasY - this.pos[1] < 0)
				return false;

			this.oldmouse = [ e.canvasX - this.pos[0], e.canvasY - this.pos[1] ];
			this.captureInput(true);
			return true;
		},

		onMouseMove: function(e)
		{
			if(!this.oldmouse) return;

			var m = [ e.canvasX - this.pos[0], e.canvasY - this.pos[1] ];

			this.properties.x = m[0] / this.size[0];
			this.properties.y = m[1] / this.size[1];

			if(this.properties.x > 1.0) this.properties.x = 1.0;
			else if(this.properties.x < 0.0) this.properties.x = 0.0;

			if(this.properties.y > 1.0) this.properties.y = 1.0;
			else if(this.properties.y < 0.0) this.properties.y = 0.0;

			this.oldmouse = m;
			this.setDirtyCanvas(true);
		},

		onMouseUp: function(e)
		{
			if(this.oldmouse)
			{
				this.oldmouse = null;
				this.captureInput(false);
			}
		},

		onMouseLeave: function(e)
		{
			//this.oldmouse = null;
		}
	});



	LiteGraph.registerNodeType("widget/button", {
		title: "Button",
		desc: "A send command button",

		widgets: [{name:"test",text:"Test Button",type:"button"}],
		size: [100,40],
		properties:{text:"clickme",command:"",color:"#7AF",bgcolorTop:"#f0f0f0",bgcolorBottom:"#e0e0e0",fontsize:"16"},
		outputs:[["M","module"]],

		createGradient: function(ctx)
		{
			this.lineargradient = ctx.createLinearGradient(0,0,0,this.size[1]);
			this.lineargradient.addColorStop(0,this.properties["bgcolorTop"]);
			this.lineargradient.addColorStop(1,this.properties["bgcolorBottom"]);
		},

		drawVectorShape: function(ctx)
		{
			ctx.fillStyle = this.mouseOver ? this.properties["color"] : "#AAA";

			if(this.clicking)
				ctx.fillStyle = "#FFF";

			ctx.strokeStyle = "#AAA";
			ctx.roundRect(5,5,this.size[0] - 10,this.size[1] - 10,4);
			ctx.stroke();

			if(this.mouseOver)
				ctx.fill();

			//ctx.fillRect(5,20,this.size[0] - 10,this.size[1] - 30);

			ctx.fillStyle = this.mouseOver ? "#000" : "#AAA";
			ctx.font = "bold " + this.properties["fontsize"] + "px Criticized,Tahoma";
			ctx.textAlign = "center";
			ctx.fillText(this.properties["text"],this.size[0]*0.5,this.size[1]*0.5 + 0.5*parseInt(this.properties["fontsize"]));
			ctx.textAlign = "left";
		},

		drawBevelShape: function(ctx)
		{
			ctx.shadowColor = "#000";
			ctx.shadowOffsetX = 0;
			ctx.shadowOffsetY = 0;
			ctx.shadowBlur = this.properties["shadowSize"];

			if(!this.lineargradient)
				this.createGradient(ctx);

			ctx.fillStyle = this.mouseOver ? this.properties["color"] : this.lineargradient;
			if(this.clicking)
				ctx.fillStyle = "#444";

			ctx.strokeStyle = "#FFF";
			ctx.roundRect(5,5,this.size[0] - 10,this.size[1] - 10,4);
			ctx.fill();
			ctx.shadowColor = "rgba(0,0,0,0)";
			ctx.stroke();

			ctx.fillStyle = this.mouseOver ? "#000" : "#444";
			ctx.font = "bold " + this.properties["fontsize"] + "px Century Gothic";
			ctx.textAlign = "center";
			ctx.fillText(this.properties["text"],this.size[0]*0.5,this.size[1]*0.5 + 0.40*parseInt(this.properties["fontsize"]));
			ctx.textAlign = "left";
		},

		onDrawForeground: function(ctx)
		{
			this.drawBevelShape(ctx);
		},

		clickButton: function()
		{
			var module = this.getOutputModule(0);
			if(this.properties["command"] && this.properties["command"] != "")
			{
				if (! module.executeAction(this.properties["command"]) )
					this.trace("Error executing action in other module");
			}
			else if(module && module.onTrigger)
			{
				module.onTrigger();
			}
		},

		onMouseDown: function(e)
		{
			if(e.canvasY - this.pos[1] < 2)
				return false;
			this.clickButton();
			this.clicking = true;
			return true;
		},

		onMouseUp: function(e)
		{
			this.clicking = false;
		},

		onExecute: function()
		{
		},

		onWidget: function(e,widget)
		{
			if(widget.name == "test")
			{
				this.clickButton();
			}
		},

		onPropertyChanged: function(name,value)
		{
			this.properties[name] = value;
			return true;
		}
	});
	*/


	function WidgetText()
	{
		this.addInputs("",0);
		this.properties = { value:"...",font:"Arial", fontsize:18, color:"#AAA", align:"left", glowSize:0, decimals:1 };
	}

	WidgetText.title = "Text";
	WidgetText.desc = "Shows the input value";
	WidgetText.widgets = [{name:"resize",text:"Resize box",type:"button"},{name:"led_text",text:"LED",type:"minibutton"},{name:"normal_text",text:"Normal",type:"minibutton"}];

	WidgetText.prototype.onDrawForeground = function(ctx)
	{
		//ctx.fillStyle="#000";
		//ctx.fillRect(0,0,100,60);
		ctx.fillStyle = this.properties["color"];
		var v = this.properties["value"];

		if(this.properties["glowSize"])
		{
			ctx.shadowColor = this.properties["color"];
			ctx.shadowOffsetX = 0;
			ctx.shadowOffsetY = 0;
			ctx.shadowBlur = this.properties["glowSize"];
		}
		else
			ctx.shadowColor = "transparent";

		var fontsize = this.properties["fontsize"];

		ctx.textAlign = this.properties["align"];
		ctx.font = fontsize.toString() + "px " + this.properties["font"];
		this.str = typeof(v) == 'number' ? v.toFixed(this.properties["decimals"]) : v;

		if( typeof(this.str) == 'string')
		{
			var lines = this.str.split("\\n");
			for(var i in lines)
				ctx.fillText(lines[i],this.properties["align"] == "left" ? 15 : this.size[0] - 15, fontsize * -0.15 + fontsize * (parseInt(i)+1) );
		}

		ctx.shadowColor = "transparent";
		this.last_ctx = ctx;
		ctx.textAlign = "left";
	}

	WidgetText.prototype.onExecute = function()
	{
		var v = this.getInputData(0);
		if(v != null)
			this.properties["value"] = v;
		//this.setDirtyCanvas(true);
	}

	WidgetText.prototype.resize = function()
	{
		if(!this.last_ctx) return;

		var lines = this.str.split("\\n");
		this.last_ctx.font = this.properties["fontsize"] + "px " + this.properties["font"];
		var max = 0;
		for(var i in lines)
		{
			var w = this.last_ctx.measureText(lines[i]).width;
			if(max < w) max = w;
		}
		this.size[0] = max + 20;
		this.size[1] = 4 + lines.length * this.properties["fontsize"];

		this.setDirtyCanvas(true);
	}

	WidgetText.prototype.onWidget = function(e,widget)
	{
		if(widget.name == "resize")
			this.resize();
		else if (widget.name == "led_text")
		{
			this.properties["font"] = "Digital";
			this.properties["glowSize"] = 4;
			this.setDirtyCanvas(true);
		}
		else if (widget.name == "normal_text")
		{
			this.properties["font"] = "Arial";
			this.setDirtyCanvas(true);
		}
	}

	WidgetText.prototype.onPropertyChanged = function(name,value)
	{
		this.properties[name] = value;
		this.str = typeof(value) == 'number' ? value.toFixed(3) : value;
		//this.resize();
		return true;
	}

	LiteGraph.registerNodeType("widget/text", WidgetText );


	function WidgetPanel()
	{
		this.size = [200,100];
		this.properties = {borderColor:"#ffffff",bgcolorTop:"#f0f0f0",bgcolorBottom:"#e0e0e0",shadowSize:2, borderRadius:3};
	}

	WidgetPanel.title =  "Panel";
	WidgetPanel.desc = "Non interactive panel";
	WidgetPanel.widgets = [{name:"update",text:"Update",type:"button"}];


	WidgetPanel.prototype.createGradient = function(ctx)
	{
		if(this.properties["bgcolorTop"] == "" || this.properties["bgcolorBottom"] == "")
		{
			this.lineargradient = 0;
			return;
		}

		this.lineargradient = ctx.createLinearGradient(0,0,0,this.size[1]);
		this.lineargradient.addColorStop(0,this.properties["bgcolorTop"]);
		this.lineargradient.addColorStop(1,this.properties["bgcolorBottom"]);
	}

	WidgetPanel.prototype.onDrawForeground = function(ctx)
	{
		if(this.lineargradient == null)
			this.createGradient(ctx);

		if(!this.lineargradient)
			return;

		ctx.lineWidth = 1;
		ctx.strokeStyle = this.properties["borderColor"];
		//ctx.fillStyle = "#ebebeb";
		ctx.fillStyle = this.lineargradient;

		if(this.properties["shadowSize"])
		{
			ctx.shadowColor = "#000";
			ctx.shadowOffsetX = 0;
			ctx.shadowOffsetY = 0;
			ctx.shadowBlur = this.properties["shadowSize"];
		}
		else
			ctx.shadowColor = "transparent";

		ctx.roundRect(0,0,this.size[0]-1,this.size[1]-1,this.properties["shadowSize"]);
		ctx.fill();
		ctx.shadowColor = "transparent";
		ctx.stroke();
	}

	WidgetPanel.prototype.onWidget = function(e,widget)
	{
		if(widget.name == "update")
		{
			this.lineargradient = null;
			this.setDirtyCanvas(true);
		}
	}

	LiteGraph.registerNodeType("widget/panel", WidgetPanel );

})(this);
(function(global){
var LiteGraph = global.LiteGraph;

function GamepadInput()
{
	this.addOutput("left_x_axis","number");
	this.addOutput("left_y_axis","number");
	this.addOutput( "button_pressed", LiteGraph.EVENT );
	this.properties = { gamepad_index: 0, threshold: 0.1 };

	this._left_axis = new Float32Array(2);
	this._right_axis = new Float32Array(2);
	this._triggers = new Float32Array(2);
	this._previous_buttons = new Uint8Array(17);
	this._current_buttons = new Uint8Array(17);
}

GamepadInput.title = "Gamepad";
GamepadInput.desc = "gets the input of the gamepad";

GamepadInput.zero = new Float32Array(2);
GamepadInput.buttons = ["a","b","x","y","lb","rb","lt","rt","back","start","ls","rs","home"];

GamepadInput.prototype.onExecute = function()
{
	//get gamepad
	var gamepad = this.getGamepad();
	var threshold = this.properties.threshold || 0.0;

	if(gamepad)
	{
		this._left_axis[0] = Math.abs( gamepad.xbox.axes["lx"] ) > threshold ? gamepad.xbox.axes["lx"] : 0;
		this._left_axis[1] = Math.abs( gamepad.xbox.axes["ly"] ) > threshold ? gamepad.xbox.axes["ly"] : 0;
		this._right_axis[0] = Math.abs( gamepad.xbox.axes["rx"] ) > threshold ? gamepad.xbox.axes["rx"] : 0;
		this._right_axis[1] = Math.abs( gamepad.xbox.axes["ry"] ) > threshold ? gamepad.xbox.axes["ry"] : 0;
		this._triggers[0] = Math.abs( gamepad.xbox.axes["ltrigger"] ) > threshold ? gamepad.xbox.axes["ltrigger"] : 0;
		this._triggers[1] = Math.abs( gamepad.xbox.axes["rtrigger"] ) > threshold ? gamepad.xbox.axes["rtrigger"] : 0;
	}

	if(this.outputs)
	{
		for(var i = 0; i < this.outputs.length; i++)
		{
			var output = this.outputs[i];
			if(!output.links || !output.links.length)
				continue;
			var v = null;

			if(gamepad)
			{
				switch( output.name )
				{
					case "left_axis": v = this._left_axis; break;
					case "right_axis": v = this._right_axis; break;
					case "left_x_axis": v = this._left_axis[0]; break;
					case "left_y_axis": v = this._left_axis[1]; break;
					case "right_x_axis": v = this._right_axis[0]; break;
					case "right_y_axis": v = this._right_axis[1]; break;
					case "trigger_left": v = this._triggers[0]; break;
					case "trigger_right": v = this._triggers[1]; break;
					case "a_button": v = gamepad.xbox.buttons["a"] ? 1 : 0; break;
					case "b_button": v = gamepad.xbox.buttons["b"] ? 1 : 0; break;
					case "x_button": v = gamepad.xbox.buttons["x"] ? 1 : 0; break;
					case "y_button": v = gamepad.xbox.buttons["y"] ? 1 : 0; break;
					case "lb_button": v = gamepad.xbox.buttons["lb"] ? 1 : 0; break;
					case "rb_button": v = gamepad.xbox.buttons["rb"] ? 1 : 0; break;
					case "ls_button": v = gamepad.xbox.buttons["ls"] ? 1 : 0; break;
					case "rs_button": v = gamepad.xbox.buttons["rs"] ? 1 : 0; break;
					case "start_button": v = gamepad.xbox.buttons["start"] ? 1 : 0; break;
					case "back_button": v = gamepad.xbox.buttons["back"] ? 1 : 0; break;
					case "button_pressed": 
						for(var j = 0; j < this._current_buttons.length; ++j)
						{
							if( this._current_buttons[j] && !this._previous_buttons[j] )
								this.triggerSlot( i, GamepadInput.buttons[j] );
						}
						break;
					default: break;
				}
			}
			else
			{
				//if no gamepad is connected, output 0
				switch( output.name )
				{
					case "button_pressed": break;
					case "left_axis":
					case "right_axis":
						v = GamepadInput.zero;
						break;
					default:
						v = 0;
				}
			}
			this.setOutputData(i,v);
		}
	}
}

GamepadInput.prototype.getGamepad = function()
{
	var getGamepads = navigator.getGamepads || navigator.webkitGetGamepads || navigator.mozGetGamepads; 
	if(!getGamepads)
		return null;
	var gamepads = getGamepads.call(navigator);
	var gamepad = null;

	this._previous_buttons.set( this._current_buttons );

	//pick the first connected
	for(var i = this.properties.gamepad_index; i < 4; i++)
	{
		if (gamepads[i])
		{
			gamepad = gamepads[i];

			//xbox controller mapping
			var xbox = this.xbox_mapping;
			if(!xbox)
				xbox = this.xbox_mapping = { axes:[], buttons:{}, hat: ""};

			xbox.axes["lx"] = gamepad.axes[0];
			xbox.axes["ly"] = gamepad.axes[1];
			xbox.axes["rx"] = gamepad.axes[2];
			xbox.axes["ry"] = gamepad.axes[3];
			xbox.axes["ltrigger"] = gamepad.buttons[6].value;
			xbox.axes["rtrigger"] = gamepad.buttons[7].value;

			for(var j = 0; j < gamepad.buttons.length; j++)
			{
				this._current_buttons[j] = gamepad.buttons[j].pressed;

				//mapping of XBOX
				switch(j) //I use a switch to ensure that a player with another gamepad could play
				{
					case 0: xbox.buttons["a"] = gamepad.buttons[j].pressed; break;
					case 1: xbox.buttons["b"] = gamepad.buttons[j].pressed; break;
					case 2: xbox.buttons["x"] = gamepad.buttons[j].pressed; break;
					case 3: xbox.buttons["y"] = gamepad.buttons[j].pressed; break;
					case 4: xbox.buttons["lb"] = gamepad.buttons[j].pressed; break;
					case 5: xbox.buttons["rb"] = gamepad.buttons[j].pressed; break;
					case 6: xbox.buttons["lt"] = gamepad.buttons[j].pressed; break;
					case 7: xbox.buttons["rt"] = gamepad.buttons[j].pressed; break;
					case 8: xbox.buttons["back"] = gamepad.buttons[j].pressed; break;
					case 9: xbox.buttons["start"] = gamepad.buttons[j].pressed; break;
					case 10: xbox.buttons["ls"] = gamepad.buttons[j].pressed; break;
					case 11: xbox.buttons["rs"] = gamepad.buttons[j].pressed; break;
					case 12: if( gamepad.buttons[j].pressed) xbox.hat += "up"; break;
					case 13: if( gamepad.buttons[j].pressed) xbox.hat += "down"; break;
					case 14: if( gamepad.buttons[j].pressed) xbox.hat += "left"; break;
					case 15: if( gamepad.buttons[j].pressed) xbox.hat += "right"; break;
					case 16: xbox.buttons["home"] = gamepad.buttons[j].pressed; break;
					default:
				}
			}
			gamepad.xbox = xbox;
			return gamepad;
		}	
	}
}

GamepadInput.prototype.onDrawBackground = function(ctx)
{
	if(this.flags.collapsed)
		return;

	//render gamepad state?
	var la = this._left_axis;
	var ra = this._right_axis;
	ctx.strokeStyle = "#88A";
	ctx.strokeRect( (la[0] + 1) * 0.5 * this.size[0] - 4, (la[1] + 1) * 0.5 * this.size[1] - 4, 8, 8 );
	ctx.strokeStyle = "#8A8";
	ctx.strokeRect( (ra[0] + 1) * 0.5 * this.size[0] - 4, (ra[1] + 1) * 0.5 * this.size[1] - 4, 8, 8 );
	var h = this.size[1] / this._current_buttons.length
	ctx.fillStyle = "#AEB";
	for(var i = 0; i < this._current_buttons.length; ++i)
		if(this._current_buttons[i])
			ctx.fillRect( 0, h * i, 6, h);
}

GamepadInput.prototype.onGetOutputs = function() {
	return [
		["left_axis","vec2"],
		["right_axis","vec2"],
		["left_x_axis","number"],
		["left_y_axis","number"],
		["right_x_axis","number"],
		["right_y_axis","number"],
		["trigger_left","number"],
		["trigger_right","number"],
		["a_button","number"],
		["b_button","number"],
		["x_button","number"],
		["y_button","number"],
		["lb_button","number"],
		["rb_button","number"],
		["ls_button","number"],
		["rs_button","number"],
		["start","number"],
		["back","number"],
		["button_pressed", LiteGraph.EVENT]
	];
}

LiteGraph.registerNodeType("input/gamepad", GamepadInput );

})(this);
(function(global){
var LiteGraph = global.LiteGraph;

//Converter
function Converter()
{
	this.addInput("in","*");
	this.size = [60,20];
}

Converter.title = "Converter";
Converter.desc = "type A to type B";

Converter.prototype.onExecute = function()
{
	var v = this.getInputData(0);
	if(v == null)
		return;

	if(this.outputs)
		for(var i = 0; i < this.outputs.length; i++)
		{
			var output = this.outputs[i];
			if(!output.links || !output.links.length)
				continue;

			var result = null;
			switch( output.name )
			{
				case "number": result = v.length ? v[0] : parseFloat(v); break;
				case "vec2": 
				case "vec3": 
				case "vec4": 
					var result = null;
					var count = 1;
					switch(output.name)
					{
						case "vec2": count = 2; break;
						case "vec3": count = 3; break;
						case "vec4": count = 4; break;
					}

					var result = new Float32Array( count );
					if( v.length )
					{
						for(var j = 0; j < v.length && j < result.length; j++)
							result[j] = v[j];
					}
					else
						result[0] = parseFloat(v);
					break;
			}
			this.setOutputData(i, result);
		}
}

Converter.prototype.onGetOutputs = function() {
	return [["number","number"],["vec2","vec2"],["vec3","vec3"],["vec4","vec4"]];
}

LiteGraph.registerNodeType("math/converter", Converter );


//Bypass
function Bypass()
{
	this.addInput("in");
	this.addOutput("out");
	this.size = [60,20];
}

Bypass.title = "Bypass";
Bypass.desc = "removes the type";

Bypass.prototype.onExecute = function()
{
	var v = this.getInputData(0);
	this.setOutputData(0, v);
}

LiteGraph.registerNodeType("math/bypass", Bypass );



function MathRange()
{
	this.addInput("in","number",{locked:true});
	this.addOutput("out","number",{locked:true});

	this.addProperty( "in", 0 );
	this.addProperty( "in_min", 0 );
	this.addProperty( "in_max", 1 );
	this.addProperty( "out_min", 0 );
	this.addProperty( "out_max", 1 );

	this.size = [80,20];
}

MathRange.title = "Range";
MathRange.desc = "Convert a number from one range to another";

MathRange.prototype.getTitle = function()
{
	if(this.flags.collapsed)
		return (this._last_v || 0).toFixed(2);
	return this.title;
}

MathRange.prototype.onExecute = function()
{
	if(this.inputs)
		for(var i = 0; i < this.inputs.length; i++)
		{
			var input = this.inputs[i];
			var v = this.getInputData(i);
			if(v === undefined)
				continue;
			this.properties[ input.name ] = v;
		}

	var v = this.properties["in"];
	if(v === undefined || v === null || v.constructor !== Number)
		v = 0;

	var in_min = this.properties.in_min;
	var in_max = this.properties.in_max;
	var out_min = this.properties.out_min;
	var out_max = this.properties.out_max;

	this._last_v = ((v - in_min) / (in_max - in_min)) * (out_max - out_min) + out_min;
	this.setOutputData(0, this._last_v );
}

MathRange.prototype.onDrawBackground = function(ctx)
{
	//show the current value
	if(this._last_v)
		this.outputs[0].label = this._last_v.toFixed(3);
	else
		this.outputs[0].label = "?";
}

MathRange.prototype.onGetInputs = function() {
	return [["in_min","number"],["in_max","number"],["out_min","number"],["out_max","number"]];
}

LiteGraph.registerNodeType("math/range", MathRange);



function MathRand()
{
	this.addOutput("value","number");
	this.addProperty( "min", 0 );
	this.addProperty( "max", 1 );
	this.size = [60,20];
}

MathRand.title = "Rand";
MathRand.desc = "Random number";

MathRand.prototype.onExecute = function()
{
	if(this.inputs)
		for(var i = 0; i < this.inputs.length; i++)
		{
			var input = this.inputs[i];
			var v = this.getInputData(i);
			if(v === undefined)
				continue;
			this.properties[input.name] = v;
		}

<<<<<<< HEAD
/* Called when something visually changed (not the graph!) */
LGraph.prototype.change = function()
{
	if(LiteGraph.debug)
		console.log("Graph changed");
	this.sendActionToCanvas("setDirty",[true,true]);
	if(this.on_change)
		this.on_change(this);
}

LGraph.prototype.setDirtyCanvas = function(fg,bg)
{
	this.sendActionToCanvas("setDirty",[fg,bg]);
}

//save and recover app state ***************************************
/**
* Creates a Object containing all the info about this graph, it can be serialized
* @method serialize
* @return {Object} value of the node
*/
LGraph.prototype.serialize = function()
{
	var nodes_info = [];
	for(var i = 0, l = this._nodes.length; i < l; ++i)
		nodes_info.push( this._nodes[i].serialize() );

	//pack link info into a non-verbose format
	var links = [];
	for(var i in this.links) //links is an OBJECT
	{
		var link = this.links[i];
		links.push([ link.id, link.origin_id, link.origin_slot, link.target_id, link.target_slot, link.type ]);
	}

	var groups_info = [];
	for(var i = 0; i < this._groups.length; ++i)
		groups_info.push( this._groups[i].serialize() );

	var data = {
		last_node_id: this.last_node_id,
		last_link_id: this.last_link_id,
		nodes: nodes_info,
		links: links, 
		groups: groups_info,
		config: this.config
	};

	return data;
}


/**
* Configure a graph from a JSON string
* @method configure
* @param {String} str configure a graph from a JSON string
* @param {Boolean} returns if there was any error parsing
*/
LGraph.prototype.configure = function( data, keep_old )
{
	if(!data)
		return;

	if(!keep_old)
		this.clear();

	var nodes = data.nodes;

	//decode links info (they are very verbose)
	if(data.links && data.links.constructor === Array)
	{
		var links = [];
		for(var i = 0; i < data.links.length; ++i)
		{
			var link = data.links[i];
			links[ link[0] ] = { id: link[0], origin_id: link[1], origin_slot: link[2], target_id: link[3], target_slot: link[4], type: link[5] };
		}
		data.links = links;
	}

	//copy all stored fields
	for (var i in data)
		this[i] = data[i];

	var error = false;

	//create nodes
	this._nodes = [];
	if(nodes)
	{
		for(var i = 0, l = nodes.length; i < l; ++i)
		{
			var n_info = nodes[i]; //stored info
			var node = LiteGraph.createNode( n_info.type, n_info.title );
			if(!node)
			{
				if(LiteGraph.debug)
					console.log("Node not found: " + n_info.type);
				error = true;
				continue;
			}

			node.id = n_info.id; //id it or it will create a new id
			this.add(node, true); //add before configure, otherwise configure cannot create links
		}

		//configure nodes afterwards so they can reach each other
		for(var i = 0, l = nodes.length; i < l; ++i)
		{
			var n_info = nodes[i];
			var node = this.getNodeById( n_info.id );
			if(node)
				node.configure( n_info );
		}
	}

	//groups
	this._groups.length = 0;
	if( data.groups )
	for(var i = 0; i < data.groups.length; ++i )
	{
		var group = new LiteGraph.LGraphGroup();
		group.configure( data.groups[i] );
		this.add( group );
	}

	this.updateExecutionOrder();
	this._version++;
	this.setDirtyCanvas(true,true);
	return error;
}

LGraph.prototype.load = function(url)
{
	var that = this;
	var req = new XMLHttpRequest();
	req.open('GET', url, true);
	req.send(null);
	req.onload = function (oEvent) {
		if(req.status !== 200)
		{
			console.error("Error loading graph:",req.status,req.response);
			return;
		}
		var data = JSON.parse( req.response );
		that.configure(data);
	}
	req.onerror = function(err)
	{
		console.error("Error loading graph:",err);
	}
}

LGraph.prototype.onNodeTrace = function(node, msg, color)
{
	//TODO
}

// *************************************************************
//   Node CLASS                                          *******
// *************************************************************

/*
	title: string
	pos: [x,y]
	size: [x,y]

	input|output: every connection
		+  { name:string, type:string, pos: [x,y]=Optional, direction: "input"|"output", links: Array });

	flags:
		+ clip_area: if you render outside the node, it will be cliped
		+ unsafe_execution: not allowed for safe execution
		+ skip_repeated_outputs: when adding new outputs, it wont show if there is one already connected
		+ resizable: if set to false it wont be resizable with the mouse

	supported callbacks:
		+ onAdded: when added to graph
		+ onRemoved: when removed from graph
		+ onStart:	when the graph starts playing
		+ onStop:	when the graph stops playing
		+ onDrawForeground: render the inside widgets inside the node
		+ onDrawBackground: render the background area inside the node (only in edit mode)
		+ onMouseDown
		+ onMouseMove
		+ onMouseUp
		+ onMouseEnter
		+ onMouseLeave
		+ onExecute: execute the node
		+ onPropertyChanged: when a property is changed in the panel (return true to skip default behaviour)
		+ onGetInputs: returns an array of possible inputs
		+ onGetOutputs: returns an array of possible outputs
		+ onDblClick
		+ onSerialize
		+ onSelected
		+ onDeselected
		+ onDropItem : DOM item dropped over the node
		+ onDropFile : file dropped over the node
		+ onConnectInput : if returns false the incoming connection will be canceled
		+ onConnectionsChange : a connection changed (new one or removed) (LiteGraph.INPUT or LiteGraph.OUTPUT, slot, true if connected, link_info, input_info )
*/

/**
* Base Class for all the node type classes
* @class LGraphNode
* @param {String} name a name for the node
*/

function LGraphNode(title)
{
	this._ctor(title);
}

global.LGraphNode = LiteGraph.LGraphNode = LGraphNode;

LGraphNode.prototype._ctor = function( title )
{
	this.title = title || "Unnamed";
	this.size = [LiteGraph.NODE_WIDTH,60];
	this.graph = null;

	this._pos = new Float32Array(10,10);

	Object.defineProperty( this, "pos", {
		set: function(v)
		{
			if(!v || v.length < 2)
				return;
			this._pos[0] = v[0];
			this._pos[1] = v[1];
		},
		get: function()
		{
			return this._pos;
		},
		enumerable: true
	});

	this.id = -1; //not know till not added
	this.type = null;

	//inputs available: array of inputs
	this.inputs = [];
	this.outputs = [];
	this.connections = [];

	//local data
	this.properties = {}; //for the values
	this.properties_info = []; //for the info

	this.data = null; //persistent local data
	this.flags = {};
}

/**
* configure a node from an object containing the serialized info
* @method configure
*/
LGraphNode.prototype.configure = function(info)
{
	if(this.graph)
		this.graph._version++;

	for (var j in info)
	{
		if(j == "console")
			continue;

		if(j == "properties")
		{
			//i dont want to clone properties, I want to reuse the old container
			for(var k in info.properties)
			{
				this.properties[k] = info.properties[k];
				if(this.onPropertyChanged)
					this.onPropertyChanged(k,info.properties[k]);
			}
			continue;
		}

		if(info[j] == null)
			continue;

		else if (typeof(info[j]) == 'object') //object
		{
			if(this[j] && this[j].configure)
				this[j].configure( info[j] );
			else
				this[j] = LiteGraph.cloneObject(info[j], this[j]);
		}
		else //value
			this[j] = info[j];
	}

	if(!info.title)
		this.title = this.constructor.title;

	if(this.onConnectionsChange)
	{
		if(this.inputs)
		for(var i = 0; i < this.inputs.length; ++i)
		{
			var input = this.inputs[i];
			var link_info = this.graph ? this.graph.links[ input.link ] : null;
			this.onConnectionsChange( LiteGraph.INPUT, i, true, link_info, input ); //link_info has been created now, so its updated
		}

		if(this.outputs)
		for(var i = 0; i < this.outputs.length; ++i)
		{
			var output = this.outputs[i];
			if(!output.links)
				continue;
			for(var j = 0; j < output.links.length; ++j)
			{
				var link_info = this.graph ? this.graph.links[ output.links[j] ] : null;
				this.onConnectionsChange( LiteGraph.OUTPUT, i, true, link_info, output ); //link_info has been created now, so its updated
			}
		}
	}

	//FOR LEGACY, PLEASE REMOVE ON NEXT VERSION
	for(var i in this.inputs)
	{
		var input = this.inputs[i];
		if(!input.link || !input.link.length )
			continue;
		var link = input.link;
		if(typeof(link) != "object")
			continue;
		input.link = link[0];
		if(this.graph)
		this.graph.links[ link[0] ] = {
			id: link[0],
			origin_id: link[1],
			origin_slot: link[2],
			target_id: link[3],
			target_slot: link[4]
		};
	}
	for(var i in this.outputs)
	{
		var output = this.outputs[i];
		if(!output.links || output.links.length == 0)
			continue;
		for(var j in output.links)
		{
			var link = output.links[j];
			if(typeof(link) != "object")
				continue;
			output.links[j] = link[0];
		}
	}

	if( this.onConfigure )
		this.onConfigure( info );
}

/**
* serialize the content
* @method serialize
*/

LGraphNode.prototype.serialize = function()
{
	//create serialization object
	var o = {
		id: this.id,
		type: this.type,
		pos: this.pos,
		size: this.size,
		data: this.data,
		flags: LiteGraph.cloneObject(this.flags),
		mode: this.mode
	};

	if( this.inputs )
		o.inputs = this.inputs;

	if( this.outputs )
	{
		//clear outputs last data (because data in connections is never serialized but stored inside the outputs info)
		for(var i = 0; i < this.outputs.length; i++)
			delete this.outputs[i]._data;
		o.outputs = this.outputs;
	}

	if( this.title && this.title != this.constructor.title )
		o.title = this.title;

	if( this.properties )
		o.properties = LiteGraph.cloneObject( this.properties );

	if( !o.type )
		o.type = this.constructor.type;

	if( this.color )
		o.color = this.color;
	if( this.bgcolor )
		o.bgcolor = this.bgcolor;
	if( this.boxcolor )
		o.boxcolor = this.boxcolor;
	if( this.shape )
		o.shape = this.shape;

	if(this.onSerialize)
		this.onSerialize(o);

	return o;
}


/* Creates a clone of this node */
LGraphNode.prototype.clone = function()
{
	var node = LiteGraph.createNode(this.type);

	//we clone it because serialize returns shared containers
	var data = LiteGraph.cloneObject( this.serialize() );

	//remove links
	if(data.inputs)
		for(var i = 0; i < data.inputs.length; ++i)
			data.inputs[i].link = null;

	if(data.outputs)
		for(var i = 0; i < data.outputs.length; ++i)
		{
			if(data.outputs[i].links)
				data.outputs[i].links.length = 0;
		}

	delete data["id"];
	//remove links
	node.configure(data);

	return node;
}


/**
* serialize and stringify
* @method toString
*/

LGraphNode.prototype.toString = function()
{
	return JSON.stringify( this.serialize() );
}
//LGraphNode.prototype.unserialize = function(info) {} //this cannot be done from within, must be done in LiteGraph


/**
* get the title string
* @method getTitle
*/

LGraphNode.prototype.getTitle = function()
{
	return this.title || this.constructor.title;
}



// Execution *************************
/**
* sets the output data
* @method setOutputData
* @param {number} slot
* @param {*} data
*/
LGraphNode.prototype.setOutputData = function(slot, data)
{
	if(!this.outputs)
		return;

	//this maybe slow and a niche case
	//if(slot && slot.constructor === String)
	//	slot = this.findOutputSlot(slot);

	if(slot == -1 || slot >= this.outputs.length)
		return;

	var output_info = this.outputs[slot];
	if(!output_info)
		return;

	//store data in the output itself in case we want to debug
	output_info._data = data;

	//if there are connections, pass the data to the connections
	if( this.outputs[slot].links )
	{
		for(var i = 0; i < this.outputs[slot].links.length; i++)
		{
			var link_id = this.outputs[slot].links[i];
			this.graph.links[ link_id ].data = data;
		}
	}
}

/**
* Retrieves the input data (data traveling through the connection) from one slot
* @method getInputData
* @param {number} slot
* @param {boolean} force_update if set to true it will force the connected node of this slot to output data into this link
* @return {*} data or if it is not connected returns undefined
*/
LGraphNode.prototype.getInputData = function( slot, force_update )
{
	if(!this.inputs)
		return; //undefined;

	if(slot >= this.inputs.length || this.inputs[slot].link == null)
		return;

	var link_id = this.inputs[slot].link;
	var link = this.graph.links[ link_id ];
	if(!link) //bug: weird case but it happens sometimes
		return null;

	if(!force_update)
		return link.data;

	//special case: used to extract data from the incomming connection before the graph has been executed
	var node = this.graph.getNodeById( link.origin_id );
	if(!node)
		return link.data;

	if(node.updateOutputData)
		node.updateOutputData( link.origin_slot );
	else if(node.onExecute)
		node.onExecute();

	return link.data;
}

/**
* Retrieves the input data from one slot using its name instead of slot number
* @method getInputDataByName
* @param {String} slot_name
* @param {boolean} force_update if set to true it will force the connected node of this slot to output data into this link
* @return {*} data or if it is not connected returns null
*/
LGraphNode.prototype.getInputDataByName = function( slot_name, force_update )
{
	var slot = this.findInputSlot( slot_name );
	if( slot == -1 )
		return null;
	return this.getInputData( slot, force_update );
}


/**
* tells you if there is a connection in one input slot
* @method isInputConnected
* @param {number} slot
* @return {boolean}
*/
LGraphNode.prototype.isInputConnected = function(slot)
{
	if(!this.inputs)
		return false;
	return (slot < this.inputs.length && this.inputs[slot].link != null);
}

/**
* tells you info about an input connection (which node, type, etc)
* @method getInputInfo
* @param {number} slot
* @return {Object} object or null { link: id, name: string, type: string or 0 }
*/
LGraphNode.prototype.getInputInfo = function(slot)
{
	if(!this.inputs)
		return null;
	if(slot < this.inputs.length)
		return this.inputs[slot];
	return null;
}

/**
* returns the node connected in the input slot
* @method getInputNode
* @param {number} slot
* @return {LGraphNode} node or null
*/
LGraphNode.prototype.getInputNode = function( slot )
{
	if(!this.inputs)
		return null;
	if(slot >= this.inputs.length)
		return null;
	var input = this.inputs[slot];
	if(!input || input.link === null)
		return null;
	var link_info = this.graph.links[ input.link ];
	if(!link_info)
		return null;
	return this.graph.getNodeById( link_info.origin_id );
}


/**
* returns the value of an input with this name, otherwise checks if there is a property with that name
* @method getInputOrProperty
* @param {string} name
* @return {*} value
*/
LGraphNode.prototype.getInputOrProperty = function( name )
{
	if(!this.inputs || !this.inputs.length)
		return this.properties ? this.properties[name] : null;

	for(var i = 0, l = this.inputs.length; i < l; ++i)
		if(name == this.inputs[i].name)
		{
			var link_id = this.inputs[i].link;
			var link = this.graph.links[ link_id ];
			return link ? link.data : null;
		}
	return this.properties[name];
}




/**
* tells you the last output data that went in that slot
* @method getOutputData
* @param {number} slot
* @return {Object}  object or null
*/
LGraphNode.prototype.getOutputData = function(slot)
{
	if(!this.outputs)
		return null;
	if(slot >= this.outputs.length)
		return null;

	var info = this.outputs[slot];
	return info._data;
}


/**
* tells you info about an output connection (which node, type, etc)
* @method getOutputInfo
* @param {number} slot
* @return {Object}  object or null { name: string, type: string, links: [ ids of links in number ] }
*/
LGraphNode.prototype.getOutputInfo = function(slot)
{
	if(!this.outputs)
		return null;
	if(slot < this.outputs.length)
		return this.outputs[slot];
	return null;
}


/**
* tells you if there is a connection in one output slot
* @method isOutputConnected
* @param {number} slot
* @return {boolean}
*/
LGraphNode.prototype.isOutputConnected = function(slot)
{
	if(!this.outputs)
		return false;
	return (slot < this.outputs.length && this.outputs[slot].links && this.outputs[slot].links.length);
}

/**
* tells you if there is any connection in the output slots
* @method isAnyOutputConnected
* @return {boolean}
*/
LGraphNode.prototype.isAnyOutputConnected = function()
{
	if(!this.outputs)
		return false;
	for(var i = 0; i < this.outputs.length; ++i)
		if( this.outputs[i].links && this.outputs[i].links.length )
			return true;
	return false;
}


/**
* retrieves all the nodes connected to this output slot
* @method getOutputNodes
* @param {number} slot
* @return {array}
*/
LGraphNode.prototype.getOutputNodes = function(slot)
{
	if(!this.outputs || this.outputs.length == 0)
		return null;

	if(slot >= this.outputs.length)
		return null;

	var output = this.outputs[slot];
	if(!output.links || output.links.length == 0)
		return null;

	var r = [];
	for(var i = 0; i < output.links.length; i++)
	{
		var link_id = output.links[i];
		var link = this.graph.links[ link_id ];
		if(link)
		{
			var target_node = this.graph.getNodeById( link.target_id );
			if( target_node )
				r.push( target_node );
		}
	}
	return r;
}

/**
* Triggers an event in this node, this will trigger any output with the same name
* @method trigger
* @param {String} event name ( "on_play", ... ) if action is equivalent to false then the event is send to all
* @param {*} param
*/
LGraphNode.prototype.trigger = function( action, param )
{
	if( !this.outputs || !this.outputs.length )
		return;

	if(this.graph)
		this.graph._last_trigger_time = LiteGraph.getTime();

	for(var i = 0; i < this.outputs.length; ++i)
	{
		var output = this.outputs[ i ];
		if(!output || output.type !== LiteGraph.EVENT || (action && output.name != action) )
			continue;
		this.triggerSlot( i, param );
	}
}

/**
* Triggers an slot event in this node
* @method triggerSlot
* @param {Number} slot the index of the output slot
* @param {*} param
*/
LGraphNode.prototype.triggerSlot = function( slot, param )
{
	if( !this.outputs )
		return;

	var output = this.outputs[ slot ];
	if( !output )
		return;

	var links = output.links;
	if(!links || !links.length)
		return;

	if(this.graph)
		this.graph._last_trigger_time = LiteGraph.getTime();

	//for every link attached here
	for(var k = 0; k < links.length; ++k)
	{
		var link_info = this.graph.links[ links[k] ];
		if(!link_info) //not connected
			continue;
		var node = this.graph.getNodeById( link_info.target_id );
		if(!node) //node not found?
			continue;

		//used to mark events in graph
		link_info._last_time = LiteGraph.getTime();

		var target_connection = node.inputs[ link_info.target_slot ];

		if(node.onAction)
			node.onAction( target_connection.name, param );
		else if(node.mode === LiteGraph.ON_TRIGGER)
		{
			if(node.onExecute)
				node.onExecute(param);
		}
	}
}

/**
* add a new property to this node
* @method addProperty
* @param {string} name
* @param {*} default_value
* @param {string} type string defining the output type ("vec3","number",...)
* @param {Object} extra_info this can be used to have special properties of the property (like values, etc)
*/
LGraphNode.prototype.addProperty = function( name, default_value, type, extra_info )
{
	var o = { name: name, type: type, default_value: default_value };
	if(extra_info)
		for(var i in extra_info)
			o[i] = extra_info[i];
	if(!this.properties_info)
		this.properties_info = [];
	this.properties_info.push(o);
	if(!this.properties)
		this.properties = {};
	this.properties[ name ] = default_value;
	return o;
}


//connections

/**
* add a new output slot to use in this node
* @method addOutput
* @param {string} name
* @param {string} type string defining the output type ("vec3","number",...)
* @param {Object} extra_info this can be used to have special properties of an output (label, special color, position, etc)
*/
LGraphNode.prototype.addOutput = function(name,type,extra_info)
{
	var o = { name: name, type: type, links: null };
	if(extra_info)
		for(var i in extra_info)
			o[i] = extra_info[i];

	if(!this.outputs)
		this.outputs = [];
	this.outputs.push(o);
	if(this.onOutputAdded)
		this.onOutputAdded(o);
	this.size = this.computeSize();
	return o;
}

/**
* add a new output slot to use in this node
* @method addOutputs
* @param {Array} array of triplets like [[name,type,extra_info],[...]]
*/
LGraphNode.prototype.addOutputs = function(array)
{
	for(var i = 0; i < array.length; ++i)
	{
		var info = array[i];
		var o = {name:info[0],type:info[1],link:null};
		if(array[2])
			for(var j in info[2])
				o[j] = info[2][j];

		if(!this.outputs)
			this.outputs = [];
		this.outputs.push(o);
		if(this.onOutputAdded)
			this.onOutputAdded(o);
	}

	this.size = this.computeSize();
}

/**
* remove an existing output slot
* @method removeOutput
* @param {number} slot
*/
LGraphNode.prototype.removeOutput = function(slot)
{
	this.disconnectOutput(slot);
	this.outputs.splice(slot,1);
	this.size = this.computeSize();
	if(this.onOutputRemoved)
		this.onOutputRemoved(slot);
}

/**
* add a new input slot to use in this node
* @method addInput
* @param {string} name
* @param {string} type string defining the input type ("vec3","number",...), it its a generic one use 0
* @param {Object} extra_info this can be used to have special properties of an input (label, color, position, etc)
*/
LGraphNode.prototype.addInput = function(name,type,extra_info)
{
	type = type || 0;
	var o = {name:name,type:type,link:null};
	if(extra_info)
		for(var i in extra_info)
			o[i] = extra_info[i];

	if(!this.inputs)
		this.inputs = [];
	this.inputs.push(o);
	this.size = this.computeSize();
	if(this.onInputAdded)
		this.onInputAdded(o);
	return o;
}

/**
* add several new input slots in this node
* @method addInputs
* @param {Array} array of triplets like [[name,type,extra_info],[...]]
*/
LGraphNode.prototype.addInputs = function(array)
{
	for(var i = 0; i < array.length; ++i)
	{
		var info = array[i];
		var o = {name:info[0], type:info[1], link:null};
		if(array[2])
			for(var j in info[2])
				o[j] = info[2][j];

		if(!this.inputs)
			this.inputs = [];
		this.inputs.push(o);
		if(this.onInputAdded)
			this.onInputAdded(o);
	}

	this.size = this.computeSize();
}

/**
* remove an existing input slot
* @method removeInput
* @param {number} slot
*/
LGraphNode.prototype.removeInput = function(slot)
{
	this.disconnectInput(slot);
	this.inputs.splice(slot,1);
	this.size = this.computeSize();
	if(this.onInputRemoved)
		this.onInputRemoved(slot);
}

/**
* add an special connection to this node (used for special kinds of graphs)
* @method addConnection
* @param {string} name
* @param {string} type string defining the input type ("vec3","number",...)
* @param {[x,y]} pos position of the connection inside the node
* @param {string} direction if is input or output
*/
LGraphNode.prototype.addConnection = function(name,type,pos,direction)
{
	var o = {
		name: name,
		type: type,
		pos: pos,
		direction: direction,
		links: null
	};
	this.connections.push( o );
	return o;
}

/**
* computes the size of a node according to its inputs and output slots
* @method computeSize
* @param {number} minHeight
* @return {number} the total size
*/
LGraphNode.prototype.computeSize = function( minHeight, out )
{
	var rows = Math.max( this.inputs ? this.inputs.length : 1, this.outputs ? this.outputs.length : 1);
	var size = out || new Float32Array([0,0]);
	rows = Math.max(rows, 1);
	var font_size = LiteGraph.NODE_TEXT_SIZE; //although it should be graphcanvas.inner_text_font size
	size[1] = (this.constructor.slot_start_y || 0) + rows * (font_size + 1) + ( this.widgets ? this.widgets.length : 0 ) * (LiteGraph.NODE_WIDGET_HEIGHT + 4 ) + 4;

	var font_size = font_size;
	var title_width = compute_text_size( this.title );
	var input_width = 0;
	var output_width = 0;

	if(this.inputs)
		for(var i = 0, l = this.inputs.length; i < l; ++i)
		{
			var input = this.inputs[i];
			var text = input.label || input.name || "";
			var text_width = compute_text_size( text );
			if(input_width < text_width)
				input_width = text_width;
		}

	if(this.outputs)
		for(var i = 0, l = this.outputs.length; i < l; ++i)
		{
			var output = this.outputs[i];
			var text = output.label || output.name || "";
			var text_width = compute_text_size( text );
			if(output_width < text_width)
				output_width = text_width;
		}

	size[0] = Math.max( input_width + output_width + 10, title_width );
	size[0] = Math.max( size[0], LiteGraph.NODE_WIDTH );

	if(this.onResize)
		this.onResize(size);

	function compute_text_size( text )
	{
		if(!text)
			return 0;
		return font_size * text.length * 0.6;
	}

	return size;
}

/**
* Allows to pass 
* 
* @method addWidget
* @return {Float32Array[4]} the total size
*/
LGraphNode.prototype.addWidget = function( type, name, value, callback, options )
{
	if(!this.widgets)
		this.widgets = [];
	var w = {
		type: type.toLowerCase(),
		name: name,
		value: value,
		callback: callback,
		options: options || {}
	};

	if(w.options.y !== undefined )
		w.y = w.options.y;

	if( type == "combo" && !w.options.values )
		throw("LiteGraph addWidget('combo',...) requires to pass values in options: { values:['red','blue'] }");
	this.widgets.push(w);
	return w;
}


/**
* returns the bounding of the object, used for rendering purposes
* bounding is: [topleft_cornerx, topleft_cornery, width, height]
* @method getBounding
* @return {Float32Array[4]} the total size
*/
LGraphNode.prototype.getBounding = function( out )
{
	out = out || new Float32Array(4);
	out[0] = this.pos[0] - 4;
	out[1] = this.pos[1] - LiteGraph.NODE_TITLE_HEIGHT;
	out[2] = this.size[0] + 4;
	out[3] = this.size[1] + LiteGraph.NODE_TITLE_HEIGHT;
	return out;
}

/**
* checks if a point is inside the shape of a node
* @method isPointInside
* @param {number} x
* @param {number} y
* @return {boolean}
*/
LGraphNode.prototype.isPointInside = function(x,y, margin)
{
	margin = margin || 0;

	var margin_top = this.graph && this.graph.isLive() ? 0 : 20;
	if(this.flags && this.flags.collapsed)
	{
		//if ( distance([x,y], [this.pos[0] + this.size[0]*0.5, this.pos[1] + this.size[1]*0.5]) < LiteGraph.NODE_COLLAPSED_RADIUS)
		if( isInsideRectangle( x, y, this.pos[0] - margin, this.pos[1] - LiteGraph.NODE_TITLE_HEIGHT - margin, (this._collapsed_width||LiteGraph.NODE_COLLAPSED_WIDTH) + 2 * margin, LiteGraph.NODE_TITLE_HEIGHT + 2 * margin ) )
			return true;
	}
	else if ( (this.pos[0] - 4 - margin) < x && (this.pos[0] + this.size[0] + 4 + margin) > x
		&& (this.pos[1] - margin_top - margin) < y && (this.pos[1] + this.size[1] + margin) > y)
		return true;
	return false;
}

/**
* checks if a point is inside a node slot, and returns info about which slot
* @method getSlotInPosition
* @param {number} x
* @param {number} y
* @return {Object} if found the object contains { input|output: slot object, slot: number, link_pos: [x,y] }
*/
LGraphNode.prototype.getSlotInPosition = function( x, y )
{
	//search for inputs
	if(this.inputs)
		for(var i = 0, l = this.inputs.length; i < l; ++i)
		{
			var input = this.inputs[i];
			var link_pos = this.getConnectionPos( true,i );
			if( isInsideRectangle(x, y, link_pos[0] - 10, link_pos[1] - 5, 20,10) )
				return { input: input, slot: i, link_pos: link_pos, locked: input.locked };
		}

	if(this.outputs)
		for(var i = 0, l = this.outputs.length; i < l; ++i)
		{
			var output = this.outputs[i];
			var link_pos = this.getConnectionPos(false,i);
			if( isInsideRectangle(x, y, link_pos[0] - 10, link_pos[1] - 5, 20,10) )
				return { output: output, slot: i, link_pos: link_pos, locked: output.locked };
		}

	return null;
}

/**
* returns the input slot with a given name (used for dynamic slots), -1 if not found
* @method findInputSlot
* @param {string} name the name of the slot
* @return {number} the slot (-1 if not found)
*/
LGraphNode.prototype.findInputSlot = function(name)
{
	if(!this.inputs)
		return -1;
	for(var i = 0, l = this.inputs.length; i < l; ++i)
		if(name == this.inputs[i].name)
			return i;
	return -1;
}

/**
* returns the output slot with a given name (used for dynamic slots), -1 if not found
* @method findOutputSlot
* @param {string} name the name of the slot
* @return {number} the slot (-1 if not found)
*/
LGraphNode.prototype.findOutputSlot = function(name)
{
	if(!this.outputs) return -1;
	for(var i = 0, l = this.outputs.length; i < l; ++i)
		if(name == this.outputs[i].name)
			return i;
	return -1;
}

/**
* connect this node output to the input of another node
* @method connect
* @param {number_or_string} slot (could be the number of the slot or the string with the name of the slot)
* @param {LGraphNode} node the target node
* @param {number_or_string} target_slot the input slot of the target node (could be the number of the slot or the string with the name of the slot, or -1 to connect a trigger)
* @return {boolean} if it was connected succesfully
*/
LGraphNode.prototype.connect = function( slot, target_node, target_slot )
{
	target_slot = target_slot || 0;

	if(!this.graph) //could be connected before adding it to a graph
	{
		console.log("Connect: Error, node doesnt belong to any graph. Nodes must be added first to a graph before connecting them."); //due to link ids being associated with graphs
		return false;
	}


	//seek for the output slot
	if( slot.constructor === String )
	{
		slot = this.findOutputSlot(slot);
		if(slot == -1)
		{
			if(LiteGraph.debug)
				console.log("Connect: Error, no slot of name " + slot);
			return false;
		}
	}
	else if(!this.outputs || slot >= this.outputs.length)
	{
		if(LiteGraph.debug)
			console.log("Connect: Error, slot number not found");
		return false;
	}

	if(target_node && target_node.constructor === Number)
		target_node = this.graph.getNodeById( target_node );
	if(!target_node)
		throw("target node is null");

	//avoid loopback
	if(target_node == this)
		return false;

	//you can specify the slot by name
	if(target_slot.constructor === String)
	{
		target_slot = target_node.findInputSlot( target_slot );
		if(target_slot == -1)
		{
			if(LiteGraph.debug)
				console.log("Connect: Error, no slot of name " + target_slot);
			return false;
		}
	}
	else if( target_slot === LiteGraph.EVENT )
	{
		//search for first slot with event?
		/*
		//create input for trigger
		var input = target_node.addInput("onTrigger", LiteGraph.EVENT );
		target_slot = target_node.inputs.length - 1; //last one is the one created
		target_node.mode = LiteGraph.ON_TRIGGER;
		*/
		return false;
	}
	else if( !target_node.inputs || target_slot >= target_node.inputs.length )
	{
		if(LiteGraph.debug)
			console.log("Connect: Error, slot number not found");
		return false;
	}

	//if there is something already plugged there, disconnect
	if(target_node.inputs[ target_slot ].link != null )
		target_node.disconnectInput( target_slot );

	//why here??
	//this.setDirtyCanvas(false,true);
	//this.graph.connectionChange( this );

	var output = this.outputs[slot];

	//allows nodes to block connection
	if(target_node.onConnectInput)
		if( target_node.onConnectInput( target_slot, output.type, output ) === false)
			return false;

	var input = target_node.inputs[target_slot];

	if( LiteGraph.isValidConnection( output.type, input.type ) )
	{
		var link_info = {
			id: this.graph.last_link_id++,
			type: input.type,
			origin_id: this.id,
			origin_slot: slot,
			target_id: target_node.id,
			target_slot: target_slot
		};

		//add to graph links list
		this.graph.links[ link_info.id ] = link_info;

		//connect in output
		if( output.links == null )
			output.links = [];
		output.links.push( link_info.id );
		//connect in input
		target_node.inputs[target_slot].link = link_info.id;
		if(this.graph)
			this.graph._version++;
		if(this.onConnectionsChange)
			this.onConnectionsChange( LiteGraph.OUTPUT, slot, true, link_info, output ); //link_info has been created now, so its updated
		if(target_node.onConnectionsChange)
			target_node.onConnectionsChange( LiteGraph.INPUT, target_slot, true, link_info, input );
		if( this.graph && this.graph.onNodeConnectionChange )
			this.graph.onNodeConnectionChange( LiteGraph.OUTPUT, this, slot, target_node, target_slot );
	}

	this.setDirtyCanvas(false,true);
	this.graph.connectionChange( this );

	return true;
}

/**
* disconnect one output to an specific node
* @method disconnectOutput
* @param {number_or_string} slot (could be the number of the slot or the string with the name of the slot)
* @param {LGraphNode} target_node the target node to which this slot is connected [Optional, if not target_node is specified all nodes will be disconnected]
* @return {boolean} if it was disconnected succesfully
*/
LGraphNode.prototype.disconnectOutput = function( slot, target_node )
{
	if( slot.constructor === String )
	{
		slot = this.findOutputSlot(slot);
		if(slot == -1)
		{
			if(LiteGraph.debug)
				console.log("Connect: Error, no slot of name " + slot);
			return false;
		}
	}
	else if(!this.outputs || slot >= this.outputs.length)
	{
		if(LiteGraph.debug)
			console.log("Connect: Error, slot number not found");
		return false;
	}

	//get output slot
	var output = this.outputs[slot];
	if(!output.links || output.links.length == 0)
		return false;

	//one of the output links in this slot
	if(target_node)
	{
		if(target_node.constructor === Number)
			target_node = this.graph.getNodeById( target_node );
		if(!target_node)
			throw("Target Node not found");

		for(var i = 0, l = output.links.length; i < l; i++)
		{
			var link_id = output.links[i];
			var link_info = this.graph.links[ link_id ];

			//is the link we are searching for...
			if( link_info.target_id == target_node.id )
			{
				output.links.splice(i,1); //remove here
				var input = target_node.inputs[ link_info.target_slot ];
				input.link = null; //remove there
				delete this.graph.links[ link_id ]; //remove the link from the links pool
				if(this.graph)
					this.graph._version++;
				if(target_node.onConnectionsChange)
					target_node.onConnectionsChange( LiteGraph.INPUT, link_info.target_slot, false, link_info, input ); //link_info hasnt been modified so its ok
				if(this.onConnectionsChange)
					this.onConnectionsChange( LiteGraph.OUTPUT, slot, false, link_info, output );
				if( this.graph && this.graph.onNodeConnectionChange )
					this.graph.onNodeConnectionChange( LiteGraph.OUTPUT, this, slot );
				if( this.graph && this.graph.onNodeConnectionChange )
					this.graph.onNodeConnectionChange( LiteGraph.INPUT, target_node, link_info.target_slot );
				break;
			}
		}
	}
	else //all the links in this output slot
	{
		for(var i = 0, l = output.links.length; i < l; i++)
		{
			var link_id = output.links[i];
			var link_info = this.graph.links[ link_id ];
			if(!link_info) //bug: it happens sometimes
				continue;

			var target_node = this.graph.getNodeById( link_info.target_id );
			var input = null;
			if(this.graph)
				this.graph._version++;
			if(target_node)
			{
				input = target_node.inputs[ link_info.target_slot ];
				input.link = null; //remove other side link
				if(target_node.onConnectionsChange)
					target_node.onConnectionsChange( LiteGraph.INPUT, link_info.target_slot, false, link_info, input ); //link_info hasnt been modified so its ok
				if( this.graph && this.graph.onNodeConnectionChange )
					this.graph.onNodeConnectionChange( LiteGraph.INPUT, target_node, link_info.target_slot );
			}
			delete this.graph.links[ link_id ]; //remove the link from the links pool
			if(this.onConnectionsChange)
				this.onConnectionsChange( LiteGraph.OUTPUT, slot, false, link_info, output );
			if( this.graph && this.graph.onNodeConnectionChange )
				this.graph.onNodeConnectionChange( LiteGraph.OUTPUT, this, slot );
		}
		output.links = null;
	}


	this.setDirtyCanvas(false,true);
	this.graph.connectionChange( this );
	return true;
}

/**
* disconnect one input
* @method disconnectInput
* @param {number_or_string} slot (could be the number of the slot or the string with the name of the slot)
* @return {boolean} if it was disconnected succesfully
*/
LGraphNode.prototype.disconnectInput = function( slot )
{
	//seek for the output slot
	if( slot.constructor === String )
	{
		slot = this.findInputSlot(slot);
		if(slot == -1)
		{
			if(LiteGraph.debug)
				console.log("Connect: Error, no slot of name " + slot);
			return false;
		}
	}
	else if(!this.inputs || slot >= this.inputs.length)
	{
		if(LiteGraph.debug)
			console.log("Connect: Error, slot number not found");
		return false;
	}

	var input = this.inputs[slot];
	if(!input)
		return false;

	var link_id = this.inputs[slot].link;
	this.inputs[slot].link = null;

	//remove other side
	var link_info = this.graph.links[ link_id ];
	if( link_info )
	{
		var target_node = this.graph.getNodeById( link_info.origin_id );
		if(!target_node)
			return false;

		var output = target_node.outputs[ link_info.origin_slot ];
		if(!output || !output.links || output.links.length == 0)
			return false;

		//search in the inputs list for this link
		for(var i = 0, l = output.links.length; i < l; i++)
		{
			if( output.links[i] == link_id )
			{
				output.links.splice(i,1);
				break;
			}
		}

		delete this.graph.links[ link_id ]; //remove from the pool
		if(this.graph)
			this.graph._version++;
		if( this.onConnectionsChange )
			this.onConnectionsChange( LiteGraph.INPUT, slot, false, link_info, input );
		if( target_node.onConnectionsChange )
			target_node.onConnectionsChange( LiteGraph.OUTPUT, i, false, link_info, output );
	}

	this.setDirtyCanvas(false,true);
	this.graph.connectionChange( this );
	return true;
}

/**
* returns the center of a connection point in canvas coords
* @method getConnectionPos
* @param {boolean} is_input true if if a input slot, false if it is an output
* @param {number_or_string} slot (could be the number of the slot or the string with the name of the slot)
* @return {[x,y]} the position
**/
LGraphNode.prototype.getConnectionPos = function( is_input, slot_number )
{
	if(this.flags.collapsed)
	{
		if(is_input)
			return [this.pos[0], this.pos[1] - LiteGraph.NODE_TITLE_HEIGHT * 0.5];
		else
			return [this.pos[0] + (this._collapsed_width || LiteGraph.NODE_COLLAPSED_WIDTH), this.pos[1] - LiteGraph.NODE_TITLE_HEIGHT * 0.5];
	}

	if(is_input && slot_number == -1)
	{
		return [this.pos[0] + 10, this.pos[1] + 10];
	}

	if(is_input && this.inputs.length > slot_number && this.inputs[slot_number].pos)
		return [this.pos[0] + this.inputs[slot_number].pos[0],this.pos[1] + this.inputs[slot_number].pos[1]];
	else if(!is_input && this.outputs.length > slot_number && this.outputs[slot_number].pos)
		return [this.pos[0] + this.outputs[slot_number].pos[0],this.pos[1] + this.outputs[slot_number].pos[1]];

	//horizontal distributed slots
	if(this.flags.horizontal)
	{
		if(is_input)
			return [this.pos[0] + (slot_number + 0.5) * (this.size[0] / (this.inputs.length)), this.pos[1] - LiteGraph.NODE_TITLE_HEIGHT ];
		return [this.pos[0] + (slot_number + 0.5) * (this.size[0] / (this.outputs.length)), this.pos[1] + this.size[1] ];
	}
	
	//default
	if(is_input)
		return [this.pos[0] , this.pos[1] + 10 + slot_number * LiteGraph.NODE_SLOT_HEIGHT + (this.constructor.slot_start_y || 0) ];
	return [this.pos[0] + this.size[0] + 1, this.pos[1] + 10 + slot_number * LiteGraph.NODE_SLOT_HEIGHT + (this.constructor.slot_start_y || 0)];
}

/* Force align to grid */
LGraphNode.prototype.alignToGrid = function()
{
	this.pos[0] = LiteGraph.CANVAS_GRID_SIZE * Math.round(this.pos[0] / LiteGraph.CANVAS_GRID_SIZE);
	this.pos[1] = LiteGraph.CANVAS_GRID_SIZE * Math.round(this.pos[1] / LiteGraph.CANVAS_GRID_SIZE);
}


/* Console output */
LGraphNode.prototype.trace = function(msg)
{
	if(!this.console)
		this.console = [];
	this.console.push(msg);
	if(this.console.length > LGraphNode.MAX_CONSOLE)
		this.console.shift();

	this.graph.onNodeTrace(this,msg);
}

/* Forces to redraw or the main canvas (LGraphNode) or the bg canvas (links) */
LGraphNode.prototype.setDirtyCanvas = function(dirty_foreground, dirty_background)
{
	if(!this.graph)
		return;
	this.graph.sendActionToCanvas("setDirty",[dirty_foreground, dirty_background]);
}

LGraphNode.prototype.loadImage = function(url)
{
	var img = new Image();
	img.src = LiteGraph.node_images_path + url;
	img.ready = false;

	var that = this;
	img.onload = function() {
		this.ready = true;
		that.setDirtyCanvas(true);
	}
	return img;
}

//safe LGraphNode action execution (not sure if safe)
/*
LGraphNode.prototype.executeAction = function(action)
{
	if(action == "") return false;

	if( action.indexOf(";") != -1 || action.indexOf("}") != -1)
	{
		this.trace("Error: Action contains unsafe characters");
		return false;
	}

	var tokens = action.split("(");
	var func_name = tokens[0];
	if( typeof(this[func_name]) != "function")
	{
		this.trace("Error: Action not found on node: " + func_name);
		return false;
	}

	var code = action;

	try
	{
		var _foo = eval;
		eval = null;
		(new Function("with(this) { " + code + "}")).call(this);
		eval = _foo;
	}
	catch (err)
	{
		this.trace("Error executing action {" + action + "} :" + err);
		return false;
	}

	return true;
}
*/

/* Allows to get onMouseMove and onMouseUp events even if the mouse is out of focus */
LGraphNode.prototype.captureInput = function(v)
{
	if(!this.graph || !this.graph.list_of_graphcanvas)
		return;

	var list = this.graph.list_of_graphcanvas;

	for(var i = 0; i < list.length; ++i)
	{
		var c = list[i];
		//releasing somebody elses capture?!
		if(!v && c.node_capturing_input != this)
			continue;

		//change
		c.node_capturing_input = v ? this : null;
	}
}

/**
* Collapse the node to make it smaller on the canvas
* @method collapse
**/
LGraphNode.prototype.collapse = function( force )
{
	this.graph._version++;
	if(this.constructor.collapsable === false && !force)
		return;
	if(!this.flags.collapsed)
		this.flags.collapsed = true;
	else
		this.flags.collapsed = false;
	this.setDirtyCanvas(true,true);
}

/**
* Forces the node to do not move or realign on Z
* @method pin
**/

LGraphNode.prototype.pin = function(v)
{
	this.graph._version++;
	if(v === undefined)
		this.flags.pinned = !this.flags.pinned;
	else
		this.flags.pinned = v;
}

LGraphNode.prototype.localToScreen = function(x,y, graphcanvas)
{
	return [(x + this.pos[0]) * graphcanvas.scale + graphcanvas.offset[0],
		(y + this.pos[1]) * graphcanvas.scale + graphcanvas.offset[1]];
}




function LGraphGroup( title )
{
	this._ctor( title );
}

global.LGraphGroup = LiteGraph.LGraphGroup = LGraphGroup;

LGraphGroup.prototype._ctor = function( title )
{
	this.title = title || "Group";
	this._bounding = new Float32Array([10,10,140,80]);
	this._pos = this._bounding.subarray(0,2);
	this._size = this._bounding.subarray(2,4);
	this._nodes = [];
	this.color = LGraphCanvas.node_colors.pale_blue ? LGraphCanvas.node_colors.pale_blue.groupcolor : "#AAA";
	this.graph = null;

	Object.defineProperty( this, "pos", {
		set: function(v)
		{
			if(!v || v.length < 2)
				return;
			this._pos[0] = v[0];
			this._pos[1] = v[1];
		},
		get: function()
		{
			return this._pos;
		},
		enumerable: true
	});

	Object.defineProperty( this, "size", {
		set: function(v)
		{
			if(!v || v.length < 2)
				return;
			this._size[0] = Math.max(140,v[0]);
			this._size[1] = Math.max(80,v[1]);
		},
		get: function()
		{
			return this._size;
		},
		enumerable: true
	});
}

LGraphGroup.prototype.configure = function(o)
{
	this.title = o.title;
	this._bounding.set( o.bounding );
	this.color = o.color;
}

LGraphGroup.prototype.serialize = function()
{
	var b = this._bounding;
	return {
		title: this.title,
		bounding: [ b[0], b[1], b[2], b[3] ],
		color: this.color
	};
}

LGraphGroup.prototype.move = function(deltax, deltay, ignore_nodes)
{
	this._pos[0] += deltax;
	this._pos[1] += deltay;
	if(ignore_nodes)
		return;
	for(var i = 0; i < this._nodes.length; ++i)
	{
		var node = this._nodes[i];
		node.pos[0] += deltax;
		node.pos[1] += deltay;
	}
}

LGraphGroup.prototype.recomputeInsideNodes = function()
{
	this._nodes.length = 0;
	var nodes = this.graph._nodes;
	var node_bounding = new Float32Array(4);

	for(var i = 0; i < nodes.length; ++i)
	{
		var node = nodes[i];
		node.getBounding( node_bounding );
		if(!overlapBounding( this._bounding, node_bounding ))
			continue; //out of the visible area
		this._nodes.push( node );
	}
}

LGraphGroup.prototype.isPointInside = LGraphNode.prototype.isPointInside;
LGraphGroup.prototype.setDirtyCanvas = LGraphNode.prototype.setDirtyCanvas;

//*********************************************************************************
// LGraphCanvas: LGraph renderer CLASS
//*********************************************************************************

/**
* This class is in charge of rendering one graph inside a canvas. And provides all the interaction required.
* Valid callbacks are: onNodeSelected, onNodeDeselected, onShowNodePanel, onNodeDblClicked
*
* @class LGraphCanvas
* @constructor
* @param {HTMLCanvas} canvas the canvas where you want to render (it accepts a selector in string format or the canvas element itself)
* @param {LGraph} graph [optional]
* @param {Object} options [optional] { skip_rendering, autoresize }
*/
function LGraphCanvas( canvas, graph, options )
{
	options = options || {};

	//if(graph === undefined)
  //	throw ("No graph assigned");
	this.background_image = 'data:image/png;base64,iVBORw0KGgoAAAANSUhEUgAAAGQAAABkCAIAAAD/gAIDAAAAGXRFWHRTb2Z0d2FyZQBBZG9iZSBJbWFnZVJlYWR5ccllPAAAAQBJREFUeNrs1rEKwjAUhlETUkj3vP9rdmr1Ysammk2w5wdxuLgcMHyptfawuZX4pJSWZTnfnu/lnIe/jNNxHHGNn//HNbbv+4dr6V+11uF527arU7+u63qfa/bnmh8sWLBgwYJlqRf8MEptXPBXJXa37BSl3ixYsGDBMliwFLyCV/DeLIMFCxYsWLBMwSt4Be/NggXLYMGCBUvBK3iNruC9WbBgwYJlsGApeAWv4L1ZBgsWLFiwYJmCV/AK3psFC5bBggULloJX8BpdwXuzYMGCBctgwVLwCl7Be7MMFixYsGDBsu8FH1FaSmExVfAxBa/gvVmwYMGCZbBg/W4vAQYA5tRF9QYlv/QAAAAASUVORK5CYII='

	if(canvas && canvas.constructor === String )
		canvas = document.querySelector( canvas );

	this.max_zoom = 10;
	this.min_zoom = 0.1;
	this.zoom_modify_alpha = true; //otherwise it generates ugly patterns when scaling down too much

	this.title_text_font = "bold "+LiteGraph.NODE_TEXT_SIZE+"px Arial";
	this.inner_text_font = "normal "+LiteGraph.NODE_SUBTEXT_SIZE+"px Arial";
	this.node_title_color = LiteGraph.NODE_TITLE_COLOR;
	this.default_link_color = LiteGraph.LINK_COLOR;
	this.default_connection_color = {
		input_off: "#AAB",
		input_on: "#7F7",
		output_off: "#AAB",
		output_on: "#7F7"
	};

	this.highquality_render = true;
	this.use_gradients = false; //set to true to render titlebar with gradients
	this.editor_alpha = 1; //used for transition
	this.pause_rendering = false;
	this.render_shadows = true;
	this.clear_background = true;

	this.render_only_selected = true;
	this.live_mode = false;
	this.show_info = true;
	this.allow_dragcanvas = true;
	this.allow_dragnodes = true;
	this.allow_interaction = true; //allow to control widgets, buttons, collapse, etc
	this.allow_searchbox = true;
	this.drag_mode = false;
	this.dragging_rectangle = null;

	this.filter = null; //allows to filter to only accept some type of nodes in a graph

	this.always_render_background = false;
	this.render_canvas_border = true;
	this.render_connections_shadows = false; //too much cpu
	this.render_connections_border = true;
	this.render_curved_connections = true;
	this.render_connection_arrows = true;
	this.render_execution_order = false;

	this.canvas_mouse = [0,0]; //mouse in canvas graph coordinates, where 0,0 is the top-left corner of the blue rectangle

	//to personalize the search box
	this.onSearchBox = null;
	this.onSearchBoxSelection = null;

	this.connections_width = 3;
	this.round_radius = 8;

	this.current_node = null;
	this.node_widget = null; //used for widgets
	this.last_mouse_position = [0,0];

	//link canvas and graph
	if(graph)
		graph.attachCanvas(this);

	this.setCanvas( canvas );
	this.clear();

	if(!options.skip_render)
		this.startRendering();

	this.autoresize = options.autoresize;
}

global.LGraphCanvas = LiteGraph.LGraphCanvas = LGraphCanvas;

LGraphCanvas.link_type_colors = {"-1":"#F85",'number':"#AAC","node":"#DCA"};
LGraphCanvas.gradients = {}; //cache of gradients

/**
* clears all the data inside
*
* @method clear
*/
LGraphCanvas.prototype.clear = function()
{
	this.frame = 0;
	this.last_draw_time = 0;
	this.render_time = 0;
	this.fps = 0;

	this.scale = 1;
	this.offset = [0,0];

	this.dragging_rectangle = null;

	this.selected_nodes = {};
	this.selected_group = null;

	this.visible_nodes = [];
	this.node_dragged = null;
	this.node_over = null;
	this.node_capturing_input = null;
	this.connecting_node = null;
	this.highlighted_links = {};

	this.dirty_canvas = true;
	this.dirty_bgcanvas = true;
	this.dirty_area = null;

	this.node_in_panel = null;
	this.node_widget = null;

	this.last_mouse = [0,0];
	this.last_mouseclick = 0;

	if(this.onClear)
		this.onClear();
	//this.UIinit();
}

/**
* assigns a graph, you can reasign graphs to the same canvas
*
* @method setGraph
* @param {LGraph} graph
*/
LGraphCanvas.prototype.setGraph = function( graph, skip_clear )
{
	if(this.graph == graph)
		return;

	if(!skip_clear)
		this.clear();

	if(!graph && this.graph)
	{
		this.graph.detachCanvas(this);
		return;
	}

	/*
	if(this.graph)
		this.graph.canvas = null; //remove old graph link to the canvas
	this.graph = graph;
	if(this.graph)
		this.graph.canvas = this;
	*/
	graph.attachCanvas(this);
	this.setDirty(true,true);
}

/**
* opens a graph contained inside a node in the current graph
*
* @method openSubgraph
* @param {LGraph} graph
*/
LGraphCanvas.prototype.openSubgraph = function(graph)
{
	if(!graph)
		throw("graph cannot be null");

	if(this.graph == graph)
		throw("graph cannot be the same");

	this.clear();

	if(this.graph)
	{
		if(!this._graph_stack)
			this._graph_stack = [];
		this._graph_stack.push(this.graph);
	}

	graph.attachCanvas(this);
	this.setDirty(true,true);
}

/**
* closes a subgraph contained inside a node
*
* @method closeSubgraph
* @param {LGraph} assigns a graph
*/
LGraphCanvas.prototype.closeSubgraph = function()
{
	if(!this._graph_stack || this._graph_stack.length == 0)
		return;
	var graph = this._graph_stack.pop();
	this.selected_nodes = {};
	this.highlighted_links = {};
	graph.attachCanvas(this);
	this.setDirty(true,true);
}

/**
* assigns a canvas
*
* @method setCanvas
* @param {Canvas} assigns a canvas (also accepts the ID of the element (not a selector)
*/
LGraphCanvas.prototype.setCanvas = function( canvas, skip_events )
{
	var that = this;

	if(canvas)
	{
		if( canvas.constructor === String )
		{
			canvas = document.getElementById(canvas);
			if(!canvas)
				throw("Error creating LiteGraph canvas: Canvas not found");
		}
	}

	if(canvas === this.canvas)
		return;

	if(!canvas && this.canvas)
	{
		//maybe detach events from old_canvas
		if(!skip_events)
			this.unbindEvents();
	}

	this.canvas = canvas;

	if(!canvas)
		return;

	//this.canvas.tabindex = "1000";
	canvas.className += " lgraphcanvas";
	canvas.data = this;

	//bg canvas: used for non changing stuff
	this.bgcanvas = null;
	if(!this.bgcanvas)
	{
		this.bgcanvas = document.createElement("canvas");
		this.bgcanvas.width = this.canvas.width;
		this.bgcanvas.height = this.canvas.height;
	}

	if(canvas.getContext == null)
	{
		if( canvas.localName != "canvas" )
			throw("Element supplied for LGraphCanvas must be a <canvas> element, you passed a " + canvas.localName );
		throw("This browser doesnt support Canvas");
	}

	var ctx = this.ctx = canvas.getContext("2d");
	if(ctx == null)
	{
		if(!canvas.webgl_enabled)
			console.warn("This canvas seems to be WebGL, enabling WebGL renderer");
		this.enableWebGL();
	}

	//input:  (move and up could be unbinded)
	this._mousemove_callback = this.processMouseMove.bind(this);
	this._mouseup_callback = this.processMouseUp.bind(this);

	if(!skip_events)
		this.bindEvents();
}

//used in some events to capture them
LGraphCanvas.prototype._doNothing = function doNothing(e) { e.preventDefault(); return false; };
LGraphCanvas.prototype._doReturnTrue = function doNothing(e) { e.preventDefault(); return true; };

/**
* binds mouse, keyboard, touch and drag events to the canvas
* @method bindEvents
**/
LGraphCanvas.prototype.bindEvents = function()
{
	if(	this._events_binded )
	{
		console.warn("LGraphCanvas: events already binded");
		return;
	}

	var canvas = this.canvas;
	var ref_window = this.getCanvasWindow();
	var document = ref_window.document; //hack used when moving canvas between windows

	this._mousedown_callback = this.processMouseDown.bind(this);
	this._mousewheel_callback = this.processMouseWheel.bind(this);

	canvas.addEventListener("mousedown", this._mousedown_callback, true ); //down do not need to store the binded
	canvas.addEventListener("mousemove", this._mousemove_callback );
	canvas.addEventListener("mousewheel", this._mousewheel_callback, false);

	canvas.addEventListener("contextmenu", this._doNothing );
	canvas.addEventListener("DOMMouseScroll", this._mousewheel_callback, false);

	//touch events
	//if( 'touchstart' in document.documentElement )
	{
		canvas.addEventListener("touchstart", this.touchHandler, true);
		canvas.addEventListener("touchmove", this.touchHandler, true);
		canvas.addEventListener("touchend", this.touchHandler, true);
		canvas.addEventListener("touchcancel", this.touchHandler, true);
	}

	//Keyboard ******************
	this._key_callback = this.processKey.bind(this);

	canvas.addEventListener("keydown", this._key_callback, true );
	document.addEventListener("keyup", this._key_callback, true ); //in document, otherwise it doesnt fire keyup

	//Droping Stuff over nodes ************************************
	this._ondrop_callback = this.processDrop.bind(this);

	canvas.addEventListener("dragover", this._doNothing, false );
	canvas.addEventListener("dragend", this._doNothing, false );
	canvas.addEventListener("drop", this._ondrop_callback, false );
	canvas.addEventListener("dragenter", this._doReturnTrue, false );

	this._events_binded = true;
}

/**
* unbinds mouse events from the canvas
* @method unbindEvents
**/
LGraphCanvas.prototype.unbindEvents = function()
{
	if(	!this._events_binded )
	{
		console.warn("LGraphCanvas: no events binded");
		return;
	}

	var ref_window = this.getCanvasWindow();
	var document = ref_window.document;

	this.canvas.removeEventListener( "mousedown", this._mousedown_callback );
	this.canvas.removeEventListener( "mousewheel", this._mousewheel_callback );
	this.canvas.removeEventListener( "DOMMouseScroll", this._mousewheel_callback );
	this.canvas.removeEventListener( "keydown", this._key_callback );
	document.removeEventListener( "keyup", this._key_callback );
	this.canvas.removeEventListener( "contextmenu", this._doNothing );
	this.canvas.removeEventListener( "drop", this._ondrop_callback );
	this.canvas.removeEventListener( "dragenter", this._doReturnTrue );

	this.canvas.removeEventListener("touchstart", this.touchHandler );
	this.canvas.removeEventListener("touchmove", this.touchHandler );
	this.canvas.removeEventListener("touchend", this.touchHandler );
	this.canvas.removeEventListener("touchcancel", this.touchHandler );

	this._mousedown_callback = null;
	this._mousewheel_callback = null;
	this._key_callback = null;
	this._ondrop_callback = null;

	this._events_binded = false;
}

LGraphCanvas.getFileExtension = function (url)
{
	var question = url.indexOf("?");
	if(question != -1)
		url = url.substr(0,question);
	var point = url.lastIndexOf(".");
	if(point == -1)
		return "";
	return url.substr(point+1).toLowerCase();
}

/**
* this function allows to render the canvas using WebGL instead of Canvas2D
* this is useful if you plant to render 3D objects inside your nodes, it uses litegl.js for webgl and canvas2DtoWebGL to emulate the Canvas2D calls in webGL
* @method enableWebGL
**/
LGraphCanvas.prototype.enableWebGL = function()
{
	if(typeof(GL) === undefined)
		throw("litegl.js must be included to use a WebGL canvas");
	if(typeof(enableWebGLCanvas) === undefined)
		throw("webglCanvas.js must be included to use this feature");

	this.gl = this.ctx = enableWebGLCanvas(this.canvas);
	this.ctx.webgl = true;
	this.bgcanvas = this.canvas;
	this.bgctx = this.gl;
	this.canvas.webgl_enabled = true;

	/*
	GL.create({ canvas: this.bgcanvas });
	this.bgctx = enableWebGLCanvas( this.bgcanvas );
	window.gl = this.gl;
	*/
}


/**
* marks as dirty the canvas, this way it will be rendered again
*
* @class LGraphCanvas
* @method setDirty
* @param {bool} fgcanvas if the foreground canvas is dirty (the one containing the nodes)
* @param {bool} bgcanvas if the background canvas is dirty (the one containing the wires)
*/
LGraphCanvas.prototype.setDirty = function( fgcanvas, bgcanvas )
{
	if(fgcanvas)
		this.dirty_canvas = true;
	if(bgcanvas)
		this.dirty_bgcanvas = true;
}

/**
* Used to attach the canvas in a popup
*
* @method getCanvasWindow
* @return {window} returns the window where the canvas is attached (the DOM root node)
*/
LGraphCanvas.prototype.getCanvasWindow = function()
{
	if(!this.canvas)
		return window;
	var doc = this.canvas.ownerDocument;
	return doc.defaultView || doc.parentWindow;
}

/**
* starts rendering the content of the canvas when needed
*
* @method startRendering
*/
LGraphCanvas.prototype.startRendering = function()
{
	if(this.is_rendering)
		return; //already rendering

	this.is_rendering = true;
	renderFrame.call(this);

	function renderFrame()
	{
		if(!this.pause_rendering)
			this.draw();

		var window = this.getCanvasWindow();
		if(this.is_rendering)
			window.requestAnimationFrame( renderFrame.bind(this) );
	}
}

/**
* stops rendering the content of the canvas (to save resources)
*
* @method stopRendering
*/
LGraphCanvas.prototype.stopRendering = function()
{
	this.is_rendering = false;
	/*
	if(this.rendering_timer_id)
	{
		clearInterval(this.rendering_timer_id);
		this.rendering_timer_id = null;
	}
	*/
}

/* LiteGraphCanvas input */

LGraphCanvas.prototype.processMouseDown = function(e)
{
	if(!this.graph)
		return;

	this.adjustMouseEvent(e);

	var ref_window = this.getCanvasWindow();
	var document = ref_window.document;
	LGraphCanvas.active_canvas = this;
	var that = this;

	//move mouse move event to the window in case it drags outside of the canvas
	this.canvas.removeEventListener("mousemove", this._mousemove_callback );
	ref_window.document.addEventListener("mousemove", this._mousemove_callback, true ); //catch for the entire window
	ref_window.document.addEventListener("mouseup", this._mouseup_callback, true );

	var node = this.graph.getNodeOnPos( e.canvasX, e.canvasY, this.visible_nodes );
	var skip_dragging = false;
	var skip_action = false;
	var now = LiteGraph.getTime();
	var is_double_click = (now - this.last_mouseclick) < 300;

	this.canvas_mouse[0] = e.canvasX;
	this.canvas_mouse[1] = e.canvasY;

    LiteGraph.closeAllContextMenus( ref_window );

	if(e.which == 1) //left button mouse
	{
		if( e.ctrlKey )
		{
			this.dragging_rectangle = new Float32Array(4);
			this.dragging_rectangle[0] = e.canvasX;
			this.dragging_rectangle[1] = e.canvasY;
			this.dragging_rectangle[2] = 1;
			this.dragging_rectangle[3] = 1;
			skip_action = true;
		}

		var clicking_canvas_bg = false;

		//when clicked on top of a node
		//and it is not interactive
		if( node && this.allow_interaction && !skip_action )
		{
			if( !this.live_mode && !node.flags.pinned )
				this.bringToFront( node ); //if it wasnt selected?

			//not dragging mouse to connect two slots
			if(!this.connecting_node && !node.flags.collapsed && !this.live_mode)
			{
				//search for outputs
				if(node.outputs)
					for(var i = 0, l = node.outputs.length; i < l; ++i)
					{
						var output = node.outputs[i];
						var link_pos = node.getConnectionPos(false,i);
						if( isInsideRectangle( e.canvasX, e.canvasY, link_pos[0] - 10, link_pos[1] - 5, 20,10) )
						{
							this.connecting_node = node;
							this.connecting_output = output;
							this.connecting_pos = node.getConnectionPos(false,i);
							this.connecting_slot = i;

                            if (is_double_click) {
                                if (node.onOutputDblClick)
                                    node.onOutputDblClick(i, e);
                            } else {
                                if (node.onOutputClick)
                                    node.onOutputClick(i, e);
                            }

							skip_action = true;
							break;
						}
					}

				//search for inputs
				if(node.inputs)
					for(var i = 0, l = node.inputs.length; i < l; ++i)
					{
						var input = node.inputs[i];
						var link_pos = node.getConnectionPos( true, i );
						if( isInsideRectangle(e.canvasX, e.canvasY, link_pos[0] - 10, link_pos[1] - 5, 20,10) )
						{
                            if (is_double_click) {
                                if (node.onInputDblClick)
                                    node.onInputDblClick(i, e);
                            } else {
                                if (node.onInputClick)
                                    node.onInputClick(i, e);
                            }

							if(input.link !== null)
							{
								node.disconnectInput(i);
								this.dirty_bgcanvas = true;
								skip_action = true;
							}
						}
					}

				//Search for corner
				if( !skip_action && node.flags.resizable !== false && isInsideRectangle(e.canvasX, e.canvasY, node.pos[0] + node.size[0] - 5, node.pos[1] + node.size[1] - 5 ,5,5 ))
				{
					this.resizing_node = node;
					this.canvas.style.cursor = "se-resize";
					skip_action = true;
				}
			}

			//Search for corner
			if( !skip_action && isInsideRectangle(e.canvasX, e.canvasY, node.pos[0], node.pos[1] - LiteGraph.NODE_TITLE_HEIGHT, LiteGraph.NODE_TITLE_HEIGHT, LiteGraph.NODE_TITLE_HEIGHT ))
			{
				node.collapse();
				skip_action = true;
			}

			//it wasnt clicked on the links boxes
			if(!skip_action)
			{
				var block_drag_node = false;

				//widgets
				var widget = this.processNodeWidgets( node, this.canvas_mouse, e );
				if(widget)
				{
					block_drag_node = true;
					this.node_widget = [node, widget];
				}

				//double clicking
				if (is_double_click && this.selected_nodes[ node.id ])
				{
					//double click node
					if( node.onDblClick)
						node.onDblClick(e);
					this.processNodeDblClicked( node );
					block_drag_node = true;
				}

				//if do not capture mouse
				if( node.onMouseDown && node.onMouseDown( e, [e.canvasX - node.pos[0], e.canvasY - node.pos[1]] ) )
					block_drag_node = true;
				else if(this.live_mode)
				{
					clicking_canvas_bg = true;
					block_drag_node = true;
				}

				if(!block_drag_node)
				{
					if(this.allow_dragnodes)
						this.node_dragged = node;
					if(!this.selected_nodes[ node.id ])
						this.processNodeSelected( node, e );
				}

				this.dirty_canvas = true;
			}
		}
		else //clicked outside of nodes
		{
			this.selected_group = this.graph.getGroupOnPos( e.canvasX, e.canvasY );
			this.selected_group_resizing = false;
			if( this.selected_group )
			{
				if( e.ctrlKey )
					this.dragging_rectangle = null;

				var dist = distance( [e.canvasX, e.canvasY], [ this.selected_group.pos[0] + this.selected_group.size[0], this.selected_group.pos[1] + this.selected_group.size[1] ] );
				if( (dist * this.scale) < 10 )
					this.selected_group_resizing = true;
				else
					this.selected_group.recomputeInsideNodes();
			}

			if( is_double_click )
				this.showSearchBox( e );
			
			clicking_canvas_bg = true;
		}

		if( !skip_action && clicking_canvas_bg && this.allow_dragcanvas )
		{
			this.dragging_canvas = true;
		}
	}
	else if (e.which == 2) //middle button
	{

	}
	else if (e.which == 3) //right button
	{
		this.processContextMenu( node, e );
	}

	//TODO
	//if(this.node_selected != prev_selected)
	//	this.onNodeSelectionChange(this.node_selected);

	this.last_mouse[0] = e.localX;
	this.last_mouse[1] = e.localY;
	this.last_mouseclick = LiteGraph.getTime();

	/*
	if( (this.dirty_canvas || this.dirty_bgcanvas) && this.rendering_timer_id == null)
		this.draw();
	*/

	this.graph.change();

	//this is to ensure to defocus(blur) if a text input element is on focus
	if(!ref_window.document.activeElement || (ref_window.document.activeElement.nodeName.toLowerCase() != "input" && ref_window.document.activeElement.nodeName.toLowerCase() != "textarea"))
		e.preventDefault();
	e.stopPropagation();

	if(this.onMouseDown)
		this.onMouseDown(e);

	return false;
}

/**
* Called when a mouse move event has to be processed
* @method processMouseMove
**/
LGraphCanvas.prototype.processMouseMove = function(e)
{
	if(this.autoresize)
		this.resize();

	if(!this.graph)
		return;

	LGraphCanvas.active_canvas = this;
	this.adjustMouseEvent(e);
	var mouse = [e.localX, e.localY];
	var delta = [mouse[0] - this.last_mouse[0], mouse[1] - this.last_mouse[1]];
	this.last_mouse = mouse;
	this.canvas_mouse[0] = e.canvasX;
	this.canvas_mouse[1] = e.canvasY;

	if( this.node_widget )
	{
		this.processNodeWidgets( this.node_widget[0], this.canvas_mouse, e, this.node_widget[1] );
		this.dirty_canvas = true;
	}

	if( this.dragging_rectangle )
	{
		this.dragging_rectangle[2] = e.canvasX - this.dragging_rectangle[0];
		this.dragging_rectangle[3] = e.canvasY - this.dragging_rectangle[1];
		this.dirty_canvas = true;
	}
	else if (this.selected_group)
	{
		if( this.selected_group_resizing )
			this.selected_group.size = [ e.canvasX - this.selected_group.pos[0], e.canvasY - this.selected_group.pos[1] ];
		else
		{
			var deltax = delta[0] / this.scale;
			var deltay = delta[1] / this.scale;
			this.selected_group.move( deltax, deltay, e.ctrlKey );
			if( this.selected_group._nodes.length)
				this.dirty_canvas = true;
		}
		this.dirty_bgcanvas = true;
	}
	else if(this.dragging_canvas)
	{
		this.offset[0] += delta[0] / this.scale;
		this.offset[1] += delta[1] / this.scale;
		this.dirty_canvas = true;
		this.dirty_bgcanvas = true;
	}
	else if(this.allow_interaction)
	{
		if(this.connecting_node)
			this.dirty_canvas = true;

		//get node over
		var node = this.graph.getNodeOnPos( e.canvasX, e.canvasY, this.visible_nodes );

		//remove mouseover flag
		for(var i = 0, l = this.graph._nodes.length; i < l; ++i)
		{
			if(this.graph._nodes[i].mouseOver && node != this.graph._nodes[i])
			{
				//mouse leave
				this.graph._nodes[i].mouseOver = false;
				if(this.node_over && this.node_over.onMouseLeave)
					this.node_over.onMouseLeave(e);
				this.node_over = null;
				this.dirty_canvas = true;
			}
		}

		//mouse over a node
		if(node)
		{
			//this.canvas.style.cursor = "move";
			if(!node.mouseOver)
			{
				//mouse enter
				node.mouseOver = true;
				this.node_over = node;
				this.dirty_canvas = true;

				if(node.onMouseEnter) node.onMouseEnter(e);
			}

			//in case the node wants to do something
			if(node.onMouseMove)
				node.onMouseMove(e);

			//if dragging a link 
			if(this.connecting_node)
			{
				var pos = this._highlight_input || [0,0]; //to store the output of isOverNodeInput

				//on top of input
				if( this.isOverNodeBox( node, e.canvasX, e.canvasY ) )
				{
					//mouse on top of the corner box, dont know what to do
				}
				else
				{
					//check if I have a slot below de mouse
					var slot = this.isOverNodeInput( node, e.canvasX, e.canvasY, pos );
					if(slot != -1 && node.inputs[slot] )
					{
						var slot_type = node.inputs[slot].type;
						if( LiteGraph.isValidConnection( this.connecting_output.type, slot_type ) )
							this._highlight_input = pos;
					}
					else
						this._highlight_input = null;
				}
			}

			//Search for corner
			if(this.canvas)
			{
				if( isInsideRectangle(e.canvasX, e.canvasY, node.pos[0] + node.size[0] - 5, node.pos[1] + node.size[1] - 5 ,5,5 ))
					this.canvas.style.cursor = "se-resize";
				else
					this.canvas.style.cursor = null;
			}
		}
		else if(this.canvas)
			this.canvas.style.cursor = null;

		if(this.node_capturing_input && this.node_capturing_input != node && this.node_capturing_input.onMouseMove)
		{
			this.node_capturing_input.onMouseMove(e);
		}


		if(this.node_dragged && !this.live_mode)
		{
			/*
			this.node_dragged.pos[0] += delta[0] / this.scale;
			this.node_dragged.pos[1] += delta[1] / this.scale;
			this.node_dragged.pos[0] = Math.round(this.node_dragged.pos[0]);
			this.node_dragged.pos[1] = Math.round(this.node_dragged.pos[1]);
			*/

			for(var i in this.selected_nodes)
			{
				var n = this.selected_nodes[i];

				n.pos[0] += delta[0] / this.scale;
				n.pos[1] += delta[1] / this.scale;
				//n.pos[0] = Math.round(n.pos[0]);
				//n.pos[1] = Math.round(n.pos[1]);
			}

			this.dirty_canvas = true;
			this.dirty_bgcanvas = true;
		}

		if(this.resizing_node && !this.live_mode)
		{
			//convert mouse to node space
			this.resizing_node.size[0] = e.canvasX - this.resizing_node.pos[0];
			this.resizing_node.size[1] = e.canvasY - this.resizing_node.pos[1];

			//constraint size
			var max_slots = Math.max( this.resizing_node.inputs ? this.resizing_node.inputs.length : 0, this.resizing_node.outputs ? this.resizing_node.outputs.length : 0);
			var min_height = max_slots * LiteGraph.NODE_SLOT_HEIGHT + ( this.resizing_node.widgets ? this.resizing_node.widgets.length : 0 ) * (LiteGraph.NODE_WIDGET_HEIGHT + 4 ) + 4;
			if(this.resizing_node.size[1] < min_height )
				this.resizing_node.size[1] = min_height;
			if(this.resizing_node.size[0] < LiteGraph.NODE_MIN_WIDTH)
				this.resizing_node.size[0] = LiteGraph.NODE_MIN_WIDTH;

			this.canvas.style.cursor = "se-resize";
			this.dirty_canvas = true;
			this.dirty_bgcanvas = true;
		}
	}

	/*
	if((this.dirty_canvas || this.dirty_bgcanvas) && this.rendering_timer_id == null)
		this.draw();
	*/

	e.preventDefault();
	//e.stopPropagation();
	return false;
	//this is not really optimal
	//this.graph.change();
}

/**
* Called when a mouse up event has to be processed
* @method processMouseUp
**/
LGraphCanvas.prototype.processMouseUp = function(e)
{
	if(!this.graph)
		return;

	var window = this.getCanvasWindow();
	var document = window.document;
	LGraphCanvas.active_canvas = this;

	//restore the mousemove event back to the canvas
	document.removeEventListener("mousemove", this._mousemove_callback, true );
	this.canvas.addEventListener("mousemove", this._mousemove_callback, true);
	document.removeEventListener("mouseup", this._mouseup_callback, true );

	this.adjustMouseEvent(e);
	var now = LiteGraph.getTime();
	e.click_time = (now - this.last_mouseclick);

	if (e.which == 1) //left button
	{
		this.node_widget = null;
		this.selected_group = null;
		this.selected_group_resizing = false;

		if( this.dragging_rectangle )
		{
			if(this.graph)
			{
				var nodes = this.graph._nodes;
				var node_bounding = new Float32Array(4);
				this.deselectAllNodes();
				if( this.dragging_rectangle[2] < 0 ) //flip if negative width
					this.dragging_rectangle[0] += this.dragging_rectangle[2];
				if( this.dragging_rectangle[3] < 0 ) //flip if negative height
					this.dragging_rectangle[1] += this.dragging_rectangle[3];
				this.dragging_rectangle[2] = Math.abs( this.dragging_rectangle[2] * this.scale ); //abs to convert negative width
				this.dragging_rectangle[3] = Math.abs( this.dragging_rectangle[3] * this.scale ); //abs to convert negative height

				for(var i = 0; i < nodes.length; ++i)
				{
					var node = nodes[i];
					node.getBounding( node_bounding );
					if(!overlapBounding( this.dragging_rectangle, node_bounding ))
						continue; //out of the visible area
					this.selectNode( node, true );
				}
			}
			this.dragging_rectangle = null;
		}
		else if(this.connecting_node) //dragging a connection
		{
			this.dirty_canvas = true;
			this.dirty_bgcanvas = true;

			var node = this.graph.getNodeOnPos( e.canvasX, e.canvasY, this.visible_nodes );

			//node below mouse
			if(node)
			{
				if( this.connecting_output.type == LiteGraph.EVENT && this.isOverNodeBox( node, e.canvasX, e.canvasY ) )
				{
					this.connecting_node.connect( this.connecting_slot, node, LiteGraph.EVENT );
				}
				else
				{
					//slot below mouse? connect
					var slot = this.isOverNodeInput(node, e.canvasX, e.canvasY);
					if(slot != -1)
					{
						this.connecting_node.connect(this.connecting_slot, node, slot);
					}
					else
					{ //not on top of an input
						var input = node.getInputInfo(0);
						//auto connect
						if(this.connecting_output.type == LiteGraph.EVENT)
							this.connecting_node.connect( this.connecting_slot, node, LiteGraph.EVENT );
						else
							if(input && !input.link && LiteGraph.isValidConnection( input.type && this.connecting_output.type ) )
								this.connecting_node.connect( this.connecting_slot, node, 0 );
					}
				}
			}

			this.connecting_output = null;
			this.connecting_pos = null;
			this.connecting_node = null;
			this.connecting_slot = -1;

		}//not dragging connection
		else if(this.resizing_node)
		{
			this.dirty_canvas = true;
			this.dirty_bgcanvas = true;
			this.resizing_node = null;
		}
		else if(this.node_dragged) //node being dragged?
		{
			this.dirty_canvas = true;
			this.dirty_bgcanvas = true;
			this.node_dragged.pos[0] = Math.round(this.node_dragged.pos[0]);
			this.node_dragged.pos[1] = Math.round(this.node_dragged.pos[1]);
			if(this.graph.config.align_to_grid)
				this.node_dragged.alignToGrid();
			this.node_dragged = null;
		}
		else //no node being dragged
		{
			//get node over
			var node = this.graph.getNodeOnPos( e.canvasX, e.canvasY, this.visible_nodes );
			if ( !node && e.click_time < 300 )
				this.deselectAllNodes();

			this.dirty_canvas = true;
			this.dragging_canvas = false;

			if( this.node_over && this.node_over.onMouseUp )
				this.node_over.onMouseUp(e, [e.canvasX - this.node_over.pos[0], e.canvasY - this.node_over.pos[1]] );
			if( this.node_capturing_input && this.node_capturing_input.onMouseUp )
				this.node_capturing_input.onMouseUp(e, [e.canvasX - this.node_capturing_input.pos[0], e.canvasY - this.node_capturing_input.pos[1]] );
		}
	}
	else if (e.which == 2) //middle button
	{
		//trace("middle");
		this.dirty_canvas = true;
		this.dragging_canvas = false;
	}
	else if (e.which == 3) //right button
	{
		//trace("right");
		this.dirty_canvas = true;
		this.dragging_canvas = false;
	}

	/*
	if((this.dirty_canvas || this.dirty_bgcanvas) && this.rendering_timer_id == null)
		this.draw();
	*/

	this.graph.change();

	e.stopPropagation();
	e.preventDefault();
	return false;
}

/**
* Called when a mouse wheel event has to be processed
* @method processMouseWheel
**/
LGraphCanvas.prototype.processMouseWheel = function(e)
{
	if(!this.graph || !this.allow_dragcanvas)
		return;

	var delta = (e.wheelDeltaY != null ? e.wheelDeltaY : e.detail * -60);

	this.adjustMouseEvent(e);

	var zoom = this.scale;

	if (delta > 0)
		zoom *= 1.1;
	else if (delta < 0)
		zoom *= 1/(1.1);

	this.setZoom( zoom, [ e.localX, e.localY ] );

	/*
	if(this.rendering_timer_id == null)
		this.draw();
	*/

	this.graph.change();

	e.preventDefault();
	return false; // prevent default
}

/**
* retuns true if a position (in graph space) is on top of a node little corner box
* @method isOverNodeBox
**/
LGraphCanvas.prototype.isOverNodeBox = function( node, canvasx, canvasy )
{
	var title_height = LiteGraph.NODE_TITLE_HEIGHT;
	if( isInsideRectangle( canvasx, canvasy, node.pos[0] + 2, node.pos[1] + 2 - title_height, title_height - 4,title_height - 4) )
		return true;
	return false;
}

/**
* retuns true if a position (in graph space) is on top of a node input slot
* @method isOverNodeInput
**/
LGraphCanvas.prototype.isOverNodeInput = function(node, canvasx, canvasy, slot_pos )
{
	if(node.inputs)
		for(var i = 0, l = node.inputs.length; i < l; ++i)
		{
			var input = node.inputs[i];
			var link_pos = node.getConnectionPos(true,i);
			if( isInsideRectangle(canvasx, canvasy, link_pos[0] - 10, link_pos[1] - 5, 20,10) )
			{
				if(slot_pos)
				{
					slot_pos[0] = link_pos[0];
					slot_pos[1] = link_pos[1];
				}
				return i;
			}
		}
	return -1;
}

/**
* process a key event
* @method processKey
**/
LGraphCanvas.prototype.processKey = function(e)
{
	if(!this.graph)
		return;

	var block_default = false;
	//console.log(e); //debug

	if(e.target.localName == "input")
		return;

	if(e.type == "keydown")
	{
		if(e.keyCode == 32)
		{
			this.dragging_canvas = true;
			block_default = true;
		}

		//select all Control A
		if(e.keyCode == 65 && e.ctrlKey)
		{
			this.selectNodes();
			block_default = true;
		}

		if(e.code == "KeyC" && (e.metaKey || e.ctrlKey) && !e.shiftKey ) //copy
		{
			if(this.selected_nodes)
			{
				this.copyToClipboard();
				block_default = true;
			}
		}

		if(e.code == "KeyV" && (e.metaKey || e.ctrlKey) && !e.shiftKey ) //paste
		{
			this.pasteFromClipboard();
		}

		//delete or backspace
		if(e.keyCode == 46 || e.keyCode == 8)
		{
			this.deleteSelectedNodes();
			block_default = true;
		}

		//collapse
		//...

		//TODO
		if(this.selected_nodes)
			for (var i in this.selected_nodes)
				if(this.selected_nodes[i].onKeyDown)
					this.selected_nodes[i].onKeyDown(e);
	}
	else if( e.type == "keyup" )
	{
		if(e.keyCode == 32)
			this.dragging_canvas = false;

		if(this.selected_nodes)
			for (var i in this.selected_nodes)
				if(this.selected_nodes[i].onKeyUp)
					this.selected_nodes[i].onKeyUp(e);
	}

	this.graph.change();

	if(block_default)
	{
		e.preventDefault();
		return false;
	}
}

LGraphCanvas.prototype.copyToClipboard = function()
{
	var clipboard_info = {
		nodes: [],
		links: []
	};
	var index = 0;
	var selected_nodes_array = [];
	for(var i in this.selected_nodes)
	{
		var node = this.selected_nodes[i];
		node._relative_id = index;
		selected_nodes_array.push( node );
		index += 1;
	}

	for(var i = 0; i < selected_nodes_array.length; ++i)
	{
		var node = selected_nodes_array[i];
		clipboard_info.nodes.push( node.clone().serialize() );
		if(node.inputs && node.inputs.length)
			for(var j = 0; j < node.inputs.length; ++j)
			{
				var input = node.inputs[j];
				if(!input || input.link == null)
					continue;
				var link_info = this.graph.links[ input.link ];
				if(!link_info)
					continue;
				var target_node = this.graph.getNodeById( link_info.origin_id );
				if(!target_node || !this.selected_nodes[ target_node.id ] ) //improve this by allowing connections to non-selected nodes
					continue; //not selected
				clipboard_info.links.push([ target_node._relative_id, j, node._relative_id, link_info.target_slot ]);
			}
	}
	localStorage.setItem( "litegrapheditor_clipboard", JSON.stringify( clipboard_info ) );
}

LGraphCanvas.prototype.pasteFromClipboard = function()
{
	var data = localStorage.getItem( "litegrapheditor_clipboard" );
	if(!data)
		return;

	//create nodes
	var clipboard_info = JSON.parse(data);
	var nodes = [];
	for(var i = 0; i < clipboard_info.nodes.length; ++i)
	{
		var node_data = clipboard_info.nodes[i];
		var node = LiteGraph.createNode( node_data.type );
		if(node)
		{
			node.configure(node_data);
			node.pos[0] += 5;
			node.pos[1] += 5;
			this.graph.add( node );
			nodes.push( node );
		}
	}

	//create links
	for(var i = 0; i < clipboard_info.links.length; ++i)
	{
		var link_info = clipboard_info.links[i];
		var origin_node = nodes[ link_info[0] ];
		var target_node = nodes[ link_info[2] ];
		origin_node.connect( link_info[1], target_node, link_info[3] );
	}

	this.selectNodes( nodes );
}

/**
* process a item drop event on top the canvas
* @method processDrop
**/
LGraphCanvas.prototype.processDrop = function(e)
{
	e.preventDefault();
	this.adjustMouseEvent(e);


	var pos = [e.canvasX,e.canvasY];
	var node = this.graph.getNodeOnPos(pos[0],pos[1]);

	if(!node)
	{
		var r = null;
		if(this.onDropItem)
			r = this.onDropItem( event );
		if(!r)
			this.checkDropItem(e);
		return;
	}

	if( node.onDropFile || node.onDropData )
	{
		var files = e.dataTransfer.files;
		if(files && files.length)
		{
			for(var i=0; i < files.length; i++)
			{
				var file = e.dataTransfer.files[0];
				var filename = file.name;
				var ext = LGraphCanvas.getFileExtension( filename );
				//console.log(file);

				if(node.onDropFile)
					node.onDropFile(file);

				if(node.onDropData)
				{
					//prepare reader
					var reader = new FileReader();
					reader.onload = function (event) {
						//console.log(event.target);
						var data = event.target.result;
						node.onDropData( data, filename, file );
					};

					//read data
					var type = file.type.split("/")[0];
					if(type == "text" || type == "")
						reader.readAsText(file);
					else if (type == "image")
						reader.readAsDataURL(file);
					else
						reader.readAsArrayBuffer(file);
				}
			}
		}
	}

	if(node.onDropItem)
	{
		if( node.onDropItem( event ) )
			return true;
	}

	if(this.onDropItem)
		return this.onDropItem( event );

	return false;
}

//called if the graph doesnt have a default drop item behaviour
LGraphCanvas.prototype.checkDropItem = function(e)
{
	if(e.dataTransfer.files.length)
	{
		var file = e.dataTransfer.files[0];
		var ext = LGraphCanvas.getFileExtension( file.name ).toLowerCase();
		var nodetype = LiteGraph.node_types_by_file_extension[ext];
		if(nodetype)
		{
			var node = LiteGraph.createNode( nodetype.type );
			node.pos = [e.canvasX, e.canvasY];
			this.graph.add( node );
			if( node.onDropFile )
				node.onDropFile( file );
		}
	}
}


LGraphCanvas.prototype.processNodeDblClicked = function(n)
{
	if(this.onShowNodePanel)
		this.onShowNodePanel(n);

	if(this.onNodeDblClicked)
		this.onNodeDblClicked(n);

	this.setDirty(true);
}

LGraphCanvas.prototype.processNodeSelected = function(node,e)
{
	this.selectNode( node, e && e.shiftKey );
	if(this.onNodeSelected)
		this.onNodeSelected(node);
}

LGraphCanvas.prototype.processNodeDeselected = function(node)
{
	this.deselectNode(node);
	if(this.onNodeDeselected)
		this.onNodeDeselected(node);
}

/**
* selects a given node (or adds it to the current selection)
* @method selectNode
**/
LGraphCanvas.prototype.selectNode = function( node, add_to_current_selection )
{
	if(node == null)
		this.deselectAllNodes();
	else
		this.selectNodes([node], add_to_current_selection );
}

/**
* selects several nodes (or adds them to the current selection)
* @method selectNodes
**/
LGraphCanvas.prototype.selectNodes = function( nodes, add_to_current_selection )
{
	if(!add_to_current_selection)
		this.deselectAllNodes();

	nodes = nodes || this.graph._nodes;
	for(var i = 0; i < nodes.length; ++i)
	{
		var node = nodes[i];
		if(node.selected)
			continue;

		if( !node.selected && node.onSelected )
			node.onSelected();
		node.selected = true;
		this.selected_nodes[ node.id ] = node;

		if(node.inputs)
			for(var j = 0; j < node.inputs.length; ++j)
				this.highlighted_links[ node.inputs[j].link ] = true;
		if(node.outputs)
			for(var j = 0; j < node.outputs.length; ++j)
			{
				var out = node.outputs[j];
				if( out.links )
					for(var k = 0; k < out.links.length; ++k)
						this.highlighted_links[ out.links[k] ] = true;
			}

	}

	this.setDirty(true);
}

/**
* removes a node from the current selection
* @method deselectNode
**/
LGraphCanvas.prototype.deselectNode = function( node )
{
	if(!node.selected)
		return;
	if(node.onDeselected)
		node.onDeselected();
	node.selected = false;

	//remove highlighted
	if(node.inputs)
		for(var i = 0; i < node.inputs.length; ++i)
			delete this.highlighted_links[ node.inputs[i].link ];
	if(node.outputs)
		for(var i = 0; i < node.outputs.length; ++i)
		{
			var out = node.outputs[i];
			if( out.links )
				for(var j = 0; j < out.links.length; ++j)
					delete this.highlighted_links[ out.links[j] ];
		}
}

/**
* removes all nodes from the current selection
* @method deselectAllNodes
**/
LGraphCanvas.prototype.deselectAllNodes = function()
{
	if(!this.graph)
		return;
	var nodes = this.graph._nodes;
	for(var i = 0, l = nodes.length; i < l; ++i)
	{
		var node = nodes[i];
		if(!node.selected)
			continue;
		if(node.onDeselected)
			node.onDeselected();
		node.selected = false;
	}
	this.selected_nodes = {};
	this.highlighted_links = {};
	this.setDirty(true);
}

/**
* deletes all nodes in the current selection from the graph
* @method deleteSelectedNodes
**/
LGraphCanvas.prototype.deleteSelectedNodes = function()
{
	for(var i in this.selected_nodes)
	{
		var m = this.selected_nodes[i];
		//if(m == this.node_in_panel) this.showNodePanel(null);
		this.graph.remove(m);
	}
	this.selected_nodes = {};
	this.highlighted_links = {};
	this.setDirty(true);
}

/**
* centers the camera on a given node
* @method centerOnNode
**/
LGraphCanvas.prototype.centerOnNode = function(node)
{
	this.offset[0] = -node.pos[0] - node.size[0] * 0.5 + (this.canvas.width * 0.5 / this.scale);
	this.offset[1] = -node.pos[1] - node.size[1] * 0.5 + (this.canvas.height * 0.5 / this.scale);
	this.setDirty(true,true);
}

/**
* adds some useful properties to a mouse event, like the position in graph coordinates
* @method adjustMouseEvent
**/
LGraphCanvas.prototype.adjustMouseEvent = function(e)
{
	if(this.canvas)
	{
		var b = this.canvas.getBoundingClientRect();
		e.localX = e.pageX - b.left;
		e.localY = e.pageY - b.top;
	}
	else
	{
		e.localX = e.pageX;
		e.localY = e.pageY;
	}

	e.deltaX = e.localX - this.last_mouse_position[0];
	e.deltaY = e.localY - this.last_mouse_position[1];

	this.last_mouse_position[0] = e.localX;
	this.last_mouse_position[1] = e.localY;

	e.canvasX = e.localX / this.scale - this.offset[0];
	e.canvasY = e.localY / this.scale - this.offset[1];
}

/**
* changes the zoom level of the graph (default is 1), you can pass also a place used to pivot the zoom
* @method setZoom
**/
LGraphCanvas.prototype.setZoom = function(value, zooming_center)
{
	if(!zooming_center && this.canvas)
		zooming_center = [this.canvas.width * 0.5,this.canvas.height * 0.5];

	var center = this.convertOffsetToCanvas( zooming_center );

	this.scale = value;

	if(this.scale > this.max_zoom)
		this.scale = this.max_zoom;
	else if(this.scale < this.min_zoom)
		this.scale = this.min_zoom;

	var new_center = this.convertOffsetToCanvas( zooming_center );
	var delta_offset = [new_center[0] - center[0], new_center[1] - center[1]];

	this.offset[0] += delta_offset[0];
	this.offset[1] += delta_offset[1];

	this.dirty_canvas = true;
	this.dirty_bgcanvas = true;
}

/**
* converts a coordinate in canvas2D space to graphcanvas space (NAME IS CONFUSION, SHOULD BE THE OTHER WAY AROUND)
* @method convertOffsetToCanvas
**/
LGraphCanvas.prototype.convertOffsetToCanvas = function( pos, out )
{
	out = out || [];
	out[0] = pos[0] / this.scale - this.offset[0];
	out[1] = pos[1] / this.scale - this.offset[1];
	return out;
}

/**
* converts a coordinate in graphcanvas space to canvas2D space (NAME IS CONFUSION, SHOULD BE THE OTHER WAY AROUND)
* @method convertCanvasToOffset
**/
LGraphCanvas.prototype.convertCanvasToOffset = function( pos, out )
{
	out = out || [];
	out[0] = (pos[0] + this.offset[0]) * this.scale;
	out[1] = (pos[1] + this.offset[1]) * this.scale;
	return out;
}

LGraphCanvas.prototype.convertEventToCanvas = function(e)
{
	var rect = this.canvas.getBoundingClientRect();
	return this.convertOffsetToCanvas([e.pageX - rect.left,e.pageY - rect.top]);
}

/**
* brings a node to front (above all other nodes)
* @method bringToFront
**/
LGraphCanvas.prototype.bringToFront = function(node)
{
	var i = this.graph._nodes.indexOf(node);
	if(i == -1) return;

	this.graph._nodes.splice(i,1);
	this.graph._nodes.push(node);
}

/**
* sends a node to the back (below all other nodes)
* @method sendToBack
**/
LGraphCanvas.prototype.sendToBack = function(node)
{
	var i = this.graph._nodes.indexOf(node);
	if(i == -1) return;

	this.graph._nodes.splice(i,1);
	this.graph._nodes.unshift(node);
}

/* Interaction */



/* LGraphCanvas render */
var temp = new Float32Array(4);

/**
* checks which nodes are visible (inside the camera area)
* @method computeVisibleNodes
**/
LGraphCanvas.prototype.computeVisibleNodes = function( nodes, out )
{
	var visible_nodes = out || [];
	visible_nodes.length = 0;
	nodes = nodes || this.graph._nodes;
	for(var i = 0, l = nodes.length; i < l; ++i)
	{
		var n = nodes[i];

		//skip rendering nodes in live mode
		if(this.live_mode && !n.onDrawBackground && !n.onDrawForeground)
			continue;

		if(!overlapBounding( this.visible_area, n.getBounding( temp ) ))
			continue; //out of the visible area

		visible_nodes.push(n);
	}
	return visible_nodes;
}

/**
* renders the whole canvas content, by rendering in two separated canvas, one containing the background grid and the connections, and one containing the nodes)
* @method draw
**/
LGraphCanvas.prototype.draw = function(force_canvas, force_bgcanvas)
{
	if(!this.canvas)
		return;

	//fps counting
	var now = LiteGraph.getTime();
	this.render_time = (now - this.last_draw_time)*0.001;
	this.last_draw_time = now;

	if(this.graph)
	{
		var start = [-this.offset[0], -this.offset[1] ];
		var end = [start[0] + this.canvas.width / this.scale, start[1] + this.canvas.height / this.scale];
		this.visible_area = new Float32Array([ start[0], start[1], end[0] - start[0], end[1] - start[1] ]);
	}

	if(this.dirty_bgcanvas || force_bgcanvas || this.always_render_background || (this.graph && this.graph._last_trigger_time && (now - this.graph._last_trigger_time) < 1000) )
		this.drawBackCanvas();

	if(this.dirty_canvas || force_canvas)
		this.drawFrontCanvas();

	this.fps = this.render_time ? (1.0 / this.render_time) : 0;
	this.frame += 1;
}

/**
* draws the front canvas (the one containing all the nodes)
* @method drawFrontCanvas
**/
LGraphCanvas.prototype.drawFrontCanvas = function()
{
	this.dirty_canvas = false;

	if(!this.ctx)
		this.ctx = this.bgcanvas.getContext("2d");
	var ctx = this.ctx;
	if(!ctx) //maybe is using webgl...
		return;

	if(ctx.start2D)
		ctx.start2D();

	var canvas = this.canvas;

	//reset in case of error
	ctx.restore();
	ctx.setTransform(1, 0, 0, 1, 0, 0);

	//clip dirty area if there is one, otherwise work in full canvas
	if(this.dirty_area)
	{
		ctx.save();
		ctx.beginPath();
		ctx.rect(this.dirty_area[0],this.dirty_area[1],this.dirty_area[2],this.dirty_area[3]);
		ctx.clip();
	}

	//clear
	//canvas.width = canvas.width;
	if(this.clear_background)
		ctx.clearRect(0,0,canvas.width, canvas.height);

	//draw bg canvas
	if(this.bgcanvas == this.canvas)
		this.drawBackCanvas();
	else
		ctx.drawImage(this.bgcanvas,0,0);

	//rendering
	if(this.onRender)
		this.onRender(canvas, ctx);

	//info widget
	if(this.show_info)
		this.renderInfo(ctx);

	if(this.graph)
	{
		//apply transformations
		ctx.save();
		ctx.scale(this.scale,this.scale);
		ctx.translate( this.offset[0],this.offset[1] );

		//draw nodes
		var drawn_nodes = 0;
		var visible_nodes = this.computeVisibleNodes( null, this.visible_nodes );

		for (var i = 0; i < visible_nodes.length; ++i)
		{
			var node = visible_nodes[i];

			//transform coords system
			ctx.save();
			ctx.translate( node.pos[0], node.pos[1] );

			//Draw
			this.drawNode( node, ctx );
			drawn_nodes += 1;

			//Restore
			ctx.restore();
		}

		//on top (debug)
		if( this.render_execution_order)
			this.drawExecutionOrder(ctx);


		//connections ontop?
		if(this.graph.config.links_ontop)
			if(!this.live_mode)
				this.drawConnections(ctx);

		//current connection (the one being dragged by the mouse)
		if(this.connecting_pos != null)
		{
			ctx.lineWidth = this.connections_width;
			var link_color = null;
			switch( this.connecting_output.type )
			{
				case LiteGraph.EVENT: link_color = LiteGraph.EVENT_LINK_COLOR; break;
				default:
					link_color = LiteGraph.CONNECTING_LINK_COLOR;
			}
			//the connection being dragged by the mouse
			this.renderLink( ctx, this.connecting_pos, [this.canvas_mouse[0],this.canvas_mouse[1]], null, false, null, link_color, this.connecting_output.dir || (this.connecting_node.flags.horizontal ? LiteGraph.DOWN : LiteGraph.RIGHT), LiteGraph.CENTER );

			ctx.beginPath();
				if( this.connecting_output.type === LiteGraph.EVENT || this.connecting_output.shape === LiteGraph.BOX_SHAPE )
					ctx.rect( (this.connecting_pos[0] - 6) + 0.5, (this.connecting_pos[1] - 5) + 0.5,14,10);
				else
					ctx.arc( this.connecting_pos[0], this.connecting_pos[1],4,0,Math.PI*2);
			ctx.fill();

			ctx.fillStyle = "#ffcc00";
			if(this._highlight_input)
			{
				ctx.beginPath();
					ctx.arc( this._highlight_input[0], this._highlight_input[1],6,0,Math.PI*2);
				ctx.fill();
			}
		}

		if( this.dragging_rectangle )
		{
			ctx.strokeStyle = "#FFF";
			ctx.strokeRect( this.dragging_rectangle[0], this.dragging_rectangle[1], this.dragging_rectangle[2], this.dragging_rectangle[3] );
		}


		ctx.restore();
	}

	if(this.dirty_area)
	{
		ctx.restore();
		//this.dirty_area = null;
	}

	if(ctx.finish2D) //this is a function I use in webgl renderer
		ctx.finish2D();
}

/**
* draws some useful stats in the corner of the canvas
* @method renderInfo
**/
LGraphCanvas.prototype.renderInfo = function( ctx, x, y )
{
	x = x || 0;
	y = y || 0;

	ctx.save();
	ctx.translate( x, y );

	ctx.font = "10px Arial";
	ctx.fillStyle = "#888";
	if(this.graph)
	{
		ctx.fillText( "T: " + this.graph.globaltime.toFixed(2)+"s",5,13*1 );
		ctx.fillText( "I: " + this.graph.iteration,5,13*2 );
		ctx.fillText( "V: " + this.graph._version,5,13*3 );
		ctx.fillText( "FPS:" + this.fps.toFixed(2),5,13*4 );
	}
	else
		ctx.fillText( "No graph selected",5,13*1 );
	ctx.restore();
}

/**
* draws the back canvas (the one containing the background and the connections)
* @method drawBackCanvas
**/
LGraphCanvas.prototype.drawBackCanvas = function()
{
	var canvas = this.bgcanvas;
	if(canvas.width != this.canvas.width ||
		canvas.height != this.canvas.height)
	{
		canvas.width = this.canvas.width;
		canvas.height = this.canvas.height;
	}

	if(!this.bgctx)
		this.bgctx = this.bgcanvas.getContext("2d");
	var ctx = this.bgctx;
	if(ctx.start)
		ctx.start();

	//clear
	if(this.clear_background)
		ctx.clearRect(0,0,canvas.width, canvas.height);

	if(this._graph_stack && this._graph_stack.length)
	{
		ctx.strokeStyle = this._graph_stack[ this._graph_stack.length - 1].bgcolor;
		ctx.lineWidth = 10;
		ctx.strokeRect(1,1,canvas.width-2,canvas.height-2);
		ctx.lineWidth = 1;
	}

	var bg_already_painted = false;
	if(this.onRenderBackground)
		bg_already_painted = this.onRenderBackground( canvas, ctx );

	//reset in case of error
	ctx.restore();
	ctx.setTransform(1, 0, 0, 1, 0, 0);

	if(this.graph)
	{
		//apply transformations
		ctx.save();
		ctx.scale(this.scale,this.scale);
		ctx.translate(this.offset[0],this.offset[1]);

		//render BG
		if(this.background_image && this.scale > 0.5 && !bg_already_painted)
		{
			if (this.zoom_modify_alpha)
				ctx.globalAlpha = (1.0 - 0.5 / this.scale) * this.editor_alpha;
			else
				ctx.globalAlpha = this.editor_alpha;
			ctx.imageSmoothingEnabled = ctx.mozImageSmoothingEnabled = ctx.imageSmoothingEnabled = false;
			if(!this._bg_img || this._bg_img.name != this.background_image)
			{
				this._bg_img = new Image();
				this._bg_img.name = this.background_image;
				this._bg_img.src = this.background_image;
				var that = this;
				this._bg_img.onload = function() {
					that.draw(true,true);
				}
			}

			var pattern = null;
			if(this._pattern == null && this._bg_img.width > 0)
			{
				pattern = ctx.createPattern( this._bg_img, 'repeat' );
				this._pattern_img = this._bg_img;
				this._pattern = pattern;
			}
			else
				pattern = this._pattern;
			if(pattern)
			{
				ctx.fillStyle = pattern;
				ctx.fillRect(this.visible_area[0],this.visible_area[1],this.visible_area[2],this.visible_area[3]);
				ctx.fillStyle = "transparent";
			}

			ctx.globalAlpha = 1.0;
			ctx.imageSmoothingEnabled = ctx.mozImageSmoothingEnabled = ctx.imageSmoothingEnabled = true;
		}

		//groups
		if(this.graph._groups.length && !this.live_mode)
			this.drawGroups(canvas, ctx);

		if(this.onBackgroundRender)
			this.onBackgroundRender(canvas, ctx);

		//DEBUG: show clipping area
		//ctx.fillStyle = "red";
		//ctx.fillRect( this.visible_area[0] + 10, this.visible_area[1] + 10, this.visible_area[2] - 20, this.visible_area[3] - 20);

		//bg
		if (this.render_canvas_border) {
			ctx.strokeStyle = "#235";
			ctx.strokeRect(0,0,canvas.width,canvas.height);
		}

		if(this.render_connections_shadows)
		{
			ctx.shadowColor = "#000";
			ctx.shadowOffsetX = 0;
			ctx.shadowOffsetY = 0;
			ctx.shadowBlur = 6;
		}
		else
			ctx.shadowColor = "rgba(0,0,0,0)";

		//draw connections
		if(!this.live_mode)
			this.drawConnections(ctx);

		ctx.shadowColor = "rgba(0,0,0,0)";

		//restore state
		ctx.restore();
	}

	if(ctx.finish)
		ctx.finish();

	this.dirty_bgcanvas = false;
	this.dirty_canvas = true; //to force to repaint the front canvas with the bgcanvas
}

var temp_vec2 = new Float32Array(2);

/**
* draws the given node inside the canvas
* @method drawNode
**/
LGraphCanvas.prototype.drawNode = function(node, ctx )
{
	var glow = false;
	this.current_node = node;

	var color = node.color || node.constructor.color || LiteGraph.NODE_DEFAULT_COLOR;
	var bgcolor = node.bgcolor || node.constructor.bgcolor || LiteGraph.NODE_DEFAULT_BGCOLOR;

	//shadow and glow
	if (node.mouseOver)
		glow = true;

	//only render if it forces it to do it
	if(this.live_mode)
	{
		if(!node.flags.collapsed)
		{
			ctx.shadowColor = "transparent";
			if(node.onDrawForeground)
				node.onDrawForeground(ctx, this);
		}

		return;
	}

	var editor_alpha = this.editor_alpha;
	ctx.globalAlpha = editor_alpha;

	if(this.render_shadows)
	{
		ctx.shadowColor = LiteGraph.DEFAULT_SHADOW_COLOR;
		ctx.shadowOffsetX = 2 * this.scale;
		ctx.shadowOffsetY = 2 * this.scale;
		ctx.shadowBlur = 3 * this.scale;
	}
	else
		ctx.shadowColor = "transparent";

	//custom draw collapsed method (draw after shadows because they are affected)
	if(node.flags.collapsed && node.onDrawCollaped && node.onDrawCollapsed(ctx, this) == true)
		return;

	//clip if required (mask)
	var shape = node._shape || LiteGraph.BOX_SHAPE;
	var size = temp_vec2;
	temp_vec2.set( node.size );
	if( node.flags.collapsed )
	{
		ctx.font = this.inner_text_font;
		var title = node.getTitle ? node.getTitle() : node.title;
		node._collapsed_width = Math.min( node.size[0], ctx.measureText(title).width + 40 );//LiteGraph.NODE_COLLAPSED_WIDTH;
		size[0] = node._collapsed_width;
		size[1] = 0;
	}
	
	if( node.flags.clip_area ) //Start clipping
	{
		ctx.save();
		ctx.beginPath();
		if(shape == LiteGraph.BOX_SHAPE)
			ctx.rect(0,0,size[0], size[1]);
		else if (shape == LiteGraph.ROUND_SHAPE)
			ctx.roundRect(0,0,size[0], size[1],10);
		else if (shape == LiteGraph.CIRCLE_SHAPE)
			ctx.arc(size[0] * 0.5, size[1] * 0.5, size[0] * 0.5, 0, Math.PI*2);
		ctx.clip();
	}

	//draw shape
	this.drawNodeShape( node, ctx, size, color, bgcolor, node.selected, node.mouseOver );
	ctx.shadowColor = "transparent";

	//connection slots
	ctx.textAlign = node.flags.horizontal ? "center" : "left";
	ctx.font = this.inner_text_font;

	var render_text = this.scale > 0.6;

	var out_slot = this.connecting_output;
	ctx.lineWidth = 1;

	var max_y = 0;

	//render inputs and outputs
	if(!node.flags.collapsed)
	{
		//input connection slots
		if(node.inputs)
			for(var i = 0; i < node.inputs.length; i++)
			{
				var slot = node.inputs[i];

				ctx.globalAlpha = editor_alpha;
				//change opacity of incompatible slots when dragging a connection
				if ( this.connecting_node && LiteGraph.isValidConnection( slot.type && out_slot.type ) )
					ctx.globalAlpha = 0.4 * editor_alpha;

				ctx.fillStyle = slot.link != null ? (slot.color_on || this.default_connection_color.input_on) : (slot.color_off || this.default_connection_color.input_off);

				var pos = node.getConnectionPos( true, i );
				pos[0] -= node.pos[0];
				pos[1] -= node.pos[1];
				if( max_y < pos[1] + LiteGraph.NODE_SLOT_HEIGHT*0.5 )
					max_y = pos[1] + LiteGraph.NODE_SLOT_HEIGHT*0.5;

				ctx.beginPath();

				if (slot.type === LiteGraph.EVENT || slot.shape === LiteGraph.BOX_SHAPE) {
                    ctx.rect((pos[0] - 6) + 0.5, (pos[1] - 5) + 0.5, 14, 10);
                } else if (slot.shape === LiteGraph.ARROW_SHAPE) {
                    ctx.moveTo(pos[0] + 8, pos[1] + 0.5);
                    ctx.lineTo(pos[0] - 4, (pos[1] + 6) + 0.5);
                    ctx.lineTo(pos[0] - 4, (pos[1] - 6) + 0.5);
                    ctx.closePath();
                } else {
                    ctx.arc(pos[0], pos[1], 4, 0, Math.PI * 2);
                }

				ctx.fill();

				//render name
				if(render_text)
				{
					var text = slot.label != null ? slot.label : slot.name;
					if(text)
					{
						ctx.fillStyle = LiteGraph.NODE_TEXT_COLOR;
						if( node.flags.horizontal || slot.dir == LiteGraph.UP )
							ctx.fillText(text,pos[0],pos[1] - 10);
						else
							ctx.fillText(text,pos[0] + 10,pos[1] + 5);
					}
				}
			}

		//output connection slots
		if(this.connecting_node)
			ctx.globalAlpha = 0.4 * editor_alpha;

		ctx.textAlign = node.flags.horizontal ? "center" : "right";
		ctx.strokeStyle = "black";
		if(node.outputs)
			for(var i = 0; i < node.outputs.length; i++)
			{
				var slot = node.outputs[i];

				var pos = node.getConnectionPos(false,i);
				pos[0] -= node.pos[0];
				pos[1] -= node.pos[1];
				if( max_y < pos[1] + LiteGraph.NODE_SLOT_HEIGHT*0.5)
					max_y = pos[1] + LiteGraph.NODE_SLOT_HEIGHT*0.5;

				ctx.fillStyle = slot.links && slot.links.length ? (slot.color_on || this.default_connection_color.output_on) : (slot.color_off || this.default_connection_color.output_off);
				ctx.beginPath();
				//ctx.rect( node.size[0] - 14,i*14,10,10);

				if (slot.type === LiteGraph.EVENT || slot.shape === LiteGraph.BOX_SHAPE) {
					ctx.rect((pos[0] - 6) + 0.5,(pos[1] - 5) + 0.5,14,10);
                } else if (slot.shape === LiteGraph.ARROW_SHAPE) {
                    ctx.moveTo(pos[0] + 8, pos[1] + 0.5);
                    ctx.lineTo(pos[0] - 4, (pos[1] + 6) + 0.5);
                    ctx.lineTo(pos[0] - 4, (pos[1] - 6) + 0.5);
                    ctx.closePath();
                } else {
                    ctx.arc(pos[0], pos[1], 4, 0, Math.PI * 2);
                }

				//trigger
				//if(slot.node_id != null && slot.slot == -1)
				//	ctx.fillStyle = "#F85";

				//if(slot.links != null && slot.links.length)
				ctx.fill();
				ctx.stroke();

				//render output name
				if(render_text)
				{
					var text = slot.label != null ? slot.label : slot.name;
					if(text)
					{
						ctx.fillStyle = LiteGraph.NODE_TEXT_COLOR;
						if( node.flags.horizontal || slot.dir == LiteGraph.DOWN )
							ctx.fillText(text,pos[0],pos[1] - 8);
						else
							ctx.fillText(text, pos[0] - 10,pos[1] + 5);
					}
				}
			}

		ctx.textAlign = "left";
		ctx.globalAlpha = 1;

		if(node.widgets)
		{
			if( node.flags.horizontal || node.flags.widgets_up )
				max_y = 2;
			this.drawNodeWidgets( node, max_y, ctx, (this.node_widget && this.node_widget[0] == node) ? this.node_widget[1] : null );
		}

		//draw foreground
		if(node.onDrawForeground)
		{
			//immediate gui stuff
			if( node.gui_rects )
				node.gui_rects.length = 0;
			node.onDrawForeground( ctx, this );
		}
	}
	else //if collapsed
	{
		if(node.inputs)
		{
			for(var i = 0; i < node.inputs.length; i++)
			{
				var slot = node.inputs[i];
				if( slot.link == null )
					continue;
				ctx.fillStyle = slot.color_on || this.default_connection_color.input_on;
				ctx.beginPath();
				if ( slot.type === LiteGraph.EVENT || slot.shape === LiteGraph.BOX_SHAPE) {
					ctx.rect(0.5, 4 - LiteGraph.NODE_TITLE_HEIGHT + 0.5,14,LiteGraph.NODE_TITLE_HEIGHT - 8);
                } else if (slot.shape === LiteGraph.ARROW_SHAPE) {
                    ctx.moveTo(8, LiteGraph.NODE_TITLE_HEIGHT * -0.5);
                    ctx.lineTo(-4, LiteGraph.NODE_TITLE_HEIGHT * -0.8);
                    ctx.lineTo(-4, LiteGraph.NODE_TITLE_HEIGHT * -0.2);
                    ctx.closePath();
                } else {
                    ctx.arc(0, LiteGraph.NODE_TITLE_HEIGHT * -0.5, 4, 0, Math.PI * 2);
                }
				ctx.fill();
				break;
			}
		}

		if(node.outputs)
		{
			for(var i = 0; i < node.outputs.length; i++)
			{
				var slot = node.outputs[i];
				if(!slot.links || !slot.links.length)
					continue;
				ctx.fillStyle = slot.color_on || this.default_connection_color.output_on;
				ctx.strokeStyle = "black";
				ctx.beginPath();
				if (slot.type === LiteGraph.EVENT || slot.shape === LiteGraph.BOX_SHAPE) {
					ctx.rect( node._collapsed_width - 4 + 0.5, 4 - LiteGraph.NODE_TITLE_HEIGHT + 0.5,14,LiteGraph.NODE_TITLE_HEIGHT - 8);
                } else if (slot.shape === LiteGraph.ARROW_SHAPE) {
                    ctx.moveTo(node._collapsed_width + 6, LiteGraph.NODE_TITLE_HEIGHT * -0.5);
                    ctx.lineTo(node._collapsed_width - 6, LiteGraph.NODE_TITLE_HEIGHT * -0.8);
                    ctx.lineTo(node._collapsed_width - 6, LiteGraph.NODE_TITLE_HEIGHT * -0.2);
                    ctx.closePath();
                } else {
                    ctx.arc(node._collapsed_width, LiteGraph.NODE_TITLE_HEIGHT * -0.5, 4, 0, Math.PI * 2);
                }
				ctx.fill();
				ctx.stroke();
			}
		}
		
	}

	if(node.flags.clip_area)
		ctx.restore();

	ctx.globalAlpha = 1.0;
}

/**
* draws the shape of the given node in the canvas
* @method drawNodeShape
**/
LGraphCanvas.prototype.drawNodeShape = function( node, ctx, size, fgcolor, bgcolor, selected, mouse_over )
{
	//bg rect
	ctx.strokeStyle = fgcolor;
	ctx.fillStyle = bgcolor;

	var title_height = LiteGraph.NODE_TITLE_HEIGHT;

	//render node area depending on shape
	var shape = node._shape || node.constructor.shape || LiteGraph.BOX_SHAPE;
	var title_mode = node.constructor.title_mode;

	var render_title = true;
	if( title_mode == LiteGraph.TRANSPARENT_TITLE )
		render_title = false;
	else if( title_mode == LiteGraph.AUTOHIDE_TITLE && mouse_over)
		render_title = true;

	var areax = 0;
	var areay = render_title ? -title_height : 0;
	var areaw = size[0]+1;
	var areah = render_title ? size[1] + title_height : size[1];

	if(!node.flags.collapsed)
	{
		if(shape == LiteGraph.BOX_SHAPE || this.scale < 0.5)
		{
			ctx.beginPath();
			ctx.rect( areax, areay, areaw, areah );
			ctx.fill();
		}
		else if (shape == LiteGraph.ROUND_SHAPE || shape == LiteGraph.CARD_SHAPE)
		{
			ctx.beginPath();
			ctx.roundRect( areax, areay, areaw, areah, this.round_radius, shape == LiteGraph.CARD_SHAPE ? 0 : this.round_radius);
			ctx.fill();
		}
		else if (shape == LiteGraph.CIRCLE_SHAPE)
		{
			ctx.beginPath();
			ctx.arc(size[0] * 0.5, size[1] * 0.5, size[0] * 0.5, 0, Math.PI*2);
			ctx.fill();
		}
	}
	ctx.shadowColor = "transparent";

	//image
	if (node.bgImage && node.bgImage.width)
		ctx.drawImage( node.bgImage, (size[0] - node.bgImage.width) * 0.5 , (size[1] - node.bgImage.height) * 0.5);

	if(node.bgImageUrl && !node.bgImage)
		node.bgImage = node.loadImage(node.bgImageUrl);

	if( node.onDrawBackground )
	{
		//immediate gui stuff
		if( node.gui_rects )
			node.gui_rects.length = 0;
		node.onDrawBackground( ctx, this );
	}

	//title bg (remember, it is rendered ABOVE the node)
	if(render_title || title_mode == LiteGraph.TRANSPARENT_TITLE )
	{
		//title bar
		if(title_mode != LiteGraph.TRANSPARENT_TITLE) //!node.flags.collapsed)
		{
			if(node.flags.collapsed)
				ctx.shadowColor = LiteGraph.DEFAULT_SHADOW_COLOR;
	
			//* gradient test
			if(this.use_gradients)
			{
				var grad = LGraphCanvas.gradients[ fgcolor ];
				if(!grad)
				{
					grad = LGraphCanvas.gradients[ fgcolor ] = ctx.createLinearGradient(0,0,400,0);
					grad.addColorStop(0, fgcolor);
					grad.addColorStop(1, "#000");
				}
				ctx.fillStyle = grad;
			}
			else
				ctx.fillStyle = fgcolor;

			var old_alpha = ctx.globalAlpha;
			//ctx.globalAlpha = 0.5 * old_alpha;
			ctx.beginPath();
			if(shape == LiteGraph.BOX_SHAPE || this.scale < 0.5)
			{
				ctx.rect(0, -title_height, size[0]+1, title_height);
				ctx.fill()
				//ctx.stroke();
			}
			else if (shape == LiteGraph.ROUND_SHAPE || shape == LiteGraph.CARD_SHAPE)
			{
				ctx.roundRect(0,-title_height,size[0]+1, title_height, this.round_radius, node.flags.collapsed ? this.round_radius : 0);
				ctx.fill();
			}
			ctx.shadowColor = "transparent";
		}

		//title box
		if (shape == LiteGraph.ROUND_SHAPE || shape == LiteGraph.CIRCLE_SHAPE || shape == LiteGraph.CARD_SHAPE)
		{
			if( this.scale > 0.5 )
			{
				ctx.fillStyle = "black";
				ctx.beginPath();
				ctx.arc(title_height *0.5, title_height * -0.5, (title_height - 8) *0.5,0,Math.PI*2);
				ctx.fill();
			}

			ctx.fillStyle = node.boxcolor || LiteGraph.NODE_DEFAULT_BOXCOLOR;
			ctx.beginPath();
			ctx.arc(title_height *0.5, title_height * -0.5, (title_height - 8) *0.4,0,Math.PI*2);
			ctx.fill();
		}
		else
		{
			if( this.scale > 0.5 )
			{
				ctx.fillStyle = "black";
				ctx.fillRect(4,-title_height + 4,title_height - 8,title_height - 8);
			}
			ctx.fillStyle = node.boxcolor || LiteGraph.NODE_DEFAULT_BOXCOLOR;
			ctx.fillRect(5,-title_height + 5,title_height - 10,title_height - 10);
		}
		ctx.globalAlpha = old_alpha;

		//title text
		if( this.scale > 0.5 )
		{
			ctx.font = this.title_text_font;
			var title = node.getTitle();
			if(title)
			{
				if(selected)
					ctx.fillStyle = "white";
				else
					ctx.fillStyle = node.constructor.title_text_color || this.node_title_color;
				if( node.flags.collapsed )
				{
					ctx.textAlign =  "center";
					var measure = ctx.measureText(title);
					ctx.fillText( title, title_height + measure.width * 0.5, -title_height * 0.2 );
					ctx.textAlign =  "left";
				}
				else
				{
					ctx.textAlign =  "left";
					ctx.fillText( title, title_height, -title_height * 0.2 );
				}
			}
		}
	}

	//render selection marker
	if(selected)
	{
		if( title_mode == LiteGraph.TRANSPARENT_TITLE )
		{
			areay -= title_height;
			areah += title_height;
		}
		ctx.lineWidth = 1;
		ctx.globalAlpha = 0.8;
		ctx.beginPath();
		if(shape == LiteGraph.BOX_SHAPE)
			ctx.rect(-6 + areax,-6 + areay, 12 + areaw, 12 + areah );
		else if (shape == LiteGraph.ROUND_SHAPE || (shape == LiteGraph.CARD_SHAPE && node.flags.collapsed) )
			ctx.roundRect(-6 + areax,-6 + areay, 12 + areaw, 12 + areah , this.round_radius * 2);
		else if (shape == LiteGraph.CARD_SHAPE)
			ctx.roundRect(-6 + areax,-6 + areay, 12 + areaw, 12 + areah , this.round_radius * 2, 2);
		else if (shape == LiteGraph.CIRCLE_SHAPE)
			ctx.arc(size[0] * 0.5, size[1] * 0.5, size[0] * 0.5 + 6, 0, Math.PI*2);
		ctx.strokeStyle = "#FFF";
		ctx.stroke();
		ctx.strokeStyle = fgcolor;
		ctx.globalAlpha = 1;
	}
}

/**
* draws every connection visible in the canvas
* OPTIMIZE THIS: precatch connections position instead of recomputing them every time
* @method drawConnections
**/
LGraphCanvas.prototype.drawConnections = function(ctx)
{
	var now = LiteGraph.getTime();

	//draw connections
	ctx.lineWidth = this.connections_width;

	ctx.fillStyle = "#AAA";
	ctx.strokeStyle = "#AAA";
	ctx.globalAlpha = this.editor_alpha;
	//for every node
	for (var n = 0, l = this.graph._nodes.length; n < l; ++n)
	{
		var node = this.graph._nodes[n];
		//for every input (we render just inputs because it is easier as every slot can only have one input)
		if(node.inputs && node.inputs.length)
			for(var i = 0; i < node.inputs.length; ++i)
			{
				var input = node.inputs[i];
				if(!input || input.link == null)
					continue;
				var link_id = input.link;
				var link = this.graph.links[ link_id ];
				if(!link)
					continue;

				var start_node = this.graph.getNodeById( link.origin_id );
				if(start_node == null) continue;
				var start_node_slot = link.origin_slot;
				var start_node_slotpos = null;

				if(start_node_slot == -1)
					start_node_slotpos = [start_node.pos[0] + 10, start_node.pos[1] + 10];
				else
					start_node_slotpos = start_node.getConnectionPos(false, start_node_slot);
				var end_node_slotpos = node.getConnectionPos(true,i);
				var start_slot = start_node.outputs[start_node_slot];
				var end_slot = node.inputs[i];
				var start_dir = start_slot.dir || (start_node.flags.horizontal ? LiteGraph.DOWN : LiteGraph.RIGHT);
				var end_dir = end_slot.dir || (node.flags.horizontal ? LiteGraph.UP : LiteGraph.LEFT);

				this.renderLink( ctx, start_node_slotpos, end_node_slotpos, link, false, 0, null, start_dir, end_dir );

				//event triggered rendered on top
				if(link && link._last_time && (now - link._last_time) < 1000 )
				{
					var f = 2.0 - (now - link._last_time) * 0.002;
					var color = "rgba(255,255,255, " + f.toFixed(2) + ")";
					this.renderLink( ctx, start_node_slotpos, end_node_slotpos, link, true, f, color, start_dir, end_dir );
				}
			}
	}
	ctx.globalAlpha = 1;
}

/**
* draws a link between two points
* @method renderLink
**/
LGraphCanvas.prototype.renderLink = function( ctx, a, b, link, skip_border, flow, color, start_dir, end_dir )
{
	if(!this.highquality_render)
	{
		ctx.beginPath();
		ctx.moveTo(a[0],a[1]);
		ctx.lineTo(b[0],b[1]);
		ctx.stroke();
		return;
	}

	start_dir = start_dir || LiteGraph.RIGHT;
	end_dir = end_dir || LiteGraph.LEFT;

	var dist = distance(a,b);

	if(this.render_connections_border && this.scale > 0.6)
		ctx.lineWidth = this.connections_width + 4;

	//choose color
	if( !color && link )
		color = LGraphCanvas.link_type_colors[ link.type ];
	if( !color )
		color = this.default_link_color;

	if( link != null && this.highlighted_links[ link.id ] )
		color = "#FFF";

	//begin line shape
	ctx.beginPath();

	if(this.render_curved_connections) //splines
	{
		ctx.moveTo(a[0],a[1]);
		var start_offset_x = 0;
		var start_offset_y = 0;
		var end_offset_x = 0;
		var end_offset_y = 0;
		switch(start_dir)
		{
			case LiteGraph.LEFT: start_offset_x = dist*-0.25; break;
			case LiteGraph.RIGHT: start_offset_x = dist*0.25; break;
			case LiteGraph.UP: start_offset_y = dist*-0.25; break;
			case LiteGraph.DOWN: start_offset_y = dist*0.25; break;
		}
		switch(end_dir)
		{
			case LiteGraph.LEFT: end_offset_x = dist*-0.25; break;
			case LiteGraph.RIGHT: end_offset_x = dist*0.25; break;
			case LiteGraph.UP: end_offset_y = dist*-0.25; break;
			case LiteGraph.DOWN: end_offset_y = dist*0.25; break;
		}
		ctx.bezierCurveTo(a[0] + start_offset_x, a[1] + start_offset_y,
							b[0] + end_offset_x , b[1] + end_offset_y,
							b[0], b[1] );
	}
	else //lines
	{
		ctx.moveTo(a[0]+10,a[1]);
		ctx.lineTo(((a[0]+10) + (b[0]-10))*0.5,a[1]);
		ctx.lineTo(((a[0]+10) + (b[0]-10))*0.5,b[1]);
		ctx.lineTo(b[0]-10,b[1]);
	}

	//rendering the outline of the connection can be a little bit slow
	if(this.render_connections_border && this.scale > 0.6 && !skip_border)
	{
		ctx.strokeStyle = "rgba(0,0,0,0.5)";
		ctx.stroke();
	}

	ctx.lineWidth = this.connections_width;
	ctx.fillStyle = ctx.strokeStyle = color;
	ctx.stroke();
	//end line shape

	//render arrow in the middle
	if( this.render_connection_arrows && this.scale >= 0.6 )
	{
		//render arrow
		if(this.render_connection_arrows && this.scale > 0.6)
		{
			//compute two points in the connection
			var pos = this.computeConnectionPoint(a, b, 0.5, start_dir, end_dir);
			var pos2 = this.computeConnectionPoint(a, b, 0.51, start_dir, end_dir);

			//compute the angle between them so the arrow points in the right direction
			var angle = 0;
			if(this.render_curved_connections)
				angle = -Math.atan2( pos2[0] - pos[0], pos2[1] - pos[1]);
			else
				angle = b[1] > a[1] ? 0 : Math.PI;

			//render arrow
			ctx.save();
			ctx.translate(pos[0],pos[1]);
			ctx.rotate(angle);
			ctx.beginPath();
			ctx.moveTo(-5,-5);
			ctx.lineTo(0,+5);
			ctx.lineTo(+5,-5);
			ctx.fill();
			ctx.restore();
		}
	}

	//render flowing points
	if(flow)
	{
		for(var i = 0; i < 5; ++i)
		{
			var f = (LiteGraph.getTime() * 0.001 + (i * 0.2)) % 1;
			var pos = this.computeConnectionPoint(a,b,f, start_dir, end_dir);
			ctx.beginPath();
			ctx.arc(pos[0],pos[1],5,0,2*Math.PI);
			ctx.fill();
		}
	}
}

LGraphCanvas.prototype.computeConnectionPoint = function(a,b,t,start_dir,end_dir)
{
	start_dir = start_dir || LiteGraph.RIGHT;
	end_dir = end_dir || LiteGraph.LEFT;

	var dist = distance(a,b);
	var p0 = a;
	var p1 = [ a[0], a[1] ];
	var p2 = [ b[0], b[1] ];
	var p3 = b;

	switch(start_dir)
	{
		case LiteGraph.LEFT: p1[0] += dist*-0.25; break;
		case LiteGraph.RIGHT: p1[0] += dist*0.25; break;
		case LiteGraph.UP: p1[1] += dist*-0.25; break;
		case LiteGraph.DOWN: p1[1] += dist*0.25; break;
	}
	switch(end_dir)
	{
		case LiteGraph.LEFT: p2[0] += dist*-0.25; break;
		case LiteGraph.RIGHT: p2[0] += dist*0.25; break;
		case LiteGraph.UP: p2[1] += dist*-0.25; break;
		case LiteGraph.DOWN: p2[1] += dist*0.25; break;
	}

	var c1 = (1-t)*(1-t)*(1-t);
	var c2 = 3*((1-t)*(1-t))*t;
	var c3 = 3*(1-t)*(t*t);
	var c4 = t*t*t;

	var x = c1*p0[0] + c2*p1[0] + c3*p2[0] + c4*p3[0];
	var y = c1*p0[1] + c2*p1[1] + c3*p2[1] + c4*p3[1];
	return [x,y];
}

LGraphCanvas.prototype.drawExecutionOrder = function(ctx)
{
	ctx.shadowColor = "transparent";
	ctx.globalAlpha = 0.25;

	ctx.textAlign = "center";
	ctx.strokeStyle = "white";
	ctx.globalAlpha = 0.75;

	var visible_nodes = this.visible_nodes;
	for (var i = 0; i < visible_nodes.length; ++i)
	{
		var node = visible_nodes[i];
		ctx.fillStyle = "black";
		ctx.fillRect( node.pos[0] - LiteGraph.NODE_TITLE_HEIGHT, node.pos[1] - LiteGraph.NODE_TITLE_HEIGHT, LiteGraph.NODE_TITLE_HEIGHT, LiteGraph.NODE_TITLE_HEIGHT );
		if(node.order == 0)
			ctx.strokeRect( node.pos[0] - LiteGraph.NODE_TITLE_HEIGHT + 0.5, node.pos[1] - LiteGraph.NODE_TITLE_HEIGHT + 0.5, LiteGraph.NODE_TITLE_HEIGHT, LiteGraph.NODE_TITLE_HEIGHT );
		ctx.fillStyle = "#FFF";
		ctx.fillText( node.order, node.pos[0] + LiteGraph.NODE_TITLE_HEIGHT * -0.5, node.pos[1] - 6 );
	}
	ctx.globalAlpha = 1;
}


/**
* draws the widgets stored inside a node
* @method drawNodeWidgets
**/
LGraphCanvas.prototype.drawNodeWidgets = function( node, posY, ctx, active_widget )
{
	if(!node.widgets || !node.widgets.length)
		return 0;
	var width = node.size[0];
	var widgets = node.widgets;
	posY += 2;
	var H = LiteGraph.NODE_WIDGET_HEIGHT;
	var show_text = this.scale > 0.5;
	ctx.save();
	ctx.globalAlpha = this.editor_alpha;

	for(var i = 0; i < widgets.length; ++i)
	{
		var w = widgets[i];
		var y = posY;
		if(w.y)
			y = w.y;
		w.last_y = y;
		ctx.strokeStyle = "#AAA";
		ctx.fillStyle = "#222";
		ctx.textAlign = "left";

		switch( w.type )
		{
			case "button": 
				if(w.clicked)
				{
					ctx.fillStyle = "#AAA";
					w.clicked = false;
					this.dirty_canvas = true;
				}
				ctx.fillRect(10,y,width-20,H);
				ctx.strokeRect(10,y,width-20,H);
				if(show_text)
				{
					ctx.textAlign = "center";
					ctx.fillStyle = "#AAA";
					ctx.fillText( w.name, width*0.5, y + H*0.7 );
				}
				break;
			case "slider": 
				ctx.fillStyle = "#111";
				ctx.fillRect(10,y,width-20,H);
				var range = w.options.max - w.options.min;
				var nvalue = (w.value - w.options.min) / range;
				ctx.fillStyle = active_widget == w ? "#89A" : "#678";
				ctx.fillRect(10,y,nvalue*(width-20),H);
				ctx.strokeRect(10,y,width-20,H);
				if(show_text)
				{
					ctx.textAlign = "center";
					ctx.fillStyle = "#DDD";
					ctx.fillText( w.name + "  " + Number(w.value).toFixed(3), width*0.5, y + H*0.7 );
				}
				break;
			case "number":
			case "combo":
				ctx.textAlign = "left";
				ctx.strokeStyle = "#AAA";
				ctx.fillStyle = "#111";
				ctx.beginPath();
				ctx.roundRect( 10, posY, width - 20, H,H*0.5 );
				ctx.fill();
				ctx.stroke();
				ctx.fillStyle = "#AAA";
				ctx.beginPath();
				ctx.moveTo( 26, posY + 5 );
				ctx.lineTo( 16, posY + H*0.5 );
				ctx.lineTo( 26, posY + H - 5 );
				ctx.moveTo( width - 26, posY + 5 );
				ctx.lineTo( width - 16, posY + H*0.5 );
				ctx.lineTo( width - 26, posY + H - 5 );
				ctx.fill();
				if(show_text)
				{
					ctx.fillStyle = "#999";
					ctx.fillText( w.name, 30, y + H*0.7 );
					ctx.fillStyle = "#DDD";
					ctx.textAlign = "right";
					if(w.type == "number")
						ctx.fillText( Number(w.value).toFixed( w.options.precision !== undefined ? w.options.precision : 3), width - 40, y + H*0.7 );
					else
						ctx.fillText( w.value, width - 40, y + H*0.7 );
				}
				break;
			case "text":
				ctx.textAlign = "left";
				ctx.strokeStyle = "#AAA";
				ctx.fillStyle = "#111";
				ctx.beginPath();
				ctx.roundRect( 10, posY, width - 20, H,H*0.5 );
				ctx.fill();
				ctx.stroke();
				if(show_text)
				{
					ctx.fillStyle = "#999";
					if(w.name != null)
						ctx.fillText( w.name, 20, y + H*0.7 );
					ctx.fillStyle = "#DDD";
					ctx.textAlign = "right";
					ctx.fillText( w.value, width - 20, y + H*0.7 );
				}
				break;
			default:
				break;
		}
		posY += H + 4;
	}
	ctx.restore();
}

/**
* process an event on widgets 
* @method processNodeWidgets
**/
LGraphCanvas.prototype.processNodeWidgets = function( node, pos, event, active_widget )
{
	if(!node.widgets || !node.widgets.length)
		return null;

	var x = pos[0] - node.pos[0];
	var y = pos[1] - node.pos[1];
	var width = node.size[0];
	var that = this;

	for(var i = 0; i < node.widgets.length; ++i)
	{
		var w = node.widgets[i];
		if( w == active_widget || (x > 6 && x < (width - 12) && y > w.last_y && y < (w.last_y + LiteGraph.NODE_WIDGET_HEIGHT)) )
		{
			//inside widget
			switch( w.type )
			{
				case "button": 
					if(w.callback)
						setTimeout( function(){	w.callback( w, that, node, pos ); }, 20 );
					w.clicked = true;
					this.dirty_canvas = true;
					break;
				case "slider": 
					var range = w.options.max - w.options.min;
					var nvalue = Math.clamp( (x - 10) / (width - 20), 0, 1);
					w.value = w.options.min + (w.options.max - w.options.min) * nvalue;
					if(w.callback)
						setTimeout( function(){	w.callback( w.value, that, node, pos ); }, 20 );
					this.dirty_canvas = true;
					break;
				case "number": 
				case "combo": 
					if(event.type == "mousemove" && w.type == "number")
					{
						w.value += (event.deltaX * 0.1) * (w.options.step || 1);
						if(w.options.min != null && w.value < w.options.min)
							w.value = w.options.min;
						if(w.options.max != null && w.value > w.options.max)
							w.value = w.options.max;
					}
					else if( event.type == "mousedown" )
					{
						var delta = ( x < 40 ? -1 : ( x > width - 40 ? 1 : 0) );
						if (w.type == "number")
						{
							w.value += delta * 0.1 * (w.options.step || 1);
							if(w.options.min != null && w.value < w.options.min)
								w.value = w.options.min;
							if(w.options.max != null && w.value > w.options.max)
								w.value = w.options.max;
						}
						else if(delta)
						{
							var index = w.options.values.indexOf( w.value ) + delta;
							if( index >= w.options.values.length )
								index = 0;
							if( index < 0 )
								index = w.options.values.length - 1;
							w.value = w.options.values[ index ];
						}
					}
					if(w.callback)
						setTimeout( (function(){ this.callback( this.value, that, node, pos ); }).bind(w), 20 );
					this.dirty_canvas = true;
					break;
				case "text":
					if( event.type == "mousedown" )
						this.prompt( "Value", w.value, (function(v){ this.value = v; }).bind(w), event );
					break;
			}

			return w;
		}
	}
	return null;
}

/**
* draws every group area in the background
* @method drawGroups
**/
LGraphCanvas.prototype.drawGroups = function(canvas, ctx)
{
	if(!this.graph)
		return;

	var groups = this.graph._groups;

	ctx.save();
	ctx.globalAlpha = 0.5 * this.editor_alpha;
	ctx.font = "24px Arial";

	for(var i = 0; i < groups.length; ++i)
	{
		var group = groups[i];

		if(!overlapBounding( this.visible_area, group._bounding ))
			continue; //out of the visible area

		ctx.fillStyle = group.color || "#335";
		ctx.strokeStyle = group.color || "#335";
		var pos = group._pos;
		var size = group._size;
		ctx.globalAlpha = 0.25 * this.editor_alpha;
		ctx.beginPath();
		ctx.rect( pos[0] + 0.5, pos[1] + 0.5, size[0], size[1] );
		ctx.fill();
		ctx.globalAlpha = this.editor_alpha;;
		ctx.stroke();

		ctx.beginPath();
		ctx.moveTo( pos[0] + size[0], pos[1] + size[1] );
		ctx.lineTo( pos[0] + size[0] - 10, pos[1] + size[1] );
		ctx.lineTo( pos[0] + size[0], pos[1] + size[1] - 10 );
		ctx.fill();

		ctx.fillText( group.title, pos[0] + 4, pos[1] + 24 );
	}

	ctx.restore();
}

/**
* resizes the canvas to a given size, if no size is passed, then it tries to fill the parentNode
* @method resize
**/
LGraphCanvas.prototype.resize = function(width, height)
{
	if(!width && !height)
	{
		var parent = this.canvas.parentNode;
		width = parent.offsetWidth;
		height = parent.offsetHeight;
	}

	if(this.canvas.width == width && this.canvas.height == height)
		return;

	this.canvas.width = width;
	this.canvas.height = height;
	this.bgcanvas.width = this.canvas.width;
	this.bgcanvas.height = this.canvas.height;
	this.setDirty(true,true);
}

/**
* switches to live mode (node shapes are not rendered, only the content)
* this feature was designed when graphs where meant to create user interfaces
* @method switchLiveMode
**/
LGraphCanvas.prototype.switchLiveMode = function(transition)
{
	if(!transition)
	{
		this.live_mode = !this.live_mode;
		this.dirty_canvas = true;
		this.dirty_bgcanvas = true;
		return;
	}

	var self = this;
	var delta = this.live_mode ? 1.1 : 0.9;
	if(this.live_mode)
	{
		this.live_mode = false;
		this.editor_alpha = 0.1;
	}

	var t = setInterval(function() {
		self.editor_alpha *= delta;
		self.dirty_canvas = true;
		self.dirty_bgcanvas = true;

		if(delta < 1  && self.editor_alpha < 0.01)
		{
			clearInterval(t);
			if(delta < 1)
				self.live_mode = true;
		}
		if(delta > 1 && self.editor_alpha > 0.99)
		{
			clearInterval(t);
			self.editor_alpha = 1;
		}
	},1);
}

LGraphCanvas.prototype.onNodeSelectionChange = function(node)
{
	return; //disabled
}

LGraphCanvas.prototype.touchHandler = function(event)
{
	//alert("foo");
    var touches = event.changedTouches,
        first = touches[0],
        type = "";

         switch(event.type)
    {
        case "touchstart": type = "mousedown"; break;
        case "touchmove":  type = "mousemove"; break;
        case "touchend":   type = "mouseup"; break;
        default: return;
    }

             //initMouseEvent(type, canBubble, cancelable, view, clickCount,
    //           screenX, screenY, clientX, clientY, ctrlKey,
    //           altKey, shiftKey, metaKey, button, relatedTarget);

	var window = this.getCanvasWindow();
	var document = window.document;

    var simulatedEvent = document.createEvent("MouseEvent");
    simulatedEvent.initMouseEvent(type, true, true, window, 1,
                              first.screenX, first.screenY,
                              first.clientX, first.clientY, false,
                              false, false, false, 0/*left*/, null);
	first.target.dispatchEvent(simulatedEvent);
    event.preventDefault();
}

/* CONTEXT MENU ********************/

LGraphCanvas.onGroupAdd = function(info,entry,mouse_event)
{
	var canvas = LGraphCanvas.active_canvas;
	var ref_window = canvas.getCanvasWindow();
		
	var group = new LiteGraph.LGraphGroup();
	group.pos = canvas.convertEventToCanvas( mouse_event );
	canvas.graph.add( group );
}

LGraphCanvas.onMenuAdd = function( node, options, e, prev_menu )
{
	var canvas = LGraphCanvas.active_canvas;
	var ref_window = canvas.getCanvasWindow();

	var values = LiteGraph.getNodeTypesCategories();
	var entries = [];
	for(var i in values)
		if(values[i])
			entries.push({ value: values[i], content: values[i], has_submenu: true });

	var menu = new LiteGraph.ContextMenu( entries, { event: e, callback: inner_clicked, parentMenu: prev_menu }, ref_window);

	function inner_clicked( v, option, e )
	{
		var category = v.value;
		var node_types = LiteGraph.getNodeTypesInCategory( category, canvas.filter );
		var values = [];
		for(var i in node_types)
			values.push( { content: node_types[i].title, value: node_types[i].type });

		new LiteGraph.ContextMenu( values, {event: e, callback: inner_create, parentMenu: menu }, ref_window);
		return false;
	}

	function inner_create( v, e )
	{
		var first_event = prev_menu.getFirstEvent();
		var node = LiteGraph.createNode( v.value );
		if(node)
		{
			node.pos = canvas.convertEventToCanvas( first_event );
			canvas.graph.add( node );
		}
	}

	return false;
}

LGraphCanvas.onMenuCollapseAll = function()
{

}


LGraphCanvas.onMenuNodeEdit = function()
{

}

LGraphCanvas.showMenuNodeOptionalInputs = function( v, options, e, prev_menu, node )
{
	if(!node)
		return;

	var that = this;
	var canvas = LGraphCanvas.active_canvas;
	var ref_window = canvas.getCanvasWindow();

	var options = node.optional_inputs;
	if(node.onGetInputs)
		options = node.onGetInputs();

	var entries = [];
	if(options)
		for (var i in options)
		{
			var entry = options[i];
			if(!entry)
			{
				entries.push(null);
				continue;
			}
			var label = entry[0];
			if(entry[2] && entry[2].label)
				label = entry[2].label;
			var data = {content: label, value: entry};
			if(entry[1] == LiteGraph.ACTION)
				data.className = "event";
			entries.push(data);
		}

	if(this.onMenuNodeInputs)
		entries = this.onMenuNodeInputs( entries );

	if(!entries.length)
		return;

	var menu = new LiteGraph.ContextMenu(entries, { event: e, callback: inner_clicked, parentMenu: prev_menu, node: node }, ref_window);

	function inner_clicked(v, e, prev)
	{
		if(!node)
			return;

		if(v.callback)
			v.callback.call( that, node, v, e, prev );

		if(v.value)
		{
			node.addInput(v.value[0],v.value[1], v.value[2]);
			node.setDirtyCanvas(true,true);
		}
	}

	return false;
}

LGraphCanvas.showMenuNodeOptionalOutputs = function( v, options, e, prev_menu, node )
{
	if(!node)
		return;

	var that = this;
	var canvas = LGraphCanvas.active_canvas;
	var ref_window = canvas.getCanvasWindow();

	var options = node.optional_outputs;
	if(node.onGetOutputs)
		options = node.onGetOutputs();

	var entries = [];
	if(options)
		for (var i in options)
		{
			var entry = options[i];
			if(!entry) //separator?
			{
				entries.push(null);
				continue;
			}

			if(node.flags && node.flags.skip_repeated_outputs && node.findOutputSlot(entry[0]) != -1)
				continue; //skip the ones already on
			var label = entry[0];
			if(entry[2] && entry[2].label)
				label = entry[2].label;
			var data = {content: label, value: entry};
			if(entry[1] == LiteGraph.EVENT)
				data.className = "event";
			entries.push(data);
		}

	if(this.onMenuNodeOutputs)
		entries = this.onMenuNodeOutputs( entries );

	if(!entries.length)
		return;

	var menu = new LiteGraph.ContextMenu(entries, {event: e, callback: inner_clicked, parentMenu: prev_menu, node: node }, ref_window);

	function inner_clicked( v, e, prev )
	{
		if(!node)
			return;

		if(v.callback)
			v.callback.call( that, node, v, e, prev );

		if(!v.value)
			return;

		var value = v.value[1];

		if(value && (value.constructor === Object || value.constructor === Array)) //submenu why?
		{
			var entries = [];
			for(var i in value)
				entries.push({ content: i, value: value[i]});
			new LiteGraph.ContextMenu( entries, { event: e, callback: inner_clicked, parentMenu: prev_menu, node: node });
			return false;
		}
		else
		{
			node.addOutput( v.value[0], v.value[1], v.value[2]);
			node.setDirtyCanvas(true,true);
		}

	}

	return false;
}

LGraphCanvas.onShowMenuNodeProperties = function( value, options, e, prev_menu, node )
{
	if(!node || !node.properties)
		return;

	var that = this;
	var canvas = LGraphCanvas.active_canvas;
	var ref_window = canvas.getCanvasWindow();

	var entries = [];
		for (var i in node.properties)
		{
			var value = node.properties[i] !== undefined ? node.properties[i] : " ";
			//value could contain invalid html characters, clean that
			value = LGraphCanvas.decodeHTML(value);
			entries.push({content: "<span class='property_name'>" + i + "</span>" + "<span class='property_value'>" + value + "</span>", value: i});
		}
	if(!entries.length)
		return;

	var menu = new LiteGraph.ContextMenu(entries, {event: e, callback: inner_clicked, parentMenu: prev_menu, allow_html: true, node: node },ref_window);

	function inner_clicked( v, options, e, prev )
	{
		if(!node)
			return;
		var rect = this.getBoundingClientRect();
		canvas.showEditPropertyValue( node, v.value, { position: [rect.left, rect.top] });
	}

	return false;
}

LGraphCanvas.decodeHTML = function( str )
{
	var e = document.createElement("div");
	e.innerText = str;
	return e.innerHTML;
}

LGraphCanvas.onResizeNode = function( value, options, e, menu, node )
{
	if(!node)
		return;
	node.size = node.computeSize();
	node.setDirtyCanvas(true,true);
}


LGraphCanvas.onShowTitleEditor = function( value, options, e, menu, node )
{
	var input_html = "";

	var dialog = document.createElement("div");
	dialog.className = "graphdialog";
	dialog.innerHTML = "<span class='name'>Title</span><input autofocus type='text' class='value'/><button>OK</button>";
	var input = dialog.querySelector("input");
	if(input)
	{
		input.value = node.title;
        input.addEventListener("blur", function(e){
            this.focus();
        });
		input.addEventListener("keydown", function(e){
			if(e.keyCode != 13)
				return;
			inner();
			e.preventDefault();
			e.stopPropagation();
		});
	}

	var graphcanvas = LGraphCanvas.active_canvas;
	var canvas = graphcanvas.canvas;

	var rect = canvas.getBoundingClientRect();
	var offsetx = -20;
	var offsety = -20;
	if(rect)
	{
		offsetx -= rect.left;
		offsety -= rect.top;
	}

	if( event )
	{
		dialog.style.left = (event.pageX + offsetx) + "px";
		dialog.style.top = (event.pageY + offsety)+ "px";
	}
	else
	{
		dialog.style.left = (canvas.width * 0.5 + offsetx) + "px";
		dialog.style.top = (canvas.height * 0.5 + offsety) + "px";
	}

	var button = dialog.querySelector("button");
	button.addEventListener("click", inner );
	canvas.parentNode.appendChild( dialog );

	function inner()
	{
		setValue( input.value );
	}

	function setValue(value)
	{
		node.title = value;
		dialog.parentNode.removeChild( dialog );
		node.setDirtyCanvas(true,true);
	}
}

LGraphCanvas.prototype.prompt = function( title, value, callback, event )
{
	var that = this;
	var input_html = "";
	title = title || "";

	var dialog = document.createElement("div");
	dialog.className = "graphdialog rounded";
	dialog.innerHTML = "<span class='name'></span> <input autofocus type='text' class='value'/><button class='rounded'>OK</button>";
	dialog.close = function()
	{
		that.prompt_box = null;
		dialog.parentNode.removeChild( dialog );
	}

	dialog.addEventListener("mouseleave",function(e){
		 dialog.close();
	});

	if(that.prompt_box)
		that.prompt_box.close();
	that.prompt_box = dialog;

	var first = null;
	var timeout = null;
	var selected = null;

	var name_element = dialog.querySelector(".name");
	name_element.innerText = title;
	var value_element = dialog.querySelector(".value");
	value_element.value = value;

	var input = dialog.querySelector("input");
	input.addEventListener("keydown", function(e){
		if(e.keyCode == 27) //ESC
			dialog.close();
		else if(e.keyCode == 13)
		{
			if( callback )
				callback( this.value );
			dialog.close();
		}
		else
			return;
		e.preventDefault();
		e.stopPropagation();
	});

	var button = dialog.querySelector("button");
	button.addEventListener("click", function(e){
		if( callback )
			callback( input.value );
		that.setDirty(true);
		dialog.close();		
	});

	var graphcanvas = LGraphCanvas.active_canvas;
	var canvas = graphcanvas.canvas;

	var rect = canvas.getBoundingClientRect();
	var offsetx = -20;
	var offsety = -20;
	if(rect)
	{
		offsetx -= rect.left;
		offsety -= rect.top;
	}

	if( event )
	{
		dialog.style.left = (event.pageX + offsetx) + "px";
		dialog.style.top = (event.pageY + offsety)+ "px";
	}
	else
	{
		dialog.style.left = (canvas.width * 0.5 + offsetx) + "px";
		dialog.style.top = (canvas.height * 0.5 + offsety) + "px";
	}

	canvas.parentNode.appendChild( dialog );
	setTimeout( function(){	input.focus(); },10 );

	return dialog;
}


LGraphCanvas.search_filter = false;
LGraphCanvas.search_limit = -1;
LGraphCanvas.prototype.showSearchBox = function(event)
{
	var that = this;
	var input_html = "";

	var dialog = document.createElement("div");
	dialog.className = "litegraph litesearchbox graphdialog rounded";
	dialog.innerHTML = "<span class='name'>Search</span> <input autofocus type='text' class='value rounded'/><div class='helper'></div>";
	dialog.close = function()
	{
		that.search_box = null;
		dialog.parentNode.removeChild( dialog );
	}

	dialog.addEventListener("mouseleave",function(e){
		 dialog.close();
	});

	if(that.search_box)
		that.search_box.close();
	that.search_box = dialog;

	var helper = dialog.querySelector(".helper");

	var first = null;
	var timeout = null;
	var selected = null;

	var input = dialog.querySelector("input");
	if(input)
	{
        input.addEventListener("blur", function(e){
            this.focus();
        });
		input.addEventListener("keydown", function(e){

			if(e.keyCode == 38) //UP
				changeSelection(false);
			else if(e.keyCode == 40) //DOWN
				changeSelection(true);
			else if(e.keyCode == 27) //ESC
				dialog.close();
			else if(e.keyCode == 13)
			{
				if(selected)
					select( selected.innerHTML )
				else if(first)
					select(first);
				else
					dialog.close();
			}
			else
			{
				if(timeout)
					clearInterval(timeout);
				timeout = setTimeout( refreshHelper, 10 );
				return;
			}
			e.preventDefault();
			e.stopPropagation();
		});
	}

	var graphcanvas = LGraphCanvas.active_canvas;
	var canvas = graphcanvas.canvas;

	var rect = canvas.getBoundingClientRect();
	var offsetx = -20;
	var offsety = -20;
	if(rect)
	{
		offsetx -= rect.left;
		offsety -= rect.top;
	}

	if( event )
	{
		dialog.style.left = (event.pageX + offsetx) + "px";
		dialog.style.top = (event.pageY + offsety)+ "px";
	}
	else
	{
		dialog.style.left = (canvas.width * 0.5 + offsetx) + "px";
		dialog.style.top = (canvas.height * 0.5 + offsety) + "px";
	}

	canvas.parentNode.appendChild( dialog );
	input.focus();

	function select( name )
	{
		if(name)
		{
			if( that.onSearchBoxSelection )
				that.onSearchBoxSelection( name, event, graphcanvas );
			else
			{
				var node = LiteGraph.createNode( name );
				if(node)
				{
					node.pos = graphcanvas.convertEventToCanvas( event );
					graphcanvas.graph.add( node );
				}
			}
		}

		dialog.close();
	}

	function changeSelection( forward )
	{
		var prev = selected;
		if(selected)
			selected.classList.remove("selected");
		if(!selected)
			selected = forward ? helper.childNodes[0] : helper.childNodes[ helper.childNodes.length ];
		else
		{
			selected = forward ? selected.nextSibling : selected.previousSibling;
			if(!selected)
				selected = prev;
		}
		if(!selected)
			return;
		selected.classList.add("selected");
		selected.scrollIntoView();
	}

	function refreshHelper() {
        timeout = null;
        var str = input.value;
        first = null;
        helper.innerHTML = "";
        if (!str)
            return;

        if (that.onSearchBox){
            that.onSearchBox(help, str, graphcanvas);
    	} else {
        	function addResult(result) {
                var help = document.createElement("div");
                if (!first) first = result;
                help.innerText = result;
                help.className = "litegraph lite-search-item";
                help.addEventListener("click", function (e) {
                    select(this.innerText);
                });
                helper.appendChild(help);
			}
            let c = 0;
        	if(LGraphCanvas.search_filter) {
        		str = str.toLowerCase();

        		var keys = Object.keys(LiteGraph.registered_node_types);
        		var filtered = keys.filter(function (item) {
					return item.toLowerCase().indexOf(str) !== -1;
                });
        		for(var i = 0; i < filtered.length; i++) {
                    addResult(filtered[i]);
                    if(LGraphCanvas.search_limit !== -1 && c++ > LGraphCanvas.search_limit) break;
				}
			} else {
                for (var i in LiteGraph.registered_node_types) {
                    if (i.indexOf(str) != -1) {
                        addResult(i);
                        if(LGraphCanvas.search_limit !== -1 && c++ > LGraphCanvas.search_limit) break;
                    }
                }
            }
        }
	}

	return dialog;
}

LGraphCanvas.prototype.showEditPropertyValue = function( node, property, options )
{
	if(!node || node.properties[ property ] === undefined )
		return;

	options = options || {};
	var that = this;

	var type = "string";

	if(node.properties[ property ] !== null)
		type = typeof(node.properties[ property ]);

	//for arrays
	if(type == "object")
	{
		if( node.properties[ property ].length )
			type = "array";
	}

	var info = null;
	if(node.getPropertyInfo)
		info = node.getPropertyInfo(property);
	if(node.properties_info)
	{
		for(var i = 0; i < node.properties_info.length; ++i)
		{
			if( node.properties_info[i].name == property )
			{
				info = node.properties_info[i];
				break;
			}
		}
	}

	if(info !== undefined && info !== null && info.type )
		type = info.type;

	var input_html = "";

	if(type == "string" || type == "number" || type == "array")
		input_html = "<input autofocus type='text' class='value'/>";
	else if(type == "enum" && info.values)
	{
		input_html = "<select autofocus type='text' class='value'>";
		for(var i in info.values)
		{
			var v = info.values.constructor === Array ? info.values[i] : i;
			input_html += "<option value='"+v+"' "+(v == node.properties[property] ? "selected" : "")+">"+info.values[i]+"</option>";
		}
		input_html += "</select>";
	}
	else if(type == "boolean")
	{
		input_html = "<input autofocus type='checkbox' class='value' "+(node.properties[property] ? "checked" : "")+"/>";
	}
	else
	{
		console.warn("unknown type: " + type );
		return;
	}

	var dialog = this.createDialog( "<span class='name'>" + property + "</span>"+input_html+"<button>OK</button>" , options );

	if(type == "enum" && info.values)
	{
		var input = dialog.querySelector("select");
		input.addEventListener("change", function(e){
			setValue( e.target.value );
			//var index = e.target.value;
			//setValue( e.options[e.selectedIndex].value );
		});
	}
	else if(type == "boolean")
	{
		var input = dialog.querySelector("input");
		if(input)
		{
			input.addEventListener("click", function(e){
				setValue( !!input.checked );
			});
		}
	}
	else
	{
		var input = dialog.querySelector("input");
		if(input)
		{
            input.addEventListener("blur", function(e){
                this.focus();
            });
			input.value = node.properties[ property ] !== undefined ? node.properties[ property ] : "";
			input.addEventListener("keydown", function(e){
				if(e.keyCode != 13)
					return;
				inner();
				e.preventDefault();
				e.stopPropagation();
			});
		}
	}

	var button = dialog.querySelector("button");
	button.addEventListener("click", inner );

	function inner()
	{
		setValue( input.value );
	}

	function setValue(value)
	{
		if(typeof( node.properties[ property ] ) == "number")
			value = Number(value);
		if(type == "array")
			value = value.split(",").map(Number);
		node.properties[ property ] = value;
		if(node._graph)
			node._graph._version++;
		if(node.onPropertyChanged)
			node.onPropertyChanged( property, value );
		dialog.close();
		node.setDirtyCanvas(true,true);
	}
}

LGraphCanvas.prototype.createDialog = function( html, options )
{
	options = options || {};

	var dialog = document.createElement("div");
	dialog.className = "graphdialog";
	dialog.innerHTML = html;

	var rect = this.canvas.getBoundingClientRect();
	var offsetx = -20;
	var offsety = -20;
	if(rect)
	{
		offsetx -= rect.left;
		offsety -= rect.top;
	}

	if( options.position )
	{
		offsetx += options.position[0];
		offsety += options.position[1];
	}
	else if( options.event )
	{
		offsetx += options.event.pageX;
		offsety += options.event.pageY;
	}
	else //centered
	{
		offsetx += this.canvas.width * 0.5;
		offsety += this.canvas.height * 0.5;
	}

	dialog.style.left = offsetx + "px";
	dialog.style.top = offsety + "px";

	this.canvas.parentNode.appendChild( dialog );

	dialog.close = function()
	{
		if(this.parentNode)
			this.parentNode.removeChild( this );
	}

	return dialog;
}

LGraphCanvas.onMenuNodeCollapse = function( value, options, e, menu, node )
{
	node.collapse();
}

LGraphCanvas.onMenuNodePin = function( value, options, e, menu, node )
{
	node.pin();
}

LGraphCanvas.onMenuNodeMode = function( value, options, e, menu, node )
{
	new LiteGraph.ContextMenu(["Always","On Event","On Trigger","Never"], {event: e, callback: inner_clicked, parentMenu: menu, node: node });

	function inner_clicked(v)
	{
		if(!node)
			return;
		switch(v)
		{
			case "On Event": node.mode = LiteGraph.ON_EVENT; break;
			case "On Trigger": node.mode = LiteGraph.ON_TRIGGER; break;
			case "Never": node.mode = LiteGraph.NEVER; break;
			case "Always":
			default:
				node.mode = LiteGraph.ALWAYS; break;
		}
	}

	return false;
}

LGraphCanvas.onMenuNodeColors = function( value, options, e, menu, node )
{
	if(!node)
		throw("no node for color");

	var values = [];
	values.push({ value:null, content:"<span style='display: block; padding-left: 4px;'>No color</span>" });

	for(var i in LGraphCanvas.node_colors)
	{
		var color = LGraphCanvas.node_colors[i];
		var value = { value:i, content:"<span style='display: block; color: #999; padding-left: 4px; border-left: 8px solid "+color.color+"; background-color:"+color.bgcolor+"'>"+i+"</span>" };
		values.push(value);
	}
	new LiteGraph.ContextMenu( values, { event: e, callback: inner_clicked, parentMenu: menu, node: node });

	function inner_clicked(v)
	{
		if(!node)
			return;

		var color = v.value ? LGraphCanvas.node_colors[ v.value ] : null;
		if(color)
		{
			if(node.constructor === LiteGraph.LGraphGroup)
				node.color = color.groupcolor;
			else
			{
				node.color = color.color;
				node.bgcolor = color.bgcolor;
			}
		}
		else
		{
			delete node.color;
			delete node.bgcolor;
		}
		node.setDirtyCanvas(true,true);
	}

	return false;
}

LGraphCanvas.onMenuNodeShapes = function( value, options, e, menu, node )
{
	if(!node)
		throw("no node passed");

	new LiteGraph.ContextMenu( LiteGraph.VALID_SHAPES, { event: e, callback: inner_clicked, parentMenu: menu, node: node });

	function inner_clicked(v)
	{
		if(!node)
			return;
		node.shape = v;
		node.setDirtyCanvas(true);
	}

	return false;
}

LGraphCanvas.onMenuNodeRemove = function( value, options, e, menu, node )
{
	if(!node)
		throw("no node passed");

	if(node.removable === false)
		return;

	node.graph.remove(node);
	node.setDirtyCanvas(true,true);
}

LGraphCanvas.onMenuNodeClone = function( value, options, e, menu, node )
{
	if(node.clonable == false) return;
	var newnode = node.clone();
	if(!newnode)
		return;
	newnode.pos = [node.pos[0]+5,node.pos[1]+5];
	node.graph.add(newnode);
	node.setDirtyCanvas(true,true);
}

LGraphCanvas.node_colors = {
	"red": { color:"#322", bgcolor:"#533", groupcolor: "#A88" },
	"brown": { color:"#332922", bgcolor:"#593930", groupcolor: "#b06634" },
	"green": { color:"#232", bgcolor:"#353", groupcolor: "#8A8" },
	"blue": { color:"#223", bgcolor:"#335", groupcolor: "#88A" },
	"pale_blue": { color:"#2a363b", bgcolor:"#3f5159", groupcolor: "#3f789e" },
	"cyan": { color:"#233", bgcolor:"#355", groupcolor: "#8AA" },
	"purple": { color:"#323", bgcolor:"#535", groupcolor: "#a1309b" },
	"yellow": { color:"#432", bgcolor:"#653", groupcolor: "#b58b2a" },
	"black": { color:"#222", bgcolor:"#000", groupcolor: "#444" }
};

LGraphCanvas.prototype.getCanvasMenuOptions = function()
{
	var options = null;
	if(this.getMenuOptions)
		options = this.getMenuOptions();
	else
	{
		options = [
			{ content:"Add Node", has_submenu: true, callback: LGraphCanvas.onMenuAdd },
			{ content:"Add Group", callback: LGraphCanvas.onGroupAdd }
			//{content:"Collapse All", callback: LGraphCanvas.onMenuCollapseAll }
		];

		if(this._graph_stack && this._graph_stack.length > 0)
			options = [{content:"Close subgraph", callback: this.closeSubgraph.bind(this) },null].concat(options);
	}

	if(this.getExtraMenuOptions)
	{
		var extra = this.getExtraMenuOptions(this,options);
		if(extra)
			options = options.concat( extra );
	}

	return options;
}

//called by processContextMenu to extract the menu list
LGraphCanvas.prototype.getNodeMenuOptions = function( node )
{
	var options = null;

	if(node.getMenuOptions)
		options = node.getMenuOptions(this);
	else
		options = [
			{content:"Inputs", has_submenu: true, disabled:true, callback: LGraphCanvas.showMenuNodeOptionalInputs },
			{content:"Outputs", has_submenu: true, disabled:true, callback: LGraphCanvas.showMenuNodeOptionalOutputs },
			null,
			{content:"Properties", has_submenu: true, callback: LGraphCanvas.onShowMenuNodeProperties },
			null,
			{content:"Title", callback: LGraphCanvas.onShowTitleEditor },
			{content:"Mode", has_submenu: true, callback: LGraphCanvas.onMenuNodeMode },
			{content:"Resize", callback: LGraphCanvas.onResizeNode },
			{content:"Collapse", callback: LGraphCanvas.onMenuNodeCollapse },
			{content:"Pin", callback: LGraphCanvas.onMenuNodePin },
			{content:"Colors", has_submenu: true, callback: LGraphCanvas.onMenuNodeColors },
			{content:"Shapes", has_submenu: true, callback: LGraphCanvas.onMenuNodeShapes },
			null
		];

	if(node.getExtraMenuOptions)
	{
		var extra = node.getExtraMenuOptions(this);
		if(extra)
		{
			extra.push(null);
			options = extra.concat( options );
		}
	}

	if( node.clonable !== false )
			options.push({content:"Clone", callback: LGraphCanvas.onMenuNodeClone });
	if( node.removable !== false )
			options.push(null,{content:"Remove", callback: LGraphCanvas.onMenuNodeRemove });

	if(node.onGetInputs)
	{
		var inputs = node.onGetInputs();
		if(inputs && inputs.length)
			options[0].disabled = false;
	}

	if(node.onGetOutputs)
	{
		var outputs = node.onGetOutputs();
		if(outputs && outputs.length )
			options[1].disabled = false;
	}

	if(node.graph && node.graph.onGetNodeMenuOptions )
		node.graph.onGetNodeMenuOptions( options, node );

	return options;
}

LGraphCanvas.prototype.getGroupMenuOptions = function( node )
{
	var o = [
		{content:"Title", callback: LGraphCanvas.onShowTitleEditor },
		{content:"Color", has_submenu: true, callback: LGraphCanvas.onMenuNodeColors },
		null,
		{content:"Remove", callback: LGraphCanvas.onMenuNodeRemove }
	];

	return o;
}

LGraphCanvas.prototype.processContextMenu = function( node, event )
{
	var that = this;
	var canvas = LGraphCanvas.active_canvas;
	var ref_window = canvas.getCanvasWindow();

	var menu_info = null;
	var options = { event: event, callback: inner_option_clicked, extra: node };

	//check if mouse is in input
	var slot = null;
	if(node)
	{
		slot = node.getSlotInPosition( event.canvasX, event.canvasY );
		LGraphCanvas.active_node = node;
	}

	if(slot) //on slot
	{
		menu_info = [];
		menu_info.push( slot.locked ? "Cannot remove"  : { content: "Remove Slot", slot: slot } );
		menu_info.push( slot.nameLocked ? "Cannot rename" : { content: "Rename Slot", slot: slot } );
		options.title = (slot.input ? slot.input.type : slot.output.type) || "*";
		if(slot.input && slot.input.type == LiteGraph.ACTION)
			options.title = "Action";
		if(slot.output && slot.output.type == LiteGraph.EVENT)
			options.title = "Event";
	}
	else
	{
		if( node ) //on node
			menu_info = this.getNodeMenuOptions(node);
		else 
		{
			menu_info = this.getCanvasMenuOptions();
			var group = this.graph.getGroupOnPos( event.canvasX, event.canvasY );
			if( group ) //on group
				menu_info.push(null,{content:"Edit Group", has_submenu: true, submenu: { title:"Group", extra: group, options: this.getGroupMenuOptions( group ) }});
		}
	}

	//show menu
	if(!menu_info)
		return;

	var menu = new LiteGraph.ContextMenu( menu_info, options, ref_window );

	function inner_option_clicked( v, options, e )
	{
		if(!v)
			return;

		if(v.content == "Remove Slot")
		{
			var info = v.slot;
			if(info.input)
				node.removeInput( info.slot );
			else if(info.output)
				node.removeOutput( info.slot );
			return;
		}
		else if( v.content == "Rename Slot")
		{
			var info = v.slot;
            var slot_info = info.input ? node.getInputInfo( info.slot ) : node.getOutputInfo( info.slot );
			var dialog = that.createDialog( "<span class='name'>Name</span><input autofocus type='text'/><button>OK</button>" , options );
			var input = dialog.querySelector("input");
			if(input && slot_info){
				input.value = slot_info.label;
			}
			dialog.querySelector("button").addEventListener("click",function(e){
				if(input.value)
				{
					if( slot_info )
						slot_info.label = input.value;
					that.setDirty(true);
				}
				dialog.close();
			});
		}

		//if(v.callback)
		//	return v.callback.call(that, node, options, e, menu, that, event );
	}
}






//API *************************************************
//like rect but rounded corners
if(this.CanvasRenderingContext2D)
CanvasRenderingContext2D.prototype.roundRect = function (x, y, width, height, radius, radius_low) {
  if ( radius === undefined ) {
    radius = 5;
  }

  if(radius_low === undefined)
	 radius_low  = radius;

  this.moveTo(x + radius, y);
  this.lineTo(x + width - radius, y);
  this.quadraticCurveTo(x + width, y, x + width, y + radius);

  this.lineTo(x + width, y + height - radius_low);
  this.quadraticCurveTo(x + width, y + height, x + width - radius_low, y + height);
  this.lineTo(x + radius_low, y + height);
  this.quadraticCurveTo(x, y + height, x, y + height - radius_low);
  this.lineTo(x, y + radius);
  this.quadraticCurveTo(x, y, x + radius, y);
}

function compareObjects(a,b)
{
	for(var i in a)
		if(a[i] != b[i])
			return false;
	return true;
}
LiteGraph.compareObjects = compareObjects;

function distance(a,b)
{
	return Math.sqrt( (b[0] - a[0]) * (b[0] - a[0]) + (b[1] - a[1]) * (b[1] - a[1]) );
}
LiteGraph.distance = distance;

function colorToString(c)
{
	return "rgba(" + Math.round(c[0] * 255).toFixed() + "," + Math.round(c[1] * 255).toFixed() + "," + Math.round(c[2] * 255).toFixed() + "," + (c.length == 4 ? c[3].toFixed(2) : "1.0") + ")";
}
LiteGraph.colorToString = colorToString;

function isInsideRectangle( x,y, left, top, width, height)
{
	if (left < x && (left + width) > x &&
		top < y && (top + height) > y)
		return true;
	return false;
}
LiteGraph.isInsideRectangle = isInsideRectangle;

//[minx,miny,maxx,maxy]
function growBounding( bounding, x,y)
{
	if(x < bounding[0])
		bounding[0] = x;
	else if(x > bounding[2])
		bounding[2] = x;

	if(y < bounding[1])
		bounding[1] = y;
	else if(y > bounding[3])
		bounding[3] = y;
}
LiteGraph.growBounding = growBounding;

//point inside boundin box
function isInsideBounding(p,bb)
{
	if (p[0] < bb[0][0] ||
		p[1] < bb[0][1] ||
		p[0] > bb[1][0] ||
		p[1] > bb[1][1])
		return false;
	return true;
}
LiteGraph.isInsideBounding = isInsideBounding;

//boundings overlap, format: [ startx, starty, width, height ]
function overlapBounding(a,b)
{
	var A_end_x = a[0] + a[2];
	var A_end_y = a[1] + a[3];
	var B_end_x = b[0] + b[2];
	var B_end_y = b[1] + b[3];

	if ( a[0] > B_end_x ||
		a[1] > B_end_y ||
		A_end_x < b[0] ||
		A_end_y < b[1])
		return false;
	return true;
}
LiteGraph.overlapBounding = overlapBounding;

//Convert a hex value to its decimal value - the inputted hex must be in the
//	format of a hex triplet - the kind we use for HTML colours. The function
//	will return an array with three values.
function hex2num(hex) {
	if(hex.charAt(0) == "#") hex = hex.slice(1); //Remove the '#' char - if there is one.
	hex = hex.toUpperCase();
	var hex_alphabets = "0123456789ABCDEF";
	var value = new Array(3);
	var k = 0;
	var int1,int2;
	for(var i=0;i<6;i+=2) {
		int1 = hex_alphabets.indexOf(hex.charAt(i));
		int2 = hex_alphabets.indexOf(hex.charAt(i+1));
		value[k] = (int1 * 16) + int2;
		k++;
	}
	return(value);
}

LiteGraph.hex2num = hex2num;

//Give a array with three values as the argument and the function will return
//	the corresponding hex triplet.
function num2hex(triplet) {
	var hex_alphabets = "0123456789ABCDEF";
	var hex = "#";
	var int1,int2;
	for(var i=0;i<3;i++) {
		int1 = triplet[i] / 16;
		int2 = triplet[i] % 16;

		hex += hex_alphabets.charAt(int1) + hex_alphabets.charAt(int2);
	}
	return(hex);
}

LiteGraph.num2hex = num2hex;

/* LiteGraph GUI elements used for canvas editing *************************************/

/**
* ContextMenu from LiteGUI
*
* @class ContextMenu
* @constructor
* @param {Array} values (allows object { title: "Nice text", callback: function ... })
* @param {Object} options [optional] Some options:\
* - title: title to show on top of the menu
* - callback: function to call when an option is clicked, it receives the item information
* - ignore_item_callbacks: ignores the callback inside the item, it just calls the options.callback
* - event: you can pass a MouseEvent, this way the ContextMenu appears in that position
*/
function ContextMenu( values, options )
{
	options = options || {};
	this.options = options;
	var that = this;

	//to link a menu with its parent
	if(options.parentMenu)
	{
		if( options.parentMenu.constructor !== this.constructor )
		{
			console.error("parentMenu must be of class ContextMenu, ignoring it");
			options.parentMenu = null;
		}
		else
		{
			this.parentMenu = options.parentMenu;
			this.parentMenu.lock = true;
			this.parentMenu.current_submenu = this;
		}
	}

	if(options.event && options.event.constructor !== MouseEvent && options.event.constructor !== CustomEvent)
	{
		console.error("Event passed to ContextMenu is not of type MouseEvent or CustomEvent. Ignoring it.");
		options.event = null;
	}

	var root = document.createElement("div");
	root.className = "litegraph litecontextmenu litemenubar-panel";
	root.style.minWidth = 100;
	root.style.minHeight = 100;
	root.style.pointerEvents = "none";
	setTimeout( function() { root.style.pointerEvents = "auto"; },100); //delay so the mouse up event is not caugh by this element

	//this prevents the default context browser menu to open in case this menu was created when pressing right button
	root.addEventListener("mouseup", function(e){
		e.preventDefault(); return true;
	}, true);
	root.addEventListener("contextmenu", function(e) {
		if(e.button != 2) //right button
			return false;
		e.preventDefault();
		return false;
	},true);

	root.addEventListener("mousedown", function(e){
		if(e.button == 2)
		{
			that.close();
			e.preventDefault(); return true;
		}
	}, true);

	function on_mouse_wheel(e)
	{
		var pos = parseInt( root.style.top );
		root.style.top = (pos + e.deltaY * 0.1).toFixed() + "px";
		e.preventDefault();
		return true;
	}

	root.addEventListener("wheel", on_mouse_wheel, true);
	root.addEventListener("mousewheel", on_mouse_wheel, true);


	this.root = root;

	//title
	if(options.title)
	{
		var element = document.createElement("div");
		element.className = "litemenu-title";
		element.innerHTML = options.title;
		root.appendChild(element);
	}

	//entries
	var num = 0;
	for(var i in values)
	{
		var name = values.constructor == Array ? values[i] : i;
		if( name != null && name.constructor !== String )
			name = name.content === undefined ? String(name) : name.content;
		var value = values[i];
		this.addItem( name, value, options );
		num++;
	}

	//close on leave
	root.addEventListener("mouseleave", function(e) {
		if(that.lock)
			return;
		that.close(e);
	});

	//insert before checking position
	var root_document = document;
	if(options.event)
		root_document = options.event.target.ownerDocument;

	if(!root_document)
		root_document = document;
	root_document.body.appendChild(root);

	//compute best position
	var left = options.left || 0;
	var top = options.top || 0;
	if(options.event)
	{
		left = (options.event.pageX - 10);
		top = (options.event.pageY - 10);
		if(options.title)
			top -= 20;

		if(options.parentMenu)
		{
			var rect = options.parentMenu.root.getBoundingClientRect();
			left = rect.left + rect.width;
		}

		var body_rect = document.body.getBoundingClientRect();
		var root_rect = root.getBoundingClientRect();

		if(left > (body_rect.width - root_rect.width - 10))
			left = (body_rect.width - root_rect.width - 10);
		if(top > (body_rect.height - root_rect.height - 10))
			top = (body_rect.height - root_rect.height - 10);
	}

	root.style.left = left + "px";
	root.style.top = top  + "px";
}

ContextMenu.prototype.addItem = function( name, value, options )
{
	var that = this;
	options = options || {};

	var element = document.createElement("div");
	element.className = "litemenu-entry submenu";

	var disabled = false;

	if(value === null)
	{
		element.classList.add("separator");
		//element.innerHTML = "<hr/>"
		//continue;
	}
	else
	{
		element.innerHTML = value && value.title ? value.title : name;
		element.value = value;

		if(value)
		{
			if(value.disabled)
			{
				disabled = true;
				element.classList.add("disabled");
			}
			if(value.submenu || value.has_submenu)
				element.classList.add("has_submenu");
		}

		if(typeof(value) == "function")
		{
			element.dataset["value"] = name;
			element.onclick_callback = value;
		}
		else
			element.dataset["value"] = value;

		if(value.className)
			element.className += " " + value.className;
	}

	this.root.appendChild(element);
	if(!disabled)
		element.addEventListener("click", inner_onclick);
	if(options.autoopen)
		element.addEventListener("mouseenter", inner_over);

	function inner_over(e)
	{
		var value = this.value;
		if(!value || !value.has_submenu)
			return;
		inner_onclick.call(this,e);
	}

	//menu option clicked
	function inner_onclick(e) {
		var value = this.value;
		var close_parent = true;

		if(that.current_submenu)
			that.current_submenu.close(e);

		//global callback
		if(options.callback)
		{
			var r = options.callback.call( this, value, options, e, that, options.node );
			if(r === true)
				close_parent = false;
		}

		//special cases
		if(value)
		{
			if (value.callback && !options.ignore_item_callbacks && value.disabled !== true )  //item callback
			{
				var r = value.callback.call( this, value, options, e, that, options.extra );
				if(r === true)
					close_parent = false;
			}
			if(value.submenu)
			{
				if(!value.submenu.options)
					throw("ContextMenu submenu needs options");
				var submenu = new that.constructor( value.submenu.options, {
					callback: value.submenu.callback,
					event: e,
					parentMenu: that,
					ignore_item_callbacks: value.submenu.ignore_item_callbacks,
					title: value.submenu.title,
					extra: value.submenu.extra,
					autoopen: options.autoopen
				});
				close_parent = false;
			}
		}

		if(close_parent && !that.lock)
			that.close();
	}

	return element;
}

ContextMenu.prototype.close = function(e, ignore_parent_menu)
{
	if(this.root.parentNode)
		this.root.parentNode.removeChild( this.root );
	if(this.parentMenu && !ignore_parent_menu)
	{
		this.parentMenu.lock = false;
		this.parentMenu.current_submenu = null;
		if( e === undefined )
			this.parentMenu.close();
		else if( e && !ContextMenu.isCursorOverElement( e, this.parentMenu.root) )
		{
			ContextMenu.trigger( this.parentMenu.root, "mouseleave", e );
		}
	}
	if(this.current_submenu)
		this.current_submenu.close(e, true);
}

//this code is used to trigger events easily (used in the context menu mouseleave
ContextMenu.trigger = function(element, event_name, params, origin)
{
	var evt = document.createEvent( 'CustomEvent' );
	evt.initCustomEvent( event_name, true,true, params ); //canBubble, cancelable, detail
	evt.srcElement = origin;
	if( element.dispatchEvent )
		element.dispatchEvent( evt );
	else if( element.__events )
		element.__events.dispatchEvent( evt );
	//else nothing seems binded here so nothing to do
	return evt;
}

//returns the top most menu
ContextMenu.prototype.getTopMenu = function()
{
	if( this.options.parentMenu )
		return this.options.parentMenu.getTopMenu();
	return this;
}

ContextMenu.prototype.getFirstEvent = function()
{
	if( this.options.parentMenu )
		return this.options.parentMenu.getFirstEvent();
	return this.options.event;
}



ContextMenu.isCursorOverElement = function( event, element )
{
	var left = event.pageX;
	var top = event.pageY;
	var rect = element.getBoundingClientRect();
	if(!rect)
		return false;
	if(top > rect.top && top < (rect.top + rect.height) &&
		left > rect.left && left < (rect.left + rect.width) )
		return true;
	return false;
}



LiteGraph.ContextMenu = ContextMenu;

LiteGraph.closeAllContextMenus = function( ref_window )
{
	ref_window = ref_window || window;

	var elements = ref_window.document.querySelectorAll(".litecontextmenu");
	if(!elements.length)
		return;

	var result = [];
	for(var i = 0; i < elements.length; i++)
		result.push(elements[i]);

	for(var i in result)
	{
		if(result[i].close)
			result[i].close();
		else if(result[i].parentNode)
			result[i].parentNode.removeChild( result[i] );
	}
}

LiteGraph.extendClass = function ( target, origin )
{
	for(var i in origin) //copy class properties
	{
		if(target.hasOwnProperty(i))
			continue;
		target[i] = origin[i];
	}

	if(origin.prototype) //copy prototype properties
		for(var i in origin.prototype) //only enumerables
		{
			if(!origin.prototype.hasOwnProperty(i))
				continue;

			if(target.prototype.hasOwnProperty(i)) //avoid overwritting existing ones
				continue;

			//copy getters
			if(origin.prototype.__lookupGetter__(i))
				target.prototype.__defineGetter__(i, origin.prototype.__lookupGetter__(i));
			else
				target.prototype[i] = origin.prototype[i];

			//and setters
			if(origin.prototype.__lookupSetter__(i))
				target.prototype.__defineSetter__(i, origin.prototype.__lookupSetter__(i));
		}
}

//used to create nodes from wrapping functions
LiteGraph.getParameterNames = function(func) {
    return (func + '')
      .replace(/[/][/].*$/mg,'') // strip single-line comments
      .replace(/\s+/g, '') // strip white space
      .replace(/[/][*][^/*]*[*][/]/g, '') // strip multi-line comments  /**/
      .split('){', 1)[0].replace(/^[^(]*[(]/, '') // extract the parameters
      .replace(/=[^,]+/g, '') // strip any ES6 defaults
      .split(',').filter(Boolean); // split & filter [""]
}

Math.clamp = function(v,a,b) { return (a > v ? a : (b < v ? b : v)); }

if( typeof(window) != "undefined" && !window["requestAnimationFrame"] )
{
	window.requestAnimationFrame = window.webkitRequestAnimationFrame ||
		  window.mozRequestAnimationFrame    ||
		  (function( callback ){
			window.setTimeout(callback, 1000 / 60);
		  });
}

})(this);

if(typeof(exports) != "undefined")
	exports.LiteGraph = this.LiteGraph;

//basic nodes
(function(global){
var LiteGraph = global.LiteGraph;

//Constant
function Time()
{
	this.addOutput("in ms","number");
	this.addOutput("in sec","number");
}

Time.title = "Time";
Time.desc = "Time";

Time.prototype.onExecute = function()
{
	this.setOutputData(0, this.graph.globaltime * 1000 );
	this.setOutputData(1, this.graph.globaltime  );
}

LiteGraph.registerNodeType("basic/time", Time);


//Subgraph: a node that contains a graph
function Subgraph()
{
	var that = this;
	this.size = [120,80];

	//create inner graph
	this.subgraph = new LGraph();
	this.subgraph._subgraph_node = this;
	this.subgraph._is_subgraph = true;

	this.subgraph.onGlobalInputAdded = this.onSubgraphNewGlobalInput.bind(this);
	this.subgraph.onGlobalInputRenamed = this.onSubgraphRenamedGlobalInput.bind(this);
	this.subgraph.onGlobalInputTypeChanged = this.onSubgraphTypeChangeGlobalInput.bind(this);

	this.subgraph.onGlobalOutputAdded = this.onSubgraphNewGlobalOutput.bind(this);
	this.subgraph.onGlobalOutputRenamed = this.onSubgraphRenamedGlobalOutput.bind(this);
	this.subgraph.onGlobalOutputTypeChanged = this.onSubgraphTypeChangeGlobalOutput.bind(this);

	this.addWidget("button","Open Graph",null,function( widget, graphcanvas ){ graphcanvas.openSubgraph(that.subgraph) });
	
	this.bgcolor = "#353";
}

Subgraph.title = "Subgraph";
Subgraph.desc = "Graph inside a node";

Subgraph.prototype.onSubgraphNewGlobalInput = function(name, type)
{
	//add input to the node
	this.addInput(name, type);
}

Subgraph.prototype.onSubgraphRenamedGlobalInput = function(oldname, name)
{
	var slot = this.findInputSlot( oldname );
	if(slot == -1)
		return;
	var info = this.getInputInfo(slot);
	info.name = name;
}

Subgraph.prototype.onSubgraphTypeChangeGlobalInput = function(name, type)
{
	var slot = this.findInputSlot( name );
	if(slot == -1)
		return;
	var info = this.getInputInfo(slot);
	info.type = type;
}


Subgraph.prototype.onSubgraphNewGlobalOutput = function(name, type)
{
	//add output to the node
	this.addOutput(name, type);
}


Subgraph.prototype.onSubgraphRenamedGlobalOutput = function(oldname, name)
{
	var slot = this.findOutputSlot( oldname );
	if(slot == -1)
		return;
	var info = this.getOutputInfo(slot);
	info.name = name;
}

Subgraph.prototype.onSubgraphTypeChangeGlobalOutput = function(name, type)
{
	var slot = this.findOutputSlot( name );
	if(slot == -1)
		return;
	var info = this.getOutputInfo(slot);
	info.type = type;
}


Subgraph.prototype.getExtraMenuOptions = function(graphcanvas)
{
	var that = this;
	return [ {content:"Open", callback: 
		function() { 
			graphcanvas.openSubgraph( that.subgraph );
		}
	}];
}

Subgraph.prototype.onDrawForeground = function( ctx, graphcanvas )
{
	/*
	var node = this;
	ctx.globalAlpha = 0.75;
	graphcanvas.guiButton( ctx, [0,this.size[1] - 20, this.size[0], 19 ], "Open", function(){ graphcanvas.openSubgraph(node.subgraph); });
	ctx.globalAlpha = 1;
	*/
}

Subgraph.prototype.onResize = function(size)
{
	size[1] += 20;
}

Subgraph.prototype.onExecute = function()
{
	//send inputs to subgraph global inputs
	if(this.inputs)
		for(var i = 0; i < this.inputs.length; i++)
		{
			var input = this.inputs[i];
			var value = this.getInputData(i);
			this.subgraph.setGlobalInputData( input.name, value );
		}

	//execute
	this.subgraph.runStep();

	//send subgraph global outputs to outputs
	if(this.outputs)
		for(var i = 0; i < this.outputs.length; i++)
		{
			var output = this.outputs[i];
			var value = this.subgraph.getGlobalOutputData( output.name );
			this.setOutputData(i, value);
		}
}

Subgraph.prototype.configure = function(o)
{
	LGraphNode.prototype.configure.call(this, o);
	//this.subgraph.configure(o.graph);
}

Subgraph.prototype.serialize = function()
{
	var data = LGraphNode.prototype.serialize.call(this);
	data.subgraph = this.subgraph.serialize();
	return data;
}

Subgraph.prototype.clone = function()
{
	var node = LiteGraph.createNode(this.type);
	var data = this.serialize();
	delete data["id"];
	delete data["inputs"];
	delete data["outputs"];
	node.configure(data);
	return node;
}


LiteGraph.registerNodeType("graph/subgraph", Subgraph );


//Input for a subgraph
function GlobalInput()
{

	//random name to avoid problems with other outputs when added
	var input_name = "input_" + (Math.random()*1000).toFixed();

	this.addOutput(input_name, null );

	this.properties = { name: input_name, type: null };

	var that = this;

	Object.defineProperty( this.properties, "name", {
		get: function() { 
			return input_name;
		},
		set: function(v) {
			if(v == "")
				return;

			var info = that.getOutputInfo(0);
			if(info.name == v)
				return;
			info.name = v;
			if(that.graph)
				that.graph.renameGlobalInput(input_name, v);
			input_name = v;
		},
		enumerable: true
	});

	Object.defineProperty( this.properties, "type", {
		get: function() { return that.outputs[0].type; },
		set: function(v) { 
			that.outputs[0].type = v; 
			if(that.graph)
				that.graph.changeGlobalInputType(input_name, that.outputs[0].type);
		},
		enumerable: true
	});
}

GlobalInput.title = "Input";
GlobalInput.desc = "Input of the graph";

//When added to graph tell the graph this is a new global input
GlobalInput.prototype.onAdded = function()
{
	this.graph.addGlobalInput( this.properties.name, this.properties.type );
}

GlobalInput.prototype.onExecute = function()
{
	var name = this.properties.name;

	//read from global input
	var	data = this.graph.global_inputs[name];
	if(!data) return;

	//put through output
	this.setOutputData(0,data.value);
}

LiteGraph.registerNodeType("graph/input", GlobalInput);



//Output for a subgraph
function GlobalOutput()
{
	//random name to avoid problems with other outputs when added
	var output_name = "output_" + (Math.random()*1000).toFixed();

	this.addInput(output_name, null);

	this._value = null;

	this.properties = {name: output_name, type: null };

	var that = this;

	Object.defineProperty(this.properties, "name", {
		get: function() { 
			return output_name;
		},
		set: function(v) {
			if(v == "")
				return;

			var info = that.getInputInfo(0);
			if(info.name == v)
				return;
			info.name = v;
			if(that.graph)
				that.graph.renameGlobalOutput(output_name, v);
			output_name = v;
		},
		enumerable: true
	});

	Object.defineProperty(this.properties, "type", {
		get: function() { return that.inputs[0].type; },
		set: function(v) { 
			that.inputs[0].type = v;
			if(that.graph)
				that.graph.changeGlobalInputType( output_name, that.inputs[0].type );
		},
		enumerable: true
	});
}

GlobalOutput.title = "Output";
GlobalOutput.desc = "Output of the graph";

GlobalOutput.prototype.onAdded = function()
{
	var name = this.graph.addGlobalOutput( this.properties.name, this.properties.type );
}

GlobalOutput.prototype.getValue = function()
{
	return this._value;
}

GlobalOutput.prototype.onExecute = function()
{
	this._value = this.getInputData(0);
	this.graph.setGlobalOutputData( this.properties.name, this._value );
}

LiteGraph.registerNodeType("graph/output", GlobalOutput);



//Constant
function Constant()
{
	this.addOutput("value","number");
	this.addProperty( "value", 1.0 );
	this.editable = { property:"value", type:"number" };
}

Constant.title = "Const";
Constant.desc = "Constant value";


Constant.prototype.setValue = function(v)
{
	if( typeof(v) == "string") v = parseFloat(v);
	this.properties["value"] = v;
	this.setDirtyCanvas(true);
};

Constant.prototype.onExecute = function()
{
	this.setOutputData(0, parseFloat( this.properties["value"] ) );
}

Constant.prototype.onDrawBackground = function(ctx)
{
	//show the current value
	this.outputs[0].label = this.properties["value"].toFixed(3);
}

Constant.prototype.onWidget = function(e,widget)
{
	if(widget.name == "value")
		this.setValue(widget.value);
}

LiteGraph.registerNodeType("basic/const", Constant);


//Watch a value in the editor
function Watch()
{
	this.size = [60,20];
	this.addInput("value",0,{label:""});
	this.addOutput("value",0,{label:""});
	this.addProperty( "value", "" );
}

Watch.title = "Watch";
Watch.desc = "Show value of input";

Watch.prototype.onExecute = function()
{
	this.properties.value = this.getInputData(0);
	this.setOutputData(0, this.properties.value);
}

Watch.prototype.onDrawBackground = function(ctx)
{
	//show the current value
	if(this.inputs[0] && this.properties["value"] != null)	
	{
		if (this.properties["value"].constructor === Number )
			this.inputs[0].label = this.properties["value"].toFixed(3);
		else
			this.inputs[0].label = String(this.properties.value);
	}
}

LiteGraph.registerNodeType("basic/watch", Watch);

//Watch a value in the editor
function Pass()
{
	this.addInput("in",0);
	this.addOutput("out",0);
	this.size = [40,20];
}

Pass.title = "Pass";
Pass.desc = "Allows to connect different types";

Pass.prototype.onExecute = function()
{
	this.setOutputData( 0, this.getInputData(0) );
}

LiteGraph.registerNodeType("basic/pass", Pass);


//Show value inside the debug console
function Console()
{
	this.mode = LiteGraph.ON_EVENT;
	this.size = [60,20];
	this.addProperty( "msg", "" );
	this.addInput("log", LiteGraph.EVENT);
	this.addInput("msg",0);
}

Console.title = "Console";
Console.desc = "Show value inside the console";

Console.prototype.onAction = function(action, param)
{
	if(action == "log")
		console.log( param );
	else if(action == "warn")
		console.warn( param );
	else if(action == "error")
		console.error( param );
}

Console.prototype.onExecute = function()
{
	var msg = this.getInputData(1);
	if(msg !== null)
		this.properties.msg = msg;
	console.log(msg);
}

Console.prototype.onGetInputs = function()
{
	return [["log",LiteGraph.ACTION],["warn",LiteGraph.ACTION],["error",LiteGraph.ACTION]];
}

LiteGraph.registerNodeType("basic/console", Console );



//Show value inside the debug console
function NodeScript()
{
	this.size = [60,20];
	this.addProperty( "onExecute", "" );
	this.addInput("in", "");
	this.addInput("in2", "");
	this.addOutput("out", "");
	this.addOutput("out2", "");

	this._func = null;
}

NodeScript.title = "Script";
NodeScript.desc = "executes a code";

NodeScript.widgets_info = {
	"onExecute": { type:"code" }
};

NodeScript.prototype.onPropertyChanged = function(name,value)
{
	if(name == "onExecute" && LiteGraph.allow_scripts )
	{
		this._func = null;
		try
		{
			this._func = new Function( value );
		}
		catch (err)
		{
			console.error("Error parsing script");
			console.error(err);
		}
	}
}

NodeScript.prototype.onExecute = function()
{
	if(!this._func)
		return;

	try
	{
		this._func.call(this);
	}
	catch (err)
	{
		console.error("Error in script");
		console.error(err);
	}
}

LiteGraph.registerNodeType("basic/script", NodeScript );


})(this);
//event related nodes
(function(global){
var LiteGraph = global.LiteGraph;

//Show value inside the debug console
function LogEvent()
{
	this.size = [60,20];
	this.addInput("event", LiteGraph.ACTION);
}

LogEvent.title = "Log Event";
LogEvent.desc = "Log event in console";

LogEvent.prototype.onAction = function( action, param )
{
	console.log( action, param );
}

LiteGraph.registerNodeType("events/log", LogEvent );


//Filter events
function FilterEvent()
{
	this.size = [60,20];
	this.addInput("event", LiteGraph.ACTION);
	this.addOutput("event", LiteGraph.EVENT);
	this.properties = {
		equal_to: "",
		has_property:"",
		property_equal_to: ""
	};
}

FilterEvent.title = "Filter Event";
FilterEvent.desc = "Blocks events that do not match the filter";

FilterEvent.prototype.onAction = function( action, param )
{
	if( param == null )
		return;

	if( this.properties.equal_to && this.properties.equal_to != param )
		return;

	if( this.properties.has_property )
	{
		var prop = param[ this.properties.has_property ];
		if( prop == null )
			return;

		if( this.properties.property_equal_to && this.properties.property_equal_to != prop )
			return;
	}

	this.triggerSlot(0,param);
}

LiteGraph.registerNodeType("events/filter", FilterEvent );

/*
//Filter events
function SetModeNode()
{
	this.size = [60,20];
	this.addInput("event", LiteGraph.ACTION);
	this.addOutput("event", LiteGraph.EVENT);
	this.properties = {
		equal_to: "",
		has_property:"",
		property_equal_to: ""
	};
}

SetModeNode.title = "Set Node Mode";
SetModeNode.desc = "Changes a node mode";

SetModeNode.prototype.onAction = function( action, param )
{
	if( param == null )
		return;

	if( this.properties.equal_to && this.properties.equal_to != param )
		return;

	if( this.properties.has_property )
	{
		var prop = param[ this.properties.has_property ];
		if( prop == null )
			return;

		if( this.properties.property_equal_to && this.properties.property_equal_to != prop )
			return;
	}

	this.triggerSlot(0,param);
}

LiteGraph.registerNodeType("events/set_mode", SetModeNode );
*/

//Show value inside the debug console
function DelayEvent()
{
	this.size = [60,20];
	this.addProperty( "time", 1000 );
	this.addInput("event", LiteGraph.ACTION);
	this.addOutput("on_time", LiteGraph.EVENT);

	this._pending = [];
}

DelayEvent.title = "Delay";
DelayEvent.desc = "Delays one event";

DelayEvent.prototype.onAction = function(action, param)
{
	this._pending.push([ this.properties.time, param ]);
}

DelayEvent.prototype.onExecute = function()
{
	var dt = this.graph.elapsed_time * 1000; //in ms

	for(var i = 0; i < this._pending.length; ++i)
	{
		var action = this._pending[i];
		action[0] -= dt;
		if( action[0] > 0 )
			continue;
		
		//remove
		this._pending.splice(i,1); 
		--i;

		//trigger
		this.trigger(null, action[1]);
	}
}

DelayEvent.prototype.onGetInputs = function()
{
	return [["event",LiteGraph.ACTION]];
}

LiteGraph.registerNodeType("events/delay", DelayEvent );


})(this);
//widgets
(function(global){
var LiteGraph = global.LiteGraph;

	/* Button ****************/

	function WidgetButton()
	{
		this.addOutput( "clicked", LiteGraph.EVENT );
		this.addProperty( "text","" );
		this.addProperty( "font_size", 40 );
		this.addProperty( "message", "" );
		this.size = [64,84];
	}

	WidgetButton.title = "Button";
	WidgetButton.desc = "Triggers an event";

	WidgetButton.font = "Arial";
	WidgetButton.prototype.onDrawForeground = function(ctx)
	{
		if(this.flags.collapsed)
			return;

		//ctx.font = "40px Arial";
		//ctx.textAlign = "center";
		ctx.fillStyle = "black";
		ctx.fillRect(1,1,this.size[0] - 3, this.size[1] - 3);
		ctx.fillStyle = "#AAF";
		ctx.fillRect(0,0,this.size[0] - 3, this.size[1] - 3);
		ctx.fillStyle = this.clicked ? "white" : (this.mouseOver ? "#668" : "#334");
		ctx.fillRect(1,1,this.size[0] - 4, this.size[1] - 4);

		if( this.properties.text || this.properties.text === 0 )
		{
			var font_size = this.properties.font_size || 30;
			ctx.textAlign = "center";
			ctx.fillStyle = this.clicked ? "black" : "white";
			ctx.font = font_size + "px " + WidgetButton.font;
			ctx.fillText( this.properties.text, this.size[0] * 0.5, this.size[1] * 0.5 + font_size * 0.3 );
			ctx.textAlign = "left";
		}
	}

	WidgetButton.prototype.onMouseDown = function(e, local_pos)
	{
		if(local_pos[0] > 1 && local_pos[1] > 1 && local_pos[0] < (this.size[0] - 2) && local_pos[1] < (this.size[1] - 2) )
		{
			this.clicked = true;
			this.trigger( "clicked", this.properties.message );
			return true;
		}
	}

	WidgetButton.prototype.onMouseUp = function(e)
	{
		this.clicked = false;
	}


	LiteGraph.registerNodeType("widget/button", WidgetButton );


	function WidgetToggle()
	{
		this.addInput( "", "boolean" );
		this.addInput( "e", LiteGraph.ACTION );
		this.addOutput( "v", "boolean" );
		this.addOutput( "e", LiteGraph.EVENT );
		this.properties = { font: "", value: false };
		this.size = [124,64];
	}

	WidgetToggle.title = "Toggle";
	WidgetToggle.desc = "Toggles between true or false";

	WidgetToggle.prototype.onDrawForeground = function(ctx)
	{
		if(this.flags.collapsed)
			return;

		var size = this.size[1] * 0.5;
		var margin = 0.25;
		var h = this.size[1] * 0.8;

		ctx.fillStyle = "#AAA";
		ctx.fillRect(10, h - size,size,size);

		ctx.fillStyle = this.properties.value ? "#AEF" : "#000";
		ctx.fillRect(10+size*margin,h - size + size*margin,size*(1-margin*2),size*(1-margin*2));

		ctx.textAlign = "left";
		ctx.font = this.properties.font || ((size * 0.8).toFixed(0) + "px Arial");
		ctx.fillStyle = "#AAA";
		ctx.fillText( this.title, size + 20, h * 0.85 );
		ctx.textAlign = "left";
	}

	WidgetToggle.prototype.onAction = function(action)
	{
		this.properties.value = !this.properties.value;
		this.trigger( "e", this.properties.value );
	}

	WidgetToggle.prototype.onExecute = function()
	{
		var v = this.getInputData(0);
		if( v != null )
			this.properties.value = v;
		this.setOutputData( 0, this.properties.value );
	}

	WidgetToggle.prototype.onMouseDown = function(e, local_pos)
	{
		if(local_pos[0] > 1 && local_pos[1] > 1 && local_pos[0] < (this.size[0] - 2) && local_pos[1] < (this.size[1] - 2) )
		{
			this.properties.value = !this.properties.value;
			this.graph._version++;
			this.trigger( "e", this.properties.value );
			return true;
		}
	}

	LiteGraph.registerNodeType("widget/toggle", WidgetToggle );

	/* Number ****************/

	function WidgetNumber()
	{
		this.addOutput("",'number');
		this.size = [74,54];
		this.properties = {min:-1000,max:1000,value:1,step:1};
		this.old_y = -1;
		this._remainder = 0;
		this._precision = 0;
		this.mouse_captured = false;
	}

	WidgetNumber.title = "Number";
	WidgetNumber.desc = "Widget to select number value";

	WidgetNumber.pixels_threshold = 10;
	WidgetNumber.markers_color = "#666";

	WidgetNumber.prototype.onDrawForeground = function(ctx)
	{
		var x = this.size[0]*0.5;
		var h = this.size[1];
		if(h > 30)
		{
			ctx.fillStyle = WidgetNumber.markers_color;
			ctx.beginPath(); ctx.moveTo(x,h*0.1); ctx.lineTo(x+h*0.1,h*0.2); ctx.lineTo(x+h*-0.1,h*0.2); ctx.fill();
			ctx.beginPath(); ctx.moveTo(x,h*0.9); ctx.lineTo(x+h*0.1,h*0.8); ctx.lineTo(x+h*-0.1,h*0.8); ctx.fill();
			ctx.font = (h * 0.7).toFixed(1) + "px Arial";
		}
		else
			ctx.font = (h * 0.8).toFixed(1) + "px Arial";

		ctx.textAlign = "center";
		ctx.font = (h * 0.7).toFixed(1) + "px Arial";
		ctx.fillStyle = "#EEE";
		ctx.fillText( this.properties.value.toFixed( this._precision ), x, h * 0.75 );
	}

	WidgetNumber.prototype.onExecute = function()
	{
		this.setOutputData(0, this.properties.value );
	}

	WidgetNumber.prototype.onPropertyChanged = function(name,value)
	{
		var t = (this.properties.step + "").split(".");
		this._precision = t.length > 1 ? t[1].length : 0;
	}

	WidgetNumber.prototype.onMouseDown = function(e, pos)
	{
		if(pos[1] < 0)
			return;

		this.old_y = e.canvasY;
		this.captureInput(true);
		this.mouse_captured = true;

		return true;
	}

	WidgetNumber.prototype.onMouseMove = function(e)
	{
		if(!this.mouse_captured)
			return;

		var delta = this.old_y - e.canvasY;
		if(e.shiftKey)
			delta *= 10;
		if(e.metaKey || e.altKey)
			delta *= 0.1;
		this.old_y = e.canvasY;

		var steps = (this._remainder + delta / WidgetNumber.pixels_threshold);
		this._remainder = steps % 1;
		steps = steps|0;

		var v = Math.clamp( this.properties.value + steps * this.properties.step, this.properties.min, this.properties.max );
		this.properties.value = v;
		this.graph._version++;
		this.setDirtyCanvas(true);
	}

	WidgetNumber.prototype.onMouseUp = function(e,pos)
	{
		if(e.click_time < 200)
		{
			var steps = pos[1] > this.size[1] * 0.5 ? -1 : 1;
			this.properties.value = Math.clamp( this.properties.value + steps * this.properties.step, this.properties.min, this.properties.max );
			this.graph._version++;
			this.setDirtyCanvas(true);
		}

		if( this.mouse_captured )
		{
			this.mouse_captured = false;
			this.captureInput(false);
		}
	}

	LiteGraph.registerNodeType("widget/number", WidgetNumber );


	/* Knob ****************/

	function WidgetKnob()
	{
		this.addOutput("",'number');
		this.size = [64,84];
		this.properties = {min:0,max:1,value:0.5,wcolor:"#7AF",size:50};
	}

	WidgetKnob.title = "Knob";
	WidgetKnob.desc = "Circular controller";
	WidgetKnob.widgets = [{name:"increase",text:"+",type:"minibutton"},{name:"decrease",text:"-",type:"minibutton"}];


	WidgetKnob.prototype.onAdded = function()
	{
		this.value = (this.properties["value"] - this.properties["min"]) / (this.properties["max"] - this.properties["min"]);

		this.imgbg = this.loadImage("imgs/knob_bg.png");
		this.imgfg = this.loadImage("imgs/knob_fg.png");
	}

	WidgetKnob.prototype.onDrawImageKnob = function(ctx)
	{
		if(!this.imgfg || !this.imgfg.width) return;

		var d = this.imgbg.width*0.5;
		var scale = this.size[0] / this.imgfg.width;

		ctx.save();
			ctx.translate(0,20);
			ctx.scale(scale,scale);
			ctx.drawImage(this.imgbg,0,0);
			//ctx.drawImage(this.imgfg,0,20);

			ctx.translate(d,d);
			ctx.rotate(this.value * (Math.PI*2) * 6/8 + Math.PI * 10/8);
			//ctx.rotate(this.value * (Math.PI*2));
			ctx.translate(-d,-d);
			ctx.drawImage(this.imgfg,0,0);

		ctx.restore();

		if(this.title)
		{
			ctx.font = "bold 16px Criticized,Tahoma";
			ctx.fillStyle="rgba(100,100,100,0.8)";
			ctx.textAlign = "center";
			ctx.fillText(this.title.toUpperCase(), this.size[0] * 0.5, 18 );
			ctx.textAlign = "left";
		}
	}

	WidgetKnob.prototype.onDrawVectorKnob = function(ctx)
	{
		if(!this.imgfg || !this.imgfg.width) return;

		//circle around
		ctx.lineWidth = 1;
		ctx.strokeStyle= this.mouseOver ? "#FFF" : "#AAA";
		ctx.fillStyle="#000";
		ctx.beginPath();
		ctx.arc(this.size[0] * 0.5,this.size[1] * 0.5 + 10,this.properties.size * 0.5,0,Math.PI*2,true);
		ctx.stroke();

		if(this.value > 0)
		{
			ctx.strokeStyle=this.properties["wcolor"];
			ctx.lineWidth = (this.properties.size * 0.2);
			ctx.beginPath();
			ctx.arc(this.size[0] * 0.5,this.size[1] * 0.5 + 10,this.properties.size * 0.35,Math.PI * -0.5 + Math.PI*2 * this.value,Math.PI * -0.5,true);
			ctx.stroke();
			ctx.lineWidth = 1;
		}

		ctx.font = (this.properties.size * 0.2) + "px Arial";
		ctx.fillStyle="#AAA";
		ctx.textAlign = "center";

		var str = this.properties["value"];
		if(typeof(str) == 'number')
			str = str.toFixed(2);

		ctx.fillText(str,this.size[0] * 0.5,this.size[1]*0.65);
		ctx.textAlign = "left";
	}

	WidgetKnob.prototype.onDrawForeground = function(ctx)
	{
		this.onDrawImageKnob(ctx);
	}

	WidgetKnob.prototype.onExecute = function()
	{
		this.setOutputData(0, this.properties["value"] );

		this.boxcolor = LiteGraph.colorToString([this.value,this.value,this.value]);
	}

	WidgetKnob.prototype.onMouseDown = function(e)
	{
		if(!this.imgfg || !this.imgfg.width) return;

		//this.center = [this.imgbg.width * 0.5, this.imgbg.height * 0.5 + 20];
		//this.radius = this.imgbg.width * 0.5;
		this.center = [this.size[0] * 0.5, this.size[1] * 0.5 + 20];
		this.radius = this.size[0] * 0.5;

		if(e.canvasY - this.pos[1] < 20 || LiteGraph.distance([e.canvasX,e.canvasY],[this.pos[0] + this.center[0],this.pos[1] + this.center[1]]) > this.radius)
			return false;

		this.oldmouse = [ e.canvasX - this.pos[0], e.canvasY - this.pos[1] ];
		this.captureInput(true);

		/*
		var tmp = this.localToScreenSpace(0,0);
		this.trace(tmp[0] + "," + tmp[1]); */
		return true;
	}

	WidgetKnob.prototype.onMouseMove = function(e)
	{
		if(!this.oldmouse) return;

		var m = [ e.canvasX - this.pos[0], e.canvasY - this.pos[1] ];

		var v = this.value;
		v -= (m[1] - this.oldmouse[1]) * 0.01;
		if(v > 1.0) v = 1.0;
		else if(v < 0.0) v = 0.0;

		this.value = v;
		this.properties["value"] = this.properties["min"] + (this.properties["max"] - this.properties["min"]) * this.value;

		this.oldmouse = m;
		this.setDirtyCanvas(true);
	}

	WidgetKnob.prototype.onMouseUp = function(e)
	{
		if(this.oldmouse)
		{
			this.oldmouse = null;
			this.captureInput(false);
		}
	}

	WidgetKnob.prototype.onMouseLeave = function(e)
	{
		//this.oldmouse = null;
	}

	WidgetKnob.prototype.onWidget = function(e,widget)
	{
		if(widget.name=="increase")
			this.onPropertyChanged("size", this.properties.size + 10);
		else if(widget.name=="decrease")
			this.onPropertyChanged("size", this.properties.size - 10);
	}

	WidgetKnob.prototype.onPropertyChanged = function(name,value)
	{
		if(name=="wcolor")
			this.properties[name] = value;
		else if(name=="size")
		{
			value = parseInt(value);
			this.properties[name] = value;
			this.size = [value+4,value+24];
			this.setDirtyCanvas(true,true);
		}
		else if(name=="min" || name=="max" || name=="value")
		{
			this.properties[name] = parseFloat(value);
		}
		else
			return false;
		return true;
	}

	LiteGraph.registerNodeType("widget/knob", WidgetKnob);

	//Show value inside the debug console
	function WidgetSliderGUI()
	{
		this.addOutput("","number");
		this.properties = {
			value: 0.5,
			min: 0,
			max: 1,
			text: "V"
		};
		var that = this;
		this.size = [80,60];
		this.slider = this.addWidget("slider","V", this.properties.value, function(v){ that.properties.value = v; }, this.properties  );
	}

	WidgetSliderGUI.title = "Internal Slider";

	WidgetSliderGUI.prototype.onPropertyChanged = function(name,value)
	{
		if(name == "value")
			this.slider.value = value;
	}

	WidgetSliderGUI.prototype.onExecute = function()
	{
		this.setOutputData(0,this.properties.value);
	}


	LiteGraph.registerNodeType("widget/internal_slider", WidgetSliderGUI );

	//Widget H SLIDER
	function WidgetHSlider()
	{
		this.size = [160,26];
		this.addOutput("",'number');
		this.properties = {wcolor:"#7AF",min:0,max:1,value:0.5};
	}

	WidgetHSlider.title = "H.Slider";
	WidgetHSlider.desc = "Linear slider controller";

	WidgetHSlider.prototype.onAdded = function()
	{
		this.value = 0.5;
		this.imgfg = this.loadImage("imgs/slider_fg.png");
	}

	WidgetHSlider.prototype.onDrawVectorial = function(ctx)
	{
		if(!this.imgfg || !this.imgfg.width) return;

		//border
		ctx.lineWidth = 1;
		ctx.strokeStyle= this.mouseOver ? "#FFF" : "#AAA";
		ctx.fillStyle="#000";
		ctx.beginPath();
		ctx.rect(2,0,this.size[0]-4,20);
		ctx.stroke();

		ctx.fillStyle=this.properties["wcolor"];
		ctx.beginPath();
		ctx.rect(2+(this.size[0]-4-20)*this.value,0, 20,20);
		ctx.fill();
	}

	WidgetHSlider.prototype.onDrawImage = function(ctx)
	{
		if(!this.imgfg || !this.imgfg.width)
			return;

		//border
		ctx.lineWidth = 1;
		ctx.fillStyle="#000";
		ctx.fillRect(2,9,this.size[0]-4,2);

		ctx.strokeStyle= "#333";
		ctx.beginPath();
		ctx.moveTo(2,9);
		ctx.lineTo(this.size[0]-4,9);
		ctx.stroke();

		ctx.strokeStyle= "#AAA";
		ctx.beginPath();
		ctx.moveTo(2,11);
		ctx.lineTo(this.size[0]-4,11);
		ctx.stroke();

		ctx.drawImage(this.imgfg, 2+(this.size[0]-4)*this.value - this.imgfg.width*0.5,-this.imgfg.height*0.5 + 10);
	},

	WidgetHSlider.prototype.onDrawForeground = function(ctx)
	{
		this.onDrawImage(ctx);
	}

	WidgetHSlider.prototype.onExecute = function()
	{
		this.properties["value"] = this.properties["min"] + (this.properties["max"] - this.properties["min"]) * this.value;
		this.setOutputData(0, this.properties["value"] );
		this.boxcolor = LiteGraph.colorToString([this.value,this.value,this.value]);
	}

	WidgetHSlider.prototype.onMouseDown = function(e)
	{
		if(e.canvasY - this.pos[1] < 0)
			return false;

		this.oldmouse = [ e.canvasX - this.pos[0], e.canvasY - this.pos[1] ];
		this.captureInput(true);
		return true;
	}

	WidgetHSlider.prototype.onMouseMove = function(e)
	{
		if(!this.oldmouse) return;

		var m = [ e.canvasX - this.pos[0], e.canvasY - this.pos[1] ];

		var v = this.value;
		var delta = (m[0] - this.oldmouse[0]);
		v += delta / this.size[0];
		if(v > 1.0) v = 1.0;
		else if(v < 0.0) v = 0.0;

		this.value = v;

		this.oldmouse = m;
		this.setDirtyCanvas(true);
	}

	WidgetHSlider.prototype.onMouseUp = function(e)
	{
		this.oldmouse = null;
		this.captureInput(false);
	}

	WidgetHSlider.prototype.onMouseLeave = function(e)
	{
		//this.oldmouse = null;
	}

	WidgetHSlider.prototype.onPropertyChanged = function(name,value)
	{
		if(name=="wcolor")
			this.properties[name] = value;
		else
			return false;
		return true;
	}

	LiteGraph.registerNodeType("widget/hslider", WidgetHSlider );


	function WidgetProgress()
	{
		this.size = [160,26];
		this.addInput("",'number');
		this.properties = {min:0,max:1,value:0,wcolor:"#AAF"};
	}

	WidgetProgress.title = "Progress";
	WidgetProgress.desc = "Shows data in linear progress";

	WidgetProgress.prototype.onExecute = function()
	{
		var v = this.getInputData(0);
		if( v != undefined )
			this.properties["value"] = v;
	}

	WidgetProgress.prototype.onDrawForeground = function(ctx)
	{
		//border
		ctx.lineWidth = 1;
		ctx.fillStyle=this.properties.wcolor;
		var v = (this.properties.value - this.properties.min) / (this.properties.max - this.properties.min);
		v = Math.min(1,v);
		v = Math.max(0,v);
		ctx.fillRect(2,2,(this.size[0]-4)*v,this.size[1]-4);
	}

	LiteGraph.registerNodeType("widget/progress", WidgetProgress);


	/*
	LiteGraph.registerNodeType("widget/kpad",{
		title: "KPad",
		desc: "bidimensional slider",
		size: [200,200],
		outputs: [["x",'number'],["y",'number']],
		properties:{x:0,y:0,borderColor:"#333",bgcolorTop:"#444",bgcolorBottom:"#000",shadowSize:1, borderRadius:2},

		createGradient: function(ctx)
		{
			this.lineargradient = ctx.createLinearGradient(0,0,0,this.size[1]);
			this.lineargradient.addColorStop(0,this.properties["bgcolorTop"]);
			this.lineargradient.addColorStop(1,this.properties["bgcolorBottom"]);
		},

		onDrawBackground: function(ctx)
		{
			if(!this.lineargradient)
				this.createGradient(ctx);

			ctx.lineWidth = 1;
			ctx.strokeStyle = this.properties["borderColor"];
			//ctx.fillStyle = "#ebebeb";
			ctx.fillStyle = this.lineargradient;

			ctx.shadowColor = "#000";
			ctx.shadowOffsetX = 0;
			ctx.shadowOffsetY = 0;
			ctx.shadowBlur = this.properties["shadowSize"];
			ctx.roundRect(0,0,this.size[0],this.size[1],this.properties["shadowSize"]);
			ctx.fill();
			ctx.shadowColor = "rgba(0,0,0,0)";
			ctx.stroke();

			ctx.fillStyle = "#A00";
			ctx.fillRect(this.size[0] * this.properties["x"] - 5, this.size[1] * this.properties["y"] - 5,10,10);
		},

		onWidget: function(e,widget)
		{
			if(widget.name == "update")
			{
				this.lineargradient = null;
				this.setDirtyCanvas(true);
			}
		},

		onExecute: function()
		{
			this.setOutputData(0, this.properties["x"] );
			this.setOutputData(1, this.properties["y"] );
		},

		onMouseDown: function(e)
		{
			if(e.canvasY - this.pos[1] < 0)
				return false;

			this.oldmouse = [ e.canvasX - this.pos[0], e.canvasY - this.pos[1] ];
			this.captureInput(true);
			return true;
		},

		onMouseMove: function(e)
		{
			if(!this.oldmouse) return;

			var m = [ e.canvasX - this.pos[0], e.canvasY - this.pos[1] ];

			this.properties.x = m[0] / this.size[0];
			this.properties.y = m[1] / this.size[1];

			if(this.properties.x > 1.0) this.properties.x = 1.0;
			else if(this.properties.x < 0.0) this.properties.x = 0.0;

			if(this.properties.y > 1.0) this.properties.y = 1.0;
			else if(this.properties.y < 0.0) this.properties.y = 0.0;

			this.oldmouse = m;
			this.setDirtyCanvas(true);
		},

		onMouseUp: function(e)
		{
			if(this.oldmouse)
			{
				this.oldmouse = null;
				this.captureInput(false);
			}
		},

		onMouseLeave: function(e)
		{
			//this.oldmouse = null;
		}
	});



	LiteGraph.registerNodeType("widget/button", {
		title: "Button",
		desc: "A send command button",

		widgets: [{name:"test",text:"Test Button",type:"button"}],
		size: [100,40],
		properties:{text:"clickme",command:"",color:"#7AF",bgcolorTop:"#f0f0f0",bgcolorBottom:"#e0e0e0",fontsize:"16"},
		outputs:[["M","module"]],

		createGradient: function(ctx)
		{
			this.lineargradient = ctx.createLinearGradient(0,0,0,this.size[1]);
			this.lineargradient.addColorStop(0,this.properties["bgcolorTop"]);
			this.lineargradient.addColorStop(1,this.properties["bgcolorBottom"]);
		},

		drawVectorShape: function(ctx)
		{
			ctx.fillStyle = this.mouseOver ? this.properties["color"] : "#AAA";

			if(this.clicking)
				ctx.fillStyle = "#FFF";

			ctx.strokeStyle = "#AAA";
			ctx.roundRect(5,5,this.size[0] - 10,this.size[1] - 10,4);
			ctx.stroke();

			if(this.mouseOver)
				ctx.fill();

			//ctx.fillRect(5,20,this.size[0] - 10,this.size[1] - 30);

			ctx.fillStyle = this.mouseOver ? "#000" : "#AAA";
			ctx.font = "bold " + this.properties["fontsize"] + "px Criticized,Tahoma";
			ctx.textAlign = "center";
			ctx.fillText(this.properties["text"],this.size[0]*0.5,this.size[1]*0.5 + 0.5*parseInt(this.properties["fontsize"]));
			ctx.textAlign = "left";
		},

		drawBevelShape: function(ctx)
		{
			ctx.shadowColor = "#000";
			ctx.shadowOffsetX = 0;
			ctx.shadowOffsetY = 0;
			ctx.shadowBlur = this.properties["shadowSize"];

			if(!this.lineargradient)
				this.createGradient(ctx);

			ctx.fillStyle = this.mouseOver ? this.properties["color"] : this.lineargradient;
			if(this.clicking)
				ctx.fillStyle = "#444";

			ctx.strokeStyle = "#FFF";
			ctx.roundRect(5,5,this.size[0] - 10,this.size[1] - 10,4);
			ctx.fill();
			ctx.shadowColor = "rgba(0,0,0,0)";
			ctx.stroke();

			ctx.fillStyle = this.mouseOver ? "#000" : "#444";
			ctx.font = "bold " + this.properties["fontsize"] + "px Century Gothic";
			ctx.textAlign = "center";
			ctx.fillText(this.properties["text"],this.size[0]*0.5,this.size[1]*0.5 + 0.40*parseInt(this.properties["fontsize"]));
			ctx.textAlign = "left";
		},

		onDrawForeground: function(ctx)
		{
			this.drawBevelShape(ctx);
		},

		clickButton: function()
		{
			var module = this.getOutputModule(0);
			if(this.properties["command"] && this.properties["command"] != "")
			{
				if (! module.executeAction(this.properties["command"]) )
					this.trace("Error executing action in other module");
			}
			else if(module && module.onTrigger)
			{
				module.onTrigger();
			}
		},

		onMouseDown: function(e)
		{
			if(e.canvasY - this.pos[1] < 2)
				return false;
			this.clickButton();
			this.clicking = true;
			return true;
		},

		onMouseUp: function(e)
		{
			this.clicking = false;
		},

		onExecute: function()
		{
		},

		onWidget: function(e,widget)
		{
			if(widget.name == "test")
			{
				this.clickButton();
			}
		},

		onPropertyChanged: function(name,value)
		{
			this.properties[name] = value;
			return true;
		}
	});
	*/


	function WidgetText()
	{
		this.addInputs("",0);
		this.properties = { value:"...",font:"Arial", fontsize:18, color:"#AAA", align:"left", glowSize:0, decimals:1 };
	}

	WidgetText.title = "Text";
	WidgetText.desc = "Shows the input value";
	WidgetText.widgets = [{name:"resize",text:"Resize box",type:"button"},{name:"led_text",text:"LED",type:"minibutton"},{name:"normal_text",text:"Normal",type:"minibutton"}];

	WidgetText.prototype.onDrawForeground = function(ctx)
	{
		//ctx.fillStyle="#000";
		//ctx.fillRect(0,0,100,60);
		ctx.fillStyle = this.properties["color"];
		var v = this.properties["value"];

		if(this.properties["glowSize"])
		{
			ctx.shadowColor = this.properties["color"];
			ctx.shadowOffsetX = 0;
			ctx.shadowOffsetY = 0;
			ctx.shadowBlur = this.properties["glowSize"];
		}
		else
			ctx.shadowColor = "transparent";

		var fontsize = this.properties["fontsize"];

		ctx.textAlign = this.properties["align"];
		ctx.font = fontsize.toString() + "px " + this.properties["font"];
		this.str = typeof(v) == 'number' ? v.toFixed(this.properties["decimals"]) : v;

		if( typeof(this.str) == 'string')
		{
			var lines = this.str.split("\\n");
			for(var i in lines)
				ctx.fillText(lines[i],this.properties["align"] == "left" ? 15 : this.size[0] - 15, fontsize * -0.15 + fontsize * (parseInt(i)+1) );
		}

		ctx.shadowColor = "transparent";
		this.last_ctx = ctx;
		ctx.textAlign = "left";
	}

	WidgetText.prototype.onExecute = function()
	{
		var v = this.getInputData(0);
		if(v != null)
			this.properties["value"] = v;
		//this.setDirtyCanvas(true);
	}

	WidgetText.prototype.resize = function()
	{
		if(!this.last_ctx) return;

		var lines = this.str.split("\\n");
		this.last_ctx.font = this.properties["fontsize"] + "px " + this.properties["font"];
		var max = 0;
		for(var i in lines)
		{
			var w = this.last_ctx.measureText(lines[i]).width;
			if(max < w) max = w;
		}
		this.size[0] = max + 20;
		this.size[1] = 4 + lines.length * this.properties["fontsize"];

		this.setDirtyCanvas(true);
	}

	WidgetText.prototype.onWidget = function(e,widget)
	{
		if(widget.name == "resize")
			this.resize();
		else if (widget.name == "led_text")
		{
			this.properties["font"] = "Digital";
			this.properties["glowSize"] = 4;
			this.setDirtyCanvas(true);
		}
		else if (widget.name == "normal_text")
		{
			this.properties["font"] = "Arial";
			this.setDirtyCanvas(true);
		}
	}

	WidgetText.prototype.onPropertyChanged = function(name,value)
	{
		this.properties[name] = value;
		this.str = typeof(value) == 'number' ? value.toFixed(3) : value;
		//this.resize();
		return true;
	}

	LiteGraph.registerNodeType("widget/text", WidgetText );


	function WidgetPanel()
	{
		this.size = [200,100];
		this.properties = {borderColor:"#ffffff",bgcolorTop:"#f0f0f0",bgcolorBottom:"#e0e0e0",shadowSize:2, borderRadius:3};
	}

	WidgetPanel.title =  "Panel";
	WidgetPanel.desc = "Non interactive panel";
	WidgetPanel.widgets = [{name:"update",text:"Update",type:"button"}];


	WidgetPanel.prototype.createGradient = function(ctx)
	{
		if(this.properties["bgcolorTop"] == "" || this.properties["bgcolorBottom"] == "")
		{
			this.lineargradient = 0;
			return;
		}

		this.lineargradient = ctx.createLinearGradient(0,0,0,this.size[1]);
		this.lineargradient.addColorStop(0,this.properties["bgcolorTop"]);
		this.lineargradient.addColorStop(1,this.properties["bgcolorBottom"]);
	}

	WidgetPanel.prototype.onDrawForeground = function(ctx)
	{
		if(this.lineargradient == null)
			this.createGradient(ctx);

		if(!this.lineargradient)
			return;

		ctx.lineWidth = 1;
		ctx.strokeStyle = this.properties["borderColor"];
		//ctx.fillStyle = "#ebebeb";
		ctx.fillStyle = this.lineargradient;

		if(this.properties["shadowSize"])
		{
			ctx.shadowColor = "#000";
			ctx.shadowOffsetX = 0;
			ctx.shadowOffsetY = 0;
			ctx.shadowBlur = this.properties["shadowSize"];
		}
		else
			ctx.shadowColor = "transparent";

		ctx.roundRect(0,0,this.size[0]-1,this.size[1]-1,this.properties["shadowSize"]);
		ctx.fill();
		ctx.shadowColor = "transparent";
		ctx.stroke();
	}

	WidgetPanel.prototype.onWidget = function(e,widget)
	{
		if(widget.name == "update")
		{
			this.lineargradient = null;
			this.setDirtyCanvas(true);
		}
	}

	LiteGraph.registerNodeType("widget/panel", WidgetPanel );

})(this);
(function(global){
var LiteGraph = global.LiteGraph;

function GamepadInput()
{
	this.addOutput("left_x_axis","number");
	this.addOutput("left_y_axis","number");
	this.addOutput( "button_pressed", LiteGraph.EVENT );
	this.properties = { gamepad_index: 0, threshold: 0.1 };

	this._left_axis = new Float32Array(2);
	this._right_axis = new Float32Array(2);
	this._triggers = new Float32Array(2);
	this._previous_buttons = new Uint8Array(17);
	this._current_buttons = new Uint8Array(17);
}

GamepadInput.title = "Gamepad";
GamepadInput.desc = "gets the input of the gamepad";

GamepadInput.zero = new Float32Array(2);
GamepadInput.buttons = ["a","b","x","y","lb","rb","lt","rt","back","start","ls","rs","home"];

GamepadInput.prototype.onExecute = function()
{
	//get gamepad
	var gamepad = this.getGamepad();
	var threshold = this.properties.threshold || 0.0;

	if(gamepad)
	{
		this._left_axis[0] = Math.abs( gamepad.xbox.axes["lx"] ) > threshold ? gamepad.xbox.axes["lx"] : 0;
		this._left_axis[1] = Math.abs( gamepad.xbox.axes["ly"] ) > threshold ? gamepad.xbox.axes["ly"] : 0;
		this._right_axis[0] = Math.abs( gamepad.xbox.axes["rx"] ) > threshold ? gamepad.xbox.axes["rx"] : 0;
		this._right_axis[1] = Math.abs( gamepad.xbox.axes["ry"] ) > threshold ? gamepad.xbox.axes["ry"] : 0;
		this._triggers[0] = Math.abs( gamepad.xbox.axes["ltrigger"] ) > threshold ? gamepad.xbox.axes["ltrigger"] : 0;
		this._triggers[1] = Math.abs( gamepad.xbox.axes["rtrigger"] ) > threshold ? gamepad.xbox.axes["rtrigger"] : 0;
	}

	if(this.outputs)
	{
		for(var i = 0; i < this.outputs.length; i++)
		{
			var output = this.outputs[i];
			if(!output.links || !output.links.length)
				continue;
			var v = null;

			if(gamepad)
			{
				switch( output.name )
				{
					case "left_axis": v = this._left_axis; break;
					case "right_axis": v = this._right_axis; break;
					case "left_x_axis": v = this._left_axis[0]; break;
					case "left_y_axis": v = this._left_axis[1]; break;
					case "right_x_axis": v = this._right_axis[0]; break;
					case "right_y_axis": v = this._right_axis[1]; break;
					case "trigger_left": v = this._triggers[0]; break;
					case "trigger_right": v = this._triggers[1]; break;
					case "a_button": v = gamepad.xbox.buttons["a"] ? 1 : 0; break;
					case "b_button": v = gamepad.xbox.buttons["b"] ? 1 : 0; break;
					case "x_button": v = gamepad.xbox.buttons["x"] ? 1 : 0; break;
					case "y_button": v = gamepad.xbox.buttons["y"] ? 1 : 0; break;
					case "lb_button": v = gamepad.xbox.buttons["lb"] ? 1 : 0; break;
					case "rb_button": v = gamepad.xbox.buttons["rb"] ? 1 : 0; break;
					case "ls_button": v = gamepad.xbox.buttons["ls"] ? 1 : 0; break;
					case "rs_button": v = gamepad.xbox.buttons["rs"] ? 1 : 0; break;
					case "start_button": v = gamepad.xbox.buttons["start"] ? 1 : 0; break;
					case "back_button": v = gamepad.xbox.buttons["back"] ? 1 : 0; break;
					case "button_pressed": 
						for(var j = 0; j < this._current_buttons.length; ++j)
						{
							if( this._current_buttons[j] && !this._previous_buttons[j] )
								this.triggerSlot( i, GamepadInput.buttons[j] );
						}
						break;
					default: break;
				}
			}
			else
			{
				//if no gamepad is connected, output 0
				switch( output.name )
				{
					case "button_pressed": break;
					case "left_axis":
					case "right_axis":
						v = GamepadInput.zero;
						break;
					default:
						v = 0;
				}
			}
			this.setOutputData(i,v);
		}
	}
}

GamepadInput.prototype.getGamepad = function()
{
	var getGamepads = navigator.getGamepads || navigator.webkitGetGamepads || navigator.mozGetGamepads; 
	if(!getGamepads)
		return null;
	var gamepads = getGamepads.call(navigator);
	var gamepad = null;

	this._previous_buttons.set( this._current_buttons );

	//pick the first connected
	for(var i = this.properties.gamepad_index; i < 4; i++)
	{
		if (gamepads[i])
		{
			gamepad = gamepads[i];

			//xbox controller mapping
			var xbox = this.xbox_mapping;
			if(!xbox)
				xbox = this.xbox_mapping = { axes:[], buttons:{}, hat: ""};

			xbox.axes["lx"] = gamepad.axes[0];
			xbox.axes["ly"] = gamepad.axes[1];
			xbox.axes["rx"] = gamepad.axes[2];
			xbox.axes["ry"] = gamepad.axes[3];
			xbox.axes["ltrigger"] = gamepad.buttons[6].value;
			xbox.axes["rtrigger"] = gamepad.buttons[7].value;

			for(var j = 0; j < gamepad.buttons.length; j++)
			{
				this._current_buttons[j] = gamepad.buttons[j].pressed;

				//mapping of XBOX
				switch(j) //I use a switch to ensure that a player with another gamepad could play
				{
					case 0: xbox.buttons["a"] = gamepad.buttons[j].pressed; break;
					case 1: xbox.buttons["b"] = gamepad.buttons[j].pressed; break;
					case 2: xbox.buttons["x"] = gamepad.buttons[j].pressed; break;
					case 3: xbox.buttons["y"] = gamepad.buttons[j].pressed; break;
					case 4: xbox.buttons["lb"] = gamepad.buttons[j].pressed; break;
					case 5: xbox.buttons["rb"] = gamepad.buttons[j].pressed; break;
					case 6: xbox.buttons["lt"] = gamepad.buttons[j].pressed; break;
					case 7: xbox.buttons["rt"] = gamepad.buttons[j].pressed; break;
					case 8: xbox.buttons["back"] = gamepad.buttons[j].pressed; break;
					case 9: xbox.buttons["start"] = gamepad.buttons[j].pressed; break;
					case 10: xbox.buttons["ls"] = gamepad.buttons[j].pressed; break;
					case 11: xbox.buttons["rs"] = gamepad.buttons[j].pressed; break;
					case 12: if( gamepad.buttons[j].pressed) xbox.hat += "up"; break;
					case 13: if( gamepad.buttons[j].pressed) xbox.hat += "down"; break;
					case 14: if( gamepad.buttons[j].pressed) xbox.hat += "left"; break;
					case 15: if( gamepad.buttons[j].pressed) xbox.hat += "right"; break;
					case 16: xbox.buttons["home"] = gamepad.buttons[j].pressed; break;
					default:
				}
			}
			gamepad.xbox = xbox;
			return gamepad;
		}	
	}
}

GamepadInput.prototype.onDrawBackground = function(ctx)
{
	if(this.flags.collapsed)
		return;

	//render gamepad state?
	var la = this._left_axis;
	var ra = this._right_axis;
	ctx.strokeStyle = "#88A";
	ctx.strokeRect( (la[0] + 1) * 0.5 * this.size[0] - 4, (la[1] + 1) * 0.5 * this.size[1] - 4, 8, 8 );
	ctx.strokeStyle = "#8A8";
	ctx.strokeRect( (ra[0] + 1) * 0.5 * this.size[0] - 4, (ra[1] + 1) * 0.5 * this.size[1] - 4, 8, 8 );
	var h = this.size[1] / this._current_buttons.length
	ctx.fillStyle = "#AEB";
	for(var i = 0; i < this._current_buttons.length; ++i)
		if(this._current_buttons[i])
			ctx.fillRect( 0, h * i, 6, h);
}

GamepadInput.prototype.onGetOutputs = function() {
	return [
		["left_axis","vec2"],
		["right_axis","vec2"],
		["left_x_axis","number"],
		["left_y_axis","number"],
		["right_x_axis","number"],
		["right_y_axis","number"],
		["trigger_left","number"],
		["trigger_right","number"],
		["a_button","number"],
		["b_button","number"],
		["x_button","number"],
		["y_button","number"],
		["lb_button","number"],
		["rb_button","number"],
		["ls_button","number"],
		["rs_button","number"],
		["start","number"],
		["back","number"],
		["button_pressed", LiteGraph.EVENT]
	];
}

LiteGraph.registerNodeType("input/gamepad", GamepadInput );

})(this);
(function(global){
var LiteGraph = global.LiteGraph;

//Converter
function Converter()
{
	this.addInput("in","*");
	this.size = [60,20];
}

Converter.title = "Converter";
Converter.desc = "type A to type B";

Converter.prototype.onExecute = function()
{
	var v = this.getInputData(0);
	if(v == null)
		return;

	if(this.outputs)
		for(var i = 0; i < this.outputs.length; i++)
		{
			var output = this.outputs[i];
			if(!output.links || !output.links.length)
				continue;

			var result = null;
			switch( output.name )
			{
				case "number": result = v.length ? v[0] : parseFloat(v); break;
				case "vec2": 
				case "vec3": 
				case "vec4": 
					var result = null;
					var count = 1;
					switch(output.name)
					{
						case "vec2": count = 2; break;
						case "vec3": count = 3; break;
						case "vec4": count = 4; break;
					}

					var result = new Float32Array( count );
					if( v.length )
					{
						for(var j = 0; j < v.length && j < result.length; j++)
							result[j] = v[j];
					}
					else
						result[0] = parseFloat(v);
					break;
			}
			this.setOutputData(i, result);
		}
}

Converter.prototype.onGetOutputs = function() {
	return [["number","number"],["vec2","vec2"],["vec3","vec3"],["vec4","vec4"]];
}

LiteGraph.registerNodeType("math/converter", Converter );


//Bypass
function Bypass()
{
	this.addInput("in");
	this.addOutput("out");
	this.size = [60,20];
}

Bypass.title = "Bypass";
Bypass.desc = "removes the type";

Bypass.prototype.onExecute = function()
{
	var v = this.getInputData(0);
	this.setOutputData(0, v);
}

LiteGraph.registerNodeType("math/bypass", Bypass );



function MathRange()
{
	this.addInput("in","number",{locked:true});
	this.addOutput("out","number",{locked:true});

	this.addProperty( "in", 0 );
	this.addProperty( "in_min", 0 );
	this.addProperty( "in_max", 1 );
	this.addProperty( "out_min", 0 );
	this.addProperty( "out_max", 1 );

	this.size = [80,20];
}

MathRange.title = "Range";
MathRange.desc = "Convert a number from one range to another";

MathRange.prototype.getTitle = function()
{
	if(this.flags.collapsed)
		return (this._last_v || 0).toFixed(2);
	return this.title;
}

MathRange.prototype.onExecute = function()
{
	if(this.inputs)
		for(var i = 0; i < this.inputs.length; i++)
		{
			var input = this.inputs[i];
			var v = this.getInputData(i);
			if(v === undefined)
				continue;
			this.properties[ input.name ] = v;
		}

	var v = this.properties["in"];
	if(v === undefined || v === null || v.constructor !== Number)
		v = 0;

	var in_min = this.properties.in_min;
	var in_max = this.properties.in_max;
	var out_min = this.properties.out_min;
	var out_max = this.properties.out_max;

	this._last_v = ((v - in_min) / (in_max - in_min)) * (out_max - out_min) + out_min;
	this.setOutputData(0, this._last_v );
}

MathRange.prototype.onDrawBackground = function(ctx)
{
	//show the current value
	if(this._last_v)
		this.outputs[0].label = this._last_v.toFixed(3);
	else
		this.outputs[0].label = "?";
}

MathRange.prototype.onGetInputs = function() {
	return [["in_min","number"],["in_max","number"],["out_min","number"],["out_max","number"]];
}

LiteGraph.registerNodeType("math/range", MathRange);



function MathRand()
{
	this.addOutput("value","number");
	this.addProperty( "min", 0 );
	this.addProperty( "max", 1 );
	this.size = [60,20];
}

MathRand.title = "Rand";
MathRand.desc = "Random number";

MathRand.prototype.onExecute = function()
{
	if(this.inputs)
		for(var i = 0; i < this.inputs.length; i++)
		{
			var input = this.inputs[i];
			var v = this.getInputData(i);
			if(v === undefined)
				continue;
			this.properties[input.name] = v;
		}

=======
>>>>>>> 3e2690cc
	var min = this.properties.min;
	var max = this.properties.max;
	this._last_v = Math.random() * (max-min) + min;
	this.setOutputData(0, this._last_v );
<<<<<<< HEAD
}

MathRand.prototype.onDrawBackground = function(ctx)
{
	//show the current value
	if(this._last_v)
		this.outputs[0].label = this._last_v.toFixed(3);
	else
		this.outputs[0].label = "?";
}

MathRand.prototype.onGetInputs = function() {
	return [["min","number"],["max","number"]];
}

LiteGraph.registerNodeType("math/rand", MathRand);

//Math clamp
function MathClamp()
{
	this.addInput("in","number");
	this.addOutput("out","number");
	this.size = [60,20];
	this.addProperty( "min", 0 );
	this.addProperty( "max", 1 );
}

MathClamp.title = "Clamp";
MathClamp.desc = "Clamp number between min and max";
MathClamp.filter = "shader";

MathClamp.prototype.onExecute = function()
{
	var v = this.getInputData(0);
	if(v == null) return;
	v = Math.max(this.properties.min,v);
	v = Math.min(this.properties.max,v);
	this.setOutputData(0, v );
}

MathClamp.prototype.getCode = function(lang)
{
	var code = "";
	if(this.isInputConnected(0))
		code += "clamp({{0}}," + this.properties.min + "," + this.properties.max + ")";
	return code;
}

LiteGraph.registerNodeType("math/clamp", MathClamp );



//Math ABS
function MathLerp()
{
	this.properties = { f: 0.5 };
	this.addInput("A","number");
	this.addInput("B","number");

	this.addOutput("out","number");
}

MathLerp.title = "Lerp";
MathLerp.desc = "Linear Interpolation";

MathLerp.prototype.onExecute = function()
{
	var v1 = this.getInputData(0);
	if(v1 == null)
		v1 = 0;
	var v2 = this.getInputData(1);
	if(v2 == null)
		v2 = 0;

	var f = this.properties.f;

	var _f = this.getInputData(2);
	if(_f !== undefined)
		f = _f;

	this.setOutputData(0, v1 * (1-f) + v2 * f );
}

MathLerp.prototype.onGetInputs = function()
{
	return [["f","number"]];
}

LiteGraph.registerNodeType("math/lerp", MathLerp);



//Math ABS
function MathAbs()
{
	this.addInput("in","number");
	this.addOutput("out","number");
	this.size = [60,20];
}

MathAbs.title = "Abs";
MathAbs.desc = "Absolute";

MathAbs.prototype.onExecute = function()
{
	var v = this.getInputData(0);
	if(v == null) return;
	this.setOutputData(0, Math.abs(v) );
}

LiteGraph.registerNodeType("math/abs", MathAbs);


//Math Floor
function MathFloor()
{
	this.addInput("in","number");
	this.addOutput("out","number");
	this.size = [60,20];
}

MathFloor.title = "Floor";
MathFloor.desc = "Floor number to remove fractional part";

MathFloor.prototype.onExecute = function()
{
	var v = this.getInputData(0);
	if(v == null) return;
	this.setOutputData(0, Math.floor(v) );
}

LiteGraph.registerNodeType("math/floor", MathFloor );


//Math frac
function MathFrac()
{
	this.addInput("in","number");
	this.addOutput("out","number");
	this.size = [60,20];
}

MathFrac.title = "Frac";
MathFrac.desc = "Returns fractional part";

MathFrac.prototype.onExecute = function()
{
	var v = this.getInputData(0);
	if(v == null) 
		return;
	this.setOutputData(0, v%1 );
}

LiteGraph.registerNodeType("math/frac",MathFrac);


//Math Floor
function MathSmoothStep()
{
	this.addInput("in","number");
	this.addOutput("out","number");
	this.size = [60,20];
	this.properties = { A: 0, B: 1 };
}

MathSmoothStep.title = "Smoothstep";
MathSmoothStep.desc = "Smoothstep";

MathSmoothStep.prototype.onExecute = function()
{
	var v = this.getInputData(0);
	if(v === undefined)
		return;

	var edge0 = this.properties.A;
	var edge1 = this.properties.B;

    // Scale, bias and saturate x to 0..1 range
    v = Math.clamp((v - edge0)/(edge1 - edge0), 0.0, 1.0); 
    // Evaluate polynomial
    v = v*v*(3 - 2*v);

	this.setOutputData(0, v );
}

LiteGraph.registerNodeType("math/smoothstep", MathSmoothStep );

//Math scale
function MathScale()
{
	this.addInput("in","number",{label:""});
	this.addOutput("out","number",{label:""});
	this.size = [60,20];
	this.addProperty( "factor", 1 );
}

MathScale.title = "Scale";
MathScale.desc = "v * factor";

MathScale.prototype.onExecute = function()
{
	var value = this.getInputData(0);
	if(value != null)
		this.setOutputData(0, value * this.properties.factor );
}

LiteGraph.registerNodeType("math/scale", MathScale );


//Math Average
function MathAverageFilter()
{
	this.addInput("in","number");
	this.addOutput("out","number");
	this.size = [60,20];
	this.addProperty( "samples", 10 );
	this._values = new Float32Array(10);
	this._current = 0;
}

MathAverageFilter.title = "Average";
MathAverageFilter.desc = "Average Filter";

MathAverageFilter.prototype.onExecute = function()
{
	var v = this.getInputData(0);
	if(v == null)
		v = 0;

	var num_samples = this._values.length;

	this._values[ this._current % num_samples ] = v;
	this._current += 1;
	if(this._current > num_samples)
		this._current = 0;

	var avr = 0;
	for(var i = 0; i < num_samples; ++i)
		avr += this._values[i];

	this.setOutputData( 0, avr / num_samples );
}

MathAverageFilter.prototype.onPropertyChanged = function( name, value )
{
	if(value < 1)
		value = 1;
	this.properties.samples = Math.round(value);
	var old = this._values;

	this._values = new Float32Array( this.properties.samples );
	if(old.length <= this._values.length )
		this._values.set(old);
	else
		this._values.set( old.subarray( 0, this._values.length ) );
}

LiteGraph.registerNodeType("math/average", MathAverageFilter );


//Math 
function MathTendTo()
{
	this.addInput("in","number");
	this.addOutput("out","number");
	this.addProperty( "factor", 0.1 );
	this.size = [60,20];
	this._value = null;
}

MathTendTo.title = "TendTo";
MathTendTo.desc = "moves the output value always closer to the input";

MathTendTo.prototype.onExecute = function()
{
	var v = this.getInputData(0);
	if(v == null)
		v = 0;
	var f = this.properties.factor;
	if(this._value == null)
		this._value = v;
	else
		this._value = this._value * (1 - f) + v * f;
	this.setOutputData( 0, this._value );
}

LiteGraph.registerNodeType("math/tendTo", MathTendTo );


//Math operation
function MathOperation()
{
	this.addInput("A","number");
	this.addInput("B","number");
	this.addOutput("=","number");
	this.addProperty( "A", 1 );
	this.addProperty( "B", 1 );
	this.addProperty( "OP", "+", "enum", { values: MathOperation.values } );
}

MathOperation.values = ["+","-","*","/","%","^"];

MathOperation.title = "Operation";
MathOperation.desc = "Easy math operators";
MathOperation["@OP"] = { type:"enum", title: "operation", values: MathOperation.values };

MathOperation.prototype.getTitle = function()
{
	return "A " + this.properties.OP + " B";
}

MathOperation.prototype.setValue = function(v)
{
	if( typeof(v) == "string") v = parseFloat(v);
	this.properties["value"] = v;
}

MathOperation.prototype.onExecute = function()
{
	var A = this.getInputData(0);
	var B = this.getInputData(1);
	if(A!=null)
		this.properties["A"] = A;
	else
		A = this.properties["A"];

	if(B!=null)
		this.properties["B"] = B;
	else
		B = this.properties["B"];

	var result = 0;
	switch(this.properties.OP)
	{
		case '+': result = A+B; break;
		case '-': result = A-B; break;
		case 'x': 
		case 'X': 
		case '*': result = A*B; break;
		case '/': result = A/B; break;
		case '%': result = A%B; break;
		case '^': result = Math.pow(A,B); break;
		default:
			console.warn("Unknown operation: " + this.properties.OP);
	}
	this.setOutputData(0, result );
}

MathOperation.prototype.onDrawBackground = function(ctx)
{
	if(this.flags.collapsed)
		return;

	ctx.font = "40px Arial";
	ctx.fillStyle = "#CCC";
	ctx.textAlign = "center";
	ctx.fillText(this.properties.OP, this.size[0] * 0.5, this.size[1] * 0.35 + LiteGraph.NODE_TITLE_HEIGHT );
	ctx.textAlign = "left";
}

LiteGraph.registerNodeType("math/operation", MathOperation );
 

//Math compare
function MathCompare()
{
	this.addInput( "A","number" );
	this.addInput( "B","number" );
	this.addOutput("A==B","boolean");
	this.addOutput("A!=B","boolean");
	this.addProperty( "A", 0 );
	this.addProperty( "B", 0 );
}

MathCompare.title = "Compare";
MathCompare.desc = "compares between two values";

MathCompare.prototype.onExecute = function()
{
	var A = this.getInputData(0);
	var B = this.getInputData(1);
	if(A !== undefined)
		this.properties["A"] = A;
	else
		A = this.properties["A"];

	if(B !== undefined)
		this.properties["B"] = B;
	else
		B = this.properties["B"];

	for(var i = 0, l = this.outputs.length; i < l; ++i)
	{
		var output = this.outputs[i];
		if(!output.links || !output.links.length)
			continue;
		switch( output.name )
		{
			case "A==B": value = A==B; break;
			case "A!=B": value = A!=B; break;
			case "A>B": value = A>B; break;
			case "A<B": value = A<B; break;
			case "A<=B": value = A<=B; break;
			case "A>=B": value = A>=B; break;
		}
		this.setOutputData(i, value );
	}
};

MathCompare.prototype.onGetOutputs = function()
{
	return [["A==B","boolean"],["A!=B","boolean"],["A>B","boolean"],["A<B","boolean"],["A>=B","boolean"],["A<=B","boolean"]];
}

LiteGraph.registerNodeType("math/compare",MathCompare);

function MathCondition()
{
	this.addInput("A","number");
	this.addInput("B","number");
	this.addOutput("out","boolean");
	this.addProperty( "A", 1 );
	this.addProperty( "B", 1 );
	this.addProperty( "OP", ">", "string", { values: MathCondition.values } );

	this.size = [60,40];
}

MathCondition.values = [">","<","==","!=","<=",">="];
MathCondition["@OP"] = { type:"enum", title: "operation", values: MathCondition.values };

MathCondition.title = "Condition";
MathCondition.desc = "evaluates condition between A and B";

MathCondition.prototype.onExecute = function()
{
	var A = this.getInputData(0);
	if(A === undefined)
		A = this.properties.A;
	else
		this.properties.A = A;

	var B = this.getInputData(1);
	if(B === undefined)
		B = this.properties.B;
	else
		this.properties.B = B;
		
	var result = true;
	switch(this.properties.OP)
	{
		case ">": result = A>B; break;
		case "<": result = A<B; break;
		case "==": result = A==B; break;
		case "!=": result = A!=B; break;
		case "<=": result = A<=B; break;
		case ">=": result = A>=B; break;
	}

	this.setOutputData(0, result );
}

LiteGraph.registerNodeType("math/condition", MathCondition);


function MathAccumulate()
{
	this.addInput("inc","number");
	this.addOutput("total","number");
	this.addProperty( "increment", 1 );
	this.addProperty( "value", 0 );
}

MathAccumulate.title = "Accumulate";
MathAccumulate.desc = "Increments a value every time";

MathAccumulate.prototype.onExecute = function()
{
	if(this.properties.value === null)
		this.properties.value = 0;

	var inc = this.getInputData(0);
	if(inc !== null)
		this.properties.value += inc;
	else
		this.properties.value += this.properties.increment;
	this.setOutputData(0, this.properties.value );
}

LiteGraph.registerNodeType("math/accumulate", MathAccumulate);

//Math Trigonometry
function MathTrigonometry()
{
	this.addInput("v","number");
	this.addOutput("sin","number");

	this.addProperty( "amplitude", 1 );
	this.addProperty( "offset", 0 );
	this.bgImageUrl = "nodes/imgs/icon-sin.png";
}

MathTrigonometry.title = "Trigonometry";
MathTrigonometry.desc = "Sin Cos Tan";
MathTrigonometry.filter = "shader";

MathTrigonometry.prototype.onExecute = function()
{
	var v = this.getInputData(0);
	if(v == null)
		v = 0;
	var amplitude = this.properties["amplitude"];
	var slot = this.findInputSlot("amplitude");
	if(slot != -1)
		amplitude = this.getInputData(slot);
	var offset = this.properties["offset"];
	slot = this.findInputSlot("offset");
	if(slot != -1)
		offset = this.getInputData(slot);

	for(var i = 0, l = this.outputs.length; i < l; ++i)
	{
		var output = this.outputs[i];
		switch( output.name )
		{
			case "sin": value = Math.sin(v); break;
			case "cos": value = Math.cos(v); break;
			case "tan": value = Math.tan(v); break;
			case "asin": value = Math.asin(v); break;
			case "acos": value = Math.acos(v); break;
			case "atan": value = Math.atan(v); break;
		}
		this.setOutputData(i, amplitude * value + offset);
	}
}

MathTrigonometry.prototype.onGetInputs = function()
{
	return [["v","number"],["amplitude","number"],["offset","number"]];
}


MathTrigonometry.prototype.onGetOutputs = function()
{
	return [["sin","number"],["cos","number"],["tan","number"],["asin","number"],["acos","number"],["atan","number"]];
}


LiteGraph.registerNodeType("math/trigonometry", MathTrigonometry );



//math library for safe math operations without eval
if(typeof(math) != undefined)
{
	function MathFormula()
	{
		this.addInputs("x","number");
		this.addInputs("y","number");
		this.addOutputs("","number");
		this.properties = {x:1.0, y:1.0, formula:"x+y"};
	}

	MathFormula.title = "Formula";
	MathFormula.desc = "Compute safe formula";
		
	MathFormula.prototype.onExecute = function()
	{
		var x = this.getInputData(0);
		var y = this.getInputData(1);
		if(x != null)
			this.properties["x"] = x;
		else
			x = this.properties["x"];

		if(y!=null)
			this.properties["y"] = y;
		else
			y = this.properties["y"];

		var f = this.properties["formula"];
		var value = math.eval(f,{x:x,y:y,T: this.graph.globaltime });
		this.setOutputData(0, value );
	}

	MathFormula.prototype.onDrawBackground = function()
	{
		var f = this.properties["formula"];
		this.outputs[0].label = f;
	}

	MathFormula.prototype.onGetOutputs = function()
	{
		return [["A-B","number"],["A*B","number"],["A/B","number"]];
	}

	LiteGraph.registerNodeType("math/formula", MathFormula );
}


function Math3DVec2ToXYZ()
{
	this.addInput("vec2","vec2");
	this.addOutput("x","number");
	this.addOutput("y","number");
}

Math3DVec2ToXYZ.title = "Vec2->XY";
Math3DVec2ToXYZ.desc = "vector 2 to components";

Math3DVec2ToXYZ.prototype.onExecute = function()
{
	var v = this.getInputData(0);
	if(v == null) return;

	this.setOutputData( 0, v[0] );
	this.setOutputData( 1, v[1] );
}

LiteGraph.registerNodeType("math3d/vec2-to-xyz", Math3DVec2ToXYZ );


function Math3DXYToVec2()
{
	this.addInputs([["x","number"],["y","number"]]);
	this.addOutput("vec2","vec2");
	this.properties = {x:0, y:0};
	this._data = new Float32Array(2);
=======
>>>>>>> 3e2690cc
}

MathRand.prototype.onDrawBackground = function(ctx)
{
	//show the current value
	if(this._last_v)
		this.outputs[0].label = this._last_v.toFixed(3);
	else
		this.outputs[0].label = "?";
}

MathRand.prototype.onGetInputs = function() {
	return [["min","number"],["max","number"]];
}

LiteGraph.registerNodeType("math/rand", MathRand);

//Math clamp
function MathClamp()
{
	this.addInput("in","number");
	this.addOutput("out","number");
	this.size = [60,20];
	this.addProperty( "min", 0 );
	this.addProperty( "max", 1 );
}

MathClamp.title = "Clamp";
MathClamp.desc = "Clamp number between min and max";
MathClamp.filter = "shader";

MathClamp.prototype.onExecute = function()
{
	var v = this.getInputData(0);
	if(v == null) return;
	v = Math.max(this.properties.min,v);
	v = Math.min(this.properties.max,v);
	this.setOutputData(0, v );
}

MathClamp.prototype.getCode = function(lang)
{
	var code = "";
	if(this.isInputConnected(0))
		code += "clamp({{0}}," + this.properties.min + "," + this.properties.max + ")";
	return code;
}

LiteGraph.registerNodeType("math/clamp", MathClamp );



//Math ABS
function MathLerp()
{
	this.properties = { f: 0.5 };
	this.addInput("A","number");
	this.addInput("B","number");

	this.addOutput("out","number");
}

MathLerp.title = "Lerp";
MathLerp.desc = "Linear Interpolation";

MathLerp.prototype.onExecute = function()
{
	var v1 = this.getInputData(0);
	if(v1 == null)
		v1 = 0;
	var v2 = this.getInputData(1);
	if(v2 == null)
		v2 = 0;

	var f = this.properties.f;

	var _f = this.getInputData(2);
	if(_f !== undefined)
		f = _f;

	this.setOutputData(0, v1 * (1-f) + v2 * f );
}

MathLerp.prototype.onGetInputs = function()
{
	return [["f","number"]];
}

LiteGraph.registerNodeType("math/lerp", MathLerp);



//Math ABS
function MathAbs()
{
	this.addInput("in","number");
	this.addOutput("out","number");
	this.size = [60,20];
}

MathAbs.title = "Abs";
MathAbs.desc = "Absolute";

MathAbs.prototype.onExecute = function()
{
	var v = this.getInputData(0);
	if(v == null) return;
	this.setOutputData(0, Math.abs(v) );
}

LiteGraph.registerNodeType("math/abs", MathAbs);


//Math Floor
function MathFloor()
{
	this.addInput("in","number");
	this.addOutput("out","number");
	this.size = [60,20];
}

MathFloor.title = "Floor";
MathFloor.desc = "Floor number to remove fractional part";

MathFloor.prototype.onExecute = function()
{
	var v = this.getInputData(0);
	if(v == null) return;
	this.setOutputData(0, Math.floor(v) );
}

LiteGraph.registerNodeType("math/floor", MathFloor );


//Math frac
function MathFrac()
{
	this.addInput("in","number");
	this.addOutput("out","number");
	this.size = [60,20];
}

MathFrac.title = "Frac";
MathFrac.desc = "Returns fractional part";

MathFrac.prototype.onExecute = function()
{
	var v = this.getInputData(0);
	if(v == null) 
		return;
	this.setOutputData(0, v%1 );
}

LiteGraph.registerNodeType("math/frac",MathFrac);


//Math Floor
function MathSmoothStep()
{
	this.addInput("in","number");
	this.addOutput("out","number");
	this.size = [60,20];
	this.properties = { A: 0, B: 1 };
}

MathSmoothStep.title = "Smoothstep";
MathSmoothStep.desc = "Smoothstep";

MathSmoothStep.prototype.onExecute = function()
{
	var v = this.getInputData(0);
	if(v === undefined)
		return;

	var edge0 = this.properties.A;
	var edge1 = this.properties.B;

    // Scale, bias and saturate x to 0..1 range
    v = Math.clamp((v - edge0)/(edge1 - edge0), 0.0, 1.0); 
    // Evaluate polynomial
    v = v*v*(3 - 2*v);

	this.setOutputData(0, v );
}

LiteGraph.registerNodeType("math/smoothstep", MathSmoothStep );

//Math scale
function MathScale()
{
	this.addInput("in","number",{label:""});
	this.addOutput("out","number",{label:""});
	this.size = [60,20];
	this.addProperty( "factor", 1 );
}

MathScale.title = "Scale";
MathScale.desc = "v * factor";

MathScale.prototype.onExecute = function()
{
	var value = this.getInputData(0);
	if(value != null)
		this.setOutputData(0, value * this.properties.factor );
}

LiteGraph.registerNodeType("math/scale", MathScale );


//Math Average
function MathAverageFilter()
{
	this.addInput("in","number");
	this.addOutput("out","number");
	this.size = [60,20];
	this.addProperty( "samples", 10 );
	this._values = new Float32Array(10);
	this._current = 0;
}

MathAverageFilter.title = "Average";
MathAverageFilter.desc = "Average Filter";

MathAverageFilter.prototype.onExecute = function()
{
	var v = this.getInputData(0);
	if(v == null)
		v = 0;

	var num_samples = this._values.length;

	this._values[ this._current % num_samples ] = v;
	this._current += 1;
	if(this._current > num_samples)
		this._current = 0;

	var avr = 0;
	for(var i = 0; i < num_samples; ++i)
		avr += this._values[i];

	this.setOutputData( 0, avr / num_samples );
}

MathAverageFilter.prototype.onPropertyChanged = function( name, value )
{
	if(value < 1)
		value = 1;
	this.properties.samples = Math.round(value);
	var old = this._values;

	this._values = new Float32Array( this.properties.samples );
	if(old.length <= this._values.length )
		this._values.set(old);
	else
		this._values.set( old.subarray( 0, this._values.length ) );
}

LiteGraph.registerNodeType("math/average", MathAverageFilter );


//Math 
function MathTendTo()
{
	this.addInput("in","number");
	this.addOutput("out","number");
	this.addProperty( "factor", 0.1 );
	this.size = [60,20];
	this._value = null;
}

MathTendTo.title = "TendTo";
MathTendTo.desc = "moves the output value always closer to the input";

MathTendTo.prototype.onExecute = function()
{
	var v = this.getInputData(0);
	if(v == null)
		v = 0;
	var f = this.properties.factor;
	if(this._value == null)
		this._value = v;
	else
		this._value = this._value * (1 - f) + v * f;
	this.setOutputData( 0, this._value );
}

LiteGraph.registerNodeType("math/tendTo", MathTendTo );


//Math operation
function MathOperation()
{
	this.addInput("A","number");
	this.addInput("B","number");
	this.addOutput("=","number");
	this.addProperty( "A", 1 );
	this.addProperty( "B", 1 );
	this.addProperty( "OP", "+", "enum", { values: MathOperation.values } );
}

MathOperation.values = ["+","-","*","/","%","^"];

MathOperation.title = "Operation";
MathOperation.desc = "Easy math operators";
MathOperation["@OP"] = { type:"enum", title: "operation", values: MathOperation.values };

MathOperation.prototype.getTitle = function()
{
	return "A " + this.properties.OP + " B";
}

MathOperation.prototype.setValue = function(v)
{
	if( typeof(v) == "string") v = parseFloat(v);
	this.properties["value"] = v;
}

MathOperation.prototype.onExecute = function()
{
	var A = this.getInputData(0);
	var B = this.getInputData(1);
	if(A!=null)
		this.properties["A"] = A;
	else
		A = this.properties["A"];

	if(B!=null)
		this.properties["B"] = B;
	else
		B = this.properties["B"];

	var result = 0;
	switch(this.properties.OP)
	{
		case '+': result = A+B; break;
		case '-': result = A-B; break;
		case 'x': 
		case 'X': 
		case '*': result = A*B; break;
		case '/': result = A/B; break;
		case '%': result = A%B; break;
		case '^': result = Math.pow(A,B); break;
		default:
			console.warn("Unknown operation: " + this.properties.OP);
	}
	this.setOutputData(0, result );
}

MathOperation.prototype.onDrawBackground = function(ctx)
{
	if(this.flags.collapsed)
		return;

	ctx.font = "40px Arial";
	ctx.fillStyle = "#CCC";
	ctx.textAlign = "center";
	ctx.fillText(this.properties.OP, this.size[0] * 0.5, this.size[1] * 0.35 + LiteGraph.NODE_TITLE_HEIGHT );
	ctx.textAlign = "left";
}

LiteGraph.registerNodeType("math/operation", MathOperation );
 

//Math compare
function MathCompare()
{
	this.addInput( "A","number" );
	this.addInput( "B","number" );
	this.addOutput("A==B","boolean");
	this.addOutput("A!=B","boolean");
	this.addProperty( "A", 0 );
	this.addProperty( "B", 0 );
}

MathCompare.title = "Compare";
MathCompare.desc = "compares between two values";

MathCompare.prototype.onExecute = function()
{
	var A = this.getInputData(0);
	var B = this.getInputData(1);
	if(A !== undefined)
		this.properties["A"] = A;
	else
		A = this.properties["A"];

	if(B !== undefined)
		this.properties["B"] = B;
	else
		B = this.properties["B"];

	for(var i = 0, l = this.outputs.length; i < l; ++i)
	{
		var output = this.outputs[i];
		if(!output.links || !output.links.length)
			continue;
		switch( output.name )
		{
			case "A==B": value = A==B; break;
			case "A!=B": value = A!=B; break;
			case "A>B": value = A>B; break;
			case "A<B": value = A<B; break;
			case "A<=B": value = A<=B; break;
			case "A>=B": value = A>=B; break;
		}
		this.setOutputData(i, value );
	}
};

MathCompare.prototype.onGetOutputs = function()
{
	return [["A==B","boolean"],["A!=B","boolean"],["A>B","boolean"],["A<B","boolean"],["A>=B","boolean"],["A<=B","boolean"]];
}

LiteGraph.registerNodeType("math/compare",MathCompare);

function MathCondition()
{
	this.addInput("A","number");
	this.addInput("B","number");
	this.addOutput("out","boolean");
	this.addProperty( "A", 1 );
	this.addProperty( "B", 1 );
	this.addProperty( "OP", ">", "string", { values: MathCondition.values } );

	this.size = [60,40];
}

MathCondition.values = [">","<","==","!=","<=",">="];
MathCondition["@OP"] = { type:"enum", title: "operation", values: MathCondition.values };

MathCondition.title = "Condition";
MathCondition.desc = "evaluates condition between A and B";

MathCondition.prototype.onExecute = function()
{
	var A = this.getInputData(0);
	if(A === undefined)
		A = this.properties.A;
	else
		this.properties.A = A;

	var B = this.getInputData(1);
	if(B === undefined)
		B = this.properties.B;
	else
		this.properties.B = B;
		
	var result = true;
	switch(this.properties.OP)
	{
		case ">": result = A>B; break;
		case "<": result = A<B; break;
		case "==": result = A==B; break;
		case "!=": result = A!=B; break;
		case "<=": result = A<=B; break;
		case ">=": result = A>=B; break;
	}

	this.setOutputData(0, result );
}

LiteGraph.registerNodeType("math/condition", MathCondition);


function MathAccumulate()
{
	this.addInput("inc","number");
	this.addOutput("total","number");
	this.addProperty( "increment", 1 );
	this.addProperty( "value", 0 );
}

MathAccumulate.title = "Accumulate";
MathAccumulate.desc = "Increments a value every time";

MathAccumulate.prototype.onExecute = function()
{
	if(this.properties.value === null)
		this.properties.value = 0;

	var inc = this.getInputData(0);
	if(inc !== null)
		this.properties.value += inc;
	else
		this.properties.value += this.properties.increment;
	this.setOutputData(0, this.properties.value );
}

LiteGraph.registerNodeType("math/accumulate", MathAccumulate);

//Math Trigonometry
function MathTrigonometry()
{
	this.addInput("v","number");
	this.addOutput("sin","number");

	this.addProperty( "amplitude", 1 );
	this.addProperty( "offset", 0 );
	this.bgImageUrl = "nodes/imgs/icon-sin.png";
}

MathTrigonometry.title = "Trigonometry";
MathTrigonometry.desc = "Sin Cos Tan";
MathTrigonometry.filter = "shader";

MathTrigonometry.prototype.onExecute = function()
{
	var v = this.getInputData(0);
	if(v == null)
		v = 0;
	var amplitude = this.properties["amplitude"];
	var slot = this.findInputSlot("amplitude");
	if(slot != -1)
		amplitude = this.getInputData(slot);
	var offset = this.properties["offset"];
	slot = this.findInputSlot("offset");
	if(slot != -1)
		offset = this.getInputData(slot);

	for(var i = 0, l = this.outputs.length; i < l; ++i)
	{
		var output = this.outputs[i];
		switch( output.name )
		{
			case "sin": value = Math.sin(v); break;
			case "cos": value = Math.cos(v); break;
			case "tan": value = Math.tan(v); break;
			case "asin": value = Math.asin(v); break;
			case "acos": value = Math.acos(v); break;
			case "atan": value = Math.atan(v); break;
		}
		this.setOutputData(i, amplitude * value + offset);
	}
}

MathTrigonometry.prototype.onGetInputs = function()
{
	return [["v","number"],["amplitude","number"],["offset","number"]];
}


MathTrigonometry.prototype.onGetOutputs = function()
{
	return [["sin","number"],["cos","number"],["tan","number"],["asin","number"],["acos","number"],["atan","number"]];
}


LiteGraph.registerNodeType("math/trigonometry", MathTrigonometry );



//math library for safe math operations without eval
if(typeof(math) != undefined)
{
	function MathFormula()
	{
		this.addInputs("x","number");
		this.addInputs("y","number");
		this.addOutputs("","number");
		this.properties = {x:1.0, y:1.0, formula:"x+y"};
	}

	MathFormula.title = "Formula";
	MathFormula.desc = "Compute safe formula";
		
	MathFormula.prototype.onExecute = function()
	{
		var x = this.getInputData(0);
		var y = this.getInputData(1);
		if(x != null)
			this.properties["x"] = x;
		else
			x = this.properties["x"];

		if(y!=null)
			this.properties["y"] = y;
		else
			y = this.properties["y"];

		var f = this.properties["formula"];
		var value = math.eval(f,{x:x,y:y,T: this.graph.globaltime });
		this.setOutputData(0, value );
	}

	MathFormula.prototype.onDrawBackground = function()
	{
		var f = this.properties["formula"];
		this.outputs[0].label = f;
	}

	MathFormula.prototype.onGetOutputs = function()
	{
		return [["A-B","number"],["A*B","number"],["A/B","number"]];
	}

	LiteGraph.registerNodeType("math/formula", MathFormula );
}


function Math3DVec2ToXYZ()
{
	this.addInput("vec2","vec2");
	this.addOutput("x","number");
	this.addOutput("y","number");
}

Math3DVec2ToXYZ.title = "Vec2->XY";
Math3DVec2ToXYZ.desc = "vector 2 to components";

Math3DVec2ToXYZ.prototype.onExecute = function()
{
	var v = this.getInputData(0);
	if(v == null) return;

	this.setOutputData( 0, v[0] );
	this.setOutputData( 1, v[1] );
}

LiteGraph.registerNodeType("math3d/vec2-to-xyz", Math3DVec2ToXYZ );


function Math3DXYToVec2()
{
	this.addInputs([["x","number"],["y","number"]]);
	this.addOutput("vec2","vec2");
	this.properties = {x:0, y:0};
	this._data = new Float32Array(2);
}

Math3DXYToVec2.title = "XY->Vec2";
Math3DXYToVec2.desc = "components to vector2";

Math3DXYToVec2.prototype.onExecute = function()
{
	var x = this.getInputData(0);
	if(x == null) x = this.properties.x;
	var y = this.getInputData(1);
	if(y == null) y = this.properties.y;

	var data = this._data;
	data[0] = x;
	data[1] = y;

	this.setOutputData( 0, data );
}

LiteGraph.registerNodeType("math3d/xy-to-vec2", Math3DXYToVec2 );




function Math3DVec3ToXYZ()
{
	this.addInput("vec3","vec3");
	this.addOutput("x","number");
	this.addOutput("y","number");
	this.addOutput("z","number");
}

Math3DVec3ToXYZ.title = "Vec3->XYZ";
Math3DVec3ToXYZ.desc = "vector 3 to components";

Math3DVec3ToXYZ.prototype.onExecute = function()
{
	var v = this.getInputData(0);
	if(v == null) return;

	this.setOutputData( 0, v[0] );
	this.setOutputData( 1, v[1] );
	this.setOutputData( 2, v[2] );
}

LiteGraph.registerNodeType("math3d/vec3-to-xyz", Math3DVec3ToXYZ );


function Math3DXYZToVec3()
{
	this.addInputs([["x","number"],["y","number"],["z","number"]]);
	this.addOutput("vec3","vec3");
	this.properties = {x:0, y:0, z:0};
	this._data = new Float32Array(3);
}

Math3DXYZToVec3.title = "XYZ->Vec3";
Math3DXYZToVec3.desc = "components to vector3";

Math3DXYZToVec3.prototype.onExecute = function()
{
	var x = this.getInputData(0);
	if(x == null) x = this.properties.x;
	var y = this.getInputData(1);
	if(y == null) y = this.properties.y;
	var z = this.getInputData(2);
	if(z == null) z = this.properties.z;

	var data = this._data;
	data[0] = x;
	data[1] = y;
	data[2] = z;

	this.setOutputData( 0, data );
}

LiteGraph.registerNodeType("math3d/xyz-to-vec3", Math3DXYZToVec3 );



function Math3DVec4ToXYZW()
{
	this.addInput("vec4","vec4");
	this.addOutput("x","number");
	this.addOutput("y","number");
	this.addOutput("z","number");
	this.addOutput("w","number");
}

Math3DVec4ToXYZW.title = "Vec4->XYZW";
Math3DVec4ToXYZW.desc = "vector 4 to components";

Math3DVec4ToXYZW.prototype.onExecute = function()
{
	var v = this.getInputData(0);
	if(v == null) return;

	this.setOutputData( 0, v[0] );
	this.setOutputData( 1, v[1] );
	this.setOutputData( 2, v[2] );
	this.setOutputData( 3, v[3] );
}

LiteGraph.registerNodeType("math3d/vec4-to-xyzw", Math3DVec4ToXYZW );


function Math3DXYZWToVec4()
{
	this.addInputs([["x","number"],["y","number"],["z","number"],["w","number"]]);
	this.addOutput("vec4","vec4");
	this.properties = {x:0, y:0, z:0, w:0};
	this._data = new Float32Array(4);
}

Math3DXYZWToVec4.title = "XYZW->Vec4";
Math3DXYZWToVec4.desc = "components to vector4";

Math3DXYZWToVec4.prototype.onExecute = function()
{
	var x = this.getInputData(0);
	if(x == null) x = this.properties.x;
	var y = this.getInputData(1);
	if(y == null) y = this.properties.y;
	var z = this.getInputData(2);
	if(z == null) z = this.properties.z;
	var w = this.getInputData(3);
	if(w == null) w = this.properties.w;

	var data = this._data;
	data[0] = x;
	data[1] = y;
	data[2] = z;
	data[3] = w;

	this.setOutputData( 0, data );
}

LiteGraph.registerNodeType("math3d/xyzw-to-vec4", Math3DXYZWToVec4 );




//if glMatrix is installed...
if(global.glMatrix) 
{

	function Math3DQuaternion()
	{
		this.addOutput("quat","quat");
		this.properties = { x:0, y:0, z:0, w: 1 };
		this._value = quat.create();
	}

	Math3DQuaternion.title = "Quaternion";
	Math3DQuaternion.desc = "quaternion";

	Math3DQuaternion.prototype.onExecute = function()
	{
		this._value[0] = this.properties.x;
		this._value[1] = this.properties.y;
		this._value[2] = this.properties.z;
		this._value[3] = this.properties.w;
		this.setOutputData( 0, this._value );
	}

	LiteGraph.registerNodeType("math3d/quaternion", Math3DQuaternion );


	function Math3DRotation()
	{
		this.addInputs([["degrees","number"],["axis","vec3"]]);
		this.addOutput("quat","quat");
		this.properties = { angle:90.0, axis: vec3.fromValues(0,1,0) };

		this._value = quat.create();
	}

	Math3DRotation.title = "Rotation";
	Math3DRotation.desc = "quaternion rotation";

	Math3DRotation.prototype.onExecute = function()
	{
		var angle = this.getInputData(0);
		if(angle == null) angle = this.properties.angle;
		var axis = this.getInputData(1);
		if(axis == null) axis = this.properties.axis;

		var R = quat.setAxisAngle( this._value, axis, angle * 0.0174532925 );
		this.setOutputData( 0, R );
	}


	LiteGraph.registerNodeType("math3d/rotation", Math3DRotation );
	

	//Math3D rotate vec3
	function Math3DRotateVec3()
	{
		this.addInputs([["vec3","vec3"],["quat","quat"]]);
		this.addOutput("result","vec3");
		this.properties = { vec: [0,0,1] };
	}

	Math3DRotateVec3.title = "Rot. Vec3";
	Math3DRotateVec3.desc = "rotate a point";

	Math3DRotateVec3.prototype.onExecute = function()
	{
		var vec = this.getInputData(0);
		if(vec == null) vec = this.properties.vec;
		var quat = this.getInputData(1);
		if(quat == null)
			this.setOutputData(vec);
		else
			this.setOutputData( 0, vec3.transformQuat( vec3.create(), vec, quat ) );
	}

	LiteGraph.registerNodeType("math3d/rotate_vec3", Math3DRotateVec3);



	function Math3DMultQuat()
	{
		this.addInputs( [["A","quat"],["B","quat"]] );
		this.addOutput( "A*B","quat" );

		this._value = quat.create();
	}

	Math3DMultQuat.title = "Mult. Quat";
	Math3DMultQuat.desc = "rotate quaternion";

	Math3DMultQuat.prototype.onExecute = function()
	{
		var A = this.getInputData(0);
		if(A == null) return;
		var B = this.getInputData(1);
		if(B == null) return;

		var R = quat.multiply( this._value, A, B );
		this.setOutputData( 0, R );
	}

	LiteGraph.registerNodeType("math3d/mult-quat", Math3DMultQuat );


	function Math3DQuatSlerp()
	{
		this.addInputs( [["A","quat"],["B","quat"],["factor","number"]] );
		this.addOutput( "slerp","quat" );
		this.addProperty( "factor", 0.5 );

		this._value = quat.create();
	}

	Math3DQuatSlerp.title = "Quat Slerp";
	Math3DQuatSlerp.desc = "quaternion spherical interpolation";

	Math3DQuatSlerp.prototype.onExecute = function()
	{
		var A = this.getInputData(0);
		if(A == null)
			return;
		var B = this.getInputData(1);
		if(B == null)
			return;
		var factor = this.properties.factor;
		if( this.getInputData(2) != null )
			factor = this.getInputData(2);

		var R = quat.slerp( this._value, A, B, factor );
		this.setOutputData( 0, R );
	}

	LiteGraph.registerNodeType("math3d/quat-slerp", Math3DQuatSlerp );

} //glMatrix

})(this);
(function(global){
var LiteGraph = global.LiteGraph;

function Selector()
{
	this.addInput("sel","boolean");
	this.addOutput("value","number");
	this.properties = { A:0, B:1 };
	this.size = [60,20];
}

Selector.title = "Selector";
Selector.desc = "outputs A if selector is true, B if selector is false";

Selector.prototype.onExecute = function()
{
	var cond = this.getInputData(0);
	if(cond === undefined)
		return;

	for(var i = 1; i < this.inputs.length; i++)
	{
		var input = this.inputs[i];
		var v = this.getInputData(i);
		if(v === undefined)
			continue;
		this.properties[input.name] = v;
	}

	var A = this.properties.A;
	var B = this.properties.B;
	this.setOutputData(0, cond ? A : B );
}

Selector.prototype.onGetInputs = function() {
	return [["A",0],["B",0]];
}

LiteGraph.registerNodeType("logic/selector", Selector);

})(this);
(function(global){
var LiteGraph = global.LiteGraph;

function GraphicsPlot()
{
	this.addInput("A","Number");
	this.addInput("B","Number");
	this.addInput("C","Number");
	this.addInput("D","Number");

	this.values = [[],[],[],[]];
	this.properties = { scale: 2 };
}

GraphicsPlot.title = "Plot";
GraphicsPlot.desc = "Plots data over time";
GraphicsPlot.colors = ["#FFF","#F99","#9F9","#99F"];

GraphicsPlot.prototype.onExecute = function(ctx)
{
	if(this.flags.collapsed)
		return;

	var size = this.size;

	for(var i = 0; i < 4; ++i)
	{
		var v = this.getInputData(i);
		if(v == null)
			continue;
		var values = this.values[i];
		values.push(v);
		if(values.length > size[0])
			values.shift();
	}
}

GraphicsPlot.prototype.onDrawBackground = function(ctx)
{
	if(this.flags.collapsed)
		return;

	var size = this.size;

	var scale = 0.5 * size[1] / this.properties.scale;
	var colors = GraphicsPlot.colors;
	var offset = size[1] * 0.5;

	ctx.fillStyle = "#000";
	ctx.fillRect(0,0, size[0],size[1]);
	ctx.strokeStyle = "#555";
	ctx.beginPath();
	ctx.moveTo(0, offset);
	ctx.lineTo(size[0], offset);
	ctx.stroke();

	for(var i = 0; i < 4; ++i)
	{
		var values = this.values[i];
		ctx.strokeStyle = colors[i];
		ctx.beginPath();
		var v = values[0] * scale * -1 + offset;
		ctx.moveTo(0, Math.clamp( v, 0, size[1]) );
		for(var j = 1; j < values.length && j < size[0]; ++j)
		{
			var v = values[j] * scale * -1 + offset;
			ctx.lineTo( j, Math.clamp( v, 0, size[1]) );
		}
		ctx.stroke();
	}
}

LiteGraph.registerNodeType("graphics/plot", GraphicsPlot);


function GraphicsImage()
{
	this.addOutput("frame","image");
	this.properties = {"url":""};
}

GraphicsImage.title = "Image";
GraphicsImage.desc = "Image loader";
GraphicsImage.widgets = [{name:"load",text:"Load",type:"button"}];

GraphicsImage.supported_extensions = ["jpg","jpeg","png","gif"];

GraphicsImage.prototype.onAdded = function()
{
	if(this.properties["url"] != "" && this.img == null)
	{
		this.loadImage( this.properties["url"] );
	}
}

GraphicsImage.prototype.onDrawBackground = function(ctx)
{
	if(this.img && this.size[0] > 5 && this.size[1] > 5)
		ctx.drawImage(this.img, 0,0,this.size[0],this.size[1]);
}


GraphicsImage.prototype.onExecute = function()
{
	if(!this.img)
		this.boxcolor = "#000";
	if(this.img && this.img.width)
		this.setOutputData(0,this.img);
	else
		this.setOutputData(0,null);
	if(this.img && this.img.dirty)
		this.img.dirty = false;
}

GraphicsImage.prototype.onPropertyChanged = function(name,value)
{
	this.properties[name] = value;
	if (name == "url" && value != "")
		this.loadImage(value);

	return true;
}

GraphicsImage.prototype.loadImage = function( url, callback )
{
	if(url == "")
	{
		this.img = null;
		return;
	}

	this.img = document.createElement("img");

	if(url.substr(0,4) == "http" && LiteGraph.proxy)
		url = LiteGraph.proxy + url.substr( url.indexOf(":") + 3 );

	this.img.src = url;
	this.boxcolor = "#F95";
	var that = this;
	this.img.onload = function()
	{
		if(callback)
			callback(this);
		that.trace("Image loaded, size: " + that.img.width + "x" + that.img.height );
		this.dirty = true;
		that.boxcolor = "#9F9";
		that.setDirtyCanvas(true);
	}
}

GraphicsImage.prototype.onWidget = function(e,widget)
{
	if(widget.name == "load")
	{
		this.loadImage(this.properties["url"]);
	}
}

GraphicsImage.prototype.onDropFile = function(file)
{
	var that = this;
	if(this._url)
		URL.revokeObjectURL( this._url );
	this._url = URL.createObjectURL( file );
	this.properties.url = this._url;
	this.loadImage( this._url, function(img){
		that.size[1] = (img.height / img.width) * that.size[0];
	});
}

LiteGraph.registerNodeType("graphics/image", GraphicsImage);



function ColorPalette()
{
	this.addInput("f","number");
	this.addOutput("Color","color");
	this.properties = {colorA:"#444444",colorB:"#44AAFF",colorC:"#44FFAA",colorD:"#FFFFFF"};

}

ColorPalette.title = "Palette";
ColorPalette.desc = "Generates a color";

ColorPalette.prototype.onExecute = function()
{
	var c = [];

	if (this.properties.colorA != null)
		c.push( hex2num( this.properties.colorA ) );
	if (this.properties.colorB != null)
		c.push( hex2num( this.properties.colorB ) );
	if (this.properties.colorC != null)
		c.push( hex2num( this.properties.colorC ) );
	if (this.properties.colorD != null)
		c.push( hex2num( this.properties.colorD ) );

	var f = this.getInputData(0);
	if(f == null) f = 0.5;
	if (f > 1.0)
		f = 1.0;
	else if (f < 0.0)
		f = 0.0;

	if(c.length == 0)
		return;

	var result = [0,0,0];
	if(f == 0)
		result = c[0];
	else if(f == 1)
		result = c[ c.length - 1];
	else
	{
		var pos = (c.length - 1)* f;
		var c1 = c[ Math.floor(pos) ];
		var c2 = c[ Math.floor(pos)+1 ];
		var t = pos - Math.floor(pos);
		result[0] = c1[0] * (1-t) + c2[0] * (t);
		result[1] = c1[1] * (1-t) + c2[1] * (t);
		result[2] = c1[2] * (1-t) + c2[2] * (t);
	}

	/*
	c[0] = 1.0 - Math.abs( Math.sin( 0.1 * reModular.getTime() * Math.PI) );
	c[1] = Math.abs( Math.sin( 0.07 * reModular.getTime() * Math.PI) );
	c[2] = Math.abs( Math.sin( 0.01 * reModular.getTime() * Math.PI) );
	*/

	for(var i in result)
		result[i] /= 255;
	
	this.boxcolor = colorToString(result);
	this.setOutputData(0, result);
}


LiteGraph.registerNodeType("color/palette", ColorPalette );


function ImageFrame()
{
	this.addInput("","image");
	this.size = [200,200];
}

ImageFrame.title = "Frame";
ImageFrame.desc = "Frame viewerew";
ImageFrame.widgets = [{name:"resize",text:"Resize box",type:"button"},{name:"view",text:"View Image",type:"button"}];


ImageFrame.prototype.onDrawBackground = function(ctx)
{
	if(this.frame)
		ctx.drawImage(this.frame, 0,0,this.size[0],this.size[1]);
}

ImageFrame.prototype.onExecute = function()
{
	this.frame = this.getInputData(0);
	this.setDirtyCanvas(true);
}

ImageFrame.prototype.onWidget = function(e,widget)
{
	if(widget.name == "resize" && this.frame)
	{
		var width = this.frame.width;
		var height = this.frame.height;

		if(!width && this.frame.videoWidth != null )
		{
			width = this.frame.videoWidth;
			height = this.frame.videoHeight;
		}

		if(width && height)
			this.size = [width, height];
		this.setDirtyCanvas(true,true);
	}
	else if(widget.name == "view")
		this.show();
}

ImageFrame.prototype.show = function()
{
	//var str = this.canvas.toDataURL("image/png");
	if(showElement && this.frame)
		showElement(this.frame);
}


LiteGraph.registerNodeType("graphics/frame", ImageFrame );



/*
LiteGraph.registerNodeType("visualization/graph", {
		desc: "Shows a graph of the inputs",

		inputs: [["",0],["",0],["",0],["",0]],
		size: [200,200],
		properties: {min:-1,max:1,bgColor:"#000"},
		onDrawBackground: function(ctx)
		{
			var colors = ["#FFF","#FAA","#AFA","#AAF"];

			if(this.properties.bgColor != null && this.properties.bgColor != "")
			{
				ctx.fillStyle="#000";
				ctx.fillRect(2,2,this.size[0] - 4, this.size[1]-4);
			}

			if(this.data)
			{
				var min = this.properties["min"];
				var max = this.properties["max"];

				for(var i in this.data)
				{
					var data = this.data[i];
					if(!data) continue;

					if(this.getInputInfo(i) == null) continue;

					ctx.strokeStyle = colors[i];
					ctx.beginPath();

					var d = data.length / this.size[0];
					for(var j = 0; j < data.length; j += d)
					{
						var value = data[ Math.floor(j) ];
						value = (value - min) / (max - min);
						if (value > 1.0) value = 1.0;
						else if(value < 0) value = 0;

						if(j == 0)
							ctx.moveTo( j / d, (this.size[1] - 5) - (this.size[1] - 10) * value);
						else
							ctx.lineTo( j / d, (this.size[1] - 5) - (this.size[1] - 10) * value);
					}

					ctx.stroke();
				}
			}

			//ctx.restore();
		},

		onExecute: function()
		{
			if(!this.data) this.data = [];

			for(var i in this.inputs)
			{
				var value = this.getInputData(i);

				if(typeof(value) == "number")
				{
					value = value ? value : 0;
					if(!this.data[i])
						this.data[i] = [];
					this.data[i].push(value);

					if(this.data[i].length > (this.size[1] - 4))
						this.data[i] = this.data[i].slice(1,this.data[i].length);
				}
				else
					this.data[i] = value;
			}

			if(this.data.length)
				this.setDirtyCanvas(true);
		}
	});
*/

function ImageFade()
{
	this.addInputs([["img1","image"],["img2","image"],["fade","number"]]);
	this.addOutput("","image");
	this.properties = {fade:0.5,width:512,height:512};
}

ImageFade.title = "Image fade";
ImageFade.desc = "Fades between images";
ImageFade.widgets = [{name:"resizeA",text:"Resize to A",type:"button"},{name:"resizeB",text:"Resize to B",type:"button"}];

ImageFade.prototype.onAdded = function()
{
	this.createCanvas();
	var ctx = this.canvas.getContext("2d");
	ctx.fillStyle = "#000";
	ctx.fillRect(0,0,this.properties["width"],this.properties["height"]);
}

ImageFade.prototype.createCanvas = function()
{
	this.canvas = document.createElement("canvas");
	this.canvas.width = this.properties["width"];
	this.canvas.height = this.properties["height"];
}

ImageFade.prototype.onExecute = function()
{
	var ctx = this.canvas.getContext("2d");
	this.canvas.width = this.canvas.width;

	var A = this.getInputData(0);
	if (A != null)
	{
		ctx.drawImage(A,0,0,this.canvas.width, this.canvas.height);
	}

	var fade = this.getInputData(2);
	if(fade == null)
		fade = this.properties["fade"];
	else
		this.properties["fade"] = fade;

	ctx.globalAlpha = fade;
	var B = this.getInputData(1);
	if (B != null)
	{
		ctx.drawImage(B,0,0,this.canvas.width, this.canvas.height);
	}
	ctx.globalAlpha = 1.0;

	this.setOutputData(0,this.canvas);
	this.setDirtyCanvas(true);
}

LiteGraph.registerNodeType("graphics/imagefade", ImageFade);



function ImageCrop()
{
	this.addInput("","image");
	this.addOutput("","image");
	this.properties = {width:256,height:256,x:0,y:0,scale:1.0 };
	this.size = [50,20];
}

ImageCrop.title = "Crop";
ImageCrop.desc = "Crop Image";

ImageCrop.prototype.onAdded = function()
{
	this.createCanvas();
}

ImageCrop.prototype.createCanvas = function()
{
	this.canvas = document.createElement("canvas");
	this.canvas.width = this.properties["width"];
	this.canvas.height = this.properties["height"];
}

ImageCrop.prototype.onExecute = function()
{
	var input = this.getInputData(0);
	if(!input)
		return;

	if(input.width)
	{
		var ctx = this.canvas.getContext("2d");

		ctx.drawImage(input, -this.properties["x"],-this.properties["y"], input.width * this.properties["scale"], input.height * this.properties["scale"]);
		this.setOutputData(0,this.canvas);
	}
	else
		this.setOutputData(0,null);
}

ImageCrop.prototype.onDrawBackground = function(ctx)
{
	if(this.flags.collapsed)
		return;
	if(this.canvas)
		ctx.drawImage( this.canvas, 0,0,this.canvas.width,this.canvas.height, 0,0, this.size[0], this.size[1] );
}

ImageCrop.prototype.onPropertyChanged = function(name,value)
{
	this.properties[name] = value;

	if(name == "scale")
	{
		this.properties[name] = parseFloat(value);
		if(this.properties[name] == 0)
		{
			this.trace("Error in scale");
			this.properties[name] = 1.0;
		}
	}
	else
		this.properties[name] = parseInt(value);

	this.createCanvas();

	return true;
}

LiteGraph.registerNodeType("graphics/cropImage", ImageCrop );


function ImageVideo()
{
	this.addInput("t","number");
	this.addOutputs([["frame","image"],["t","number"],["d","number"]]);
	this.properties = { url:"", use_proxy: true };
}

ImageVideo.title = "Video";
ImageVideo.desc = "Video playback";
ImageVideo.widgets = [{name:"play",text:"PLAY",type:"minibutton"},{name:"stop",text:"STOP",type:"minibutton"},{name:"demo",text:"Demo video",type:"button"},{name:"mute",text:"Mute video",type:"button"}];

ImageVideo.prototype.onExecute = function()
{
	if(!this.properties.url)
		return;

	if(this.properties.url != this._video_url)
		this.loadVideo(this.properties.url);

	if(!this._video || this._video.width == 0)
		return;

	var t = this.getInputData(0);
	if(t && t >= 0 && t <= 1.0)
	{
		this._video.currentTime = t * this._video.duration;
		this._video.pause();
	}

	this._video.dirty = true;
	this.setOutputData(0,this._video);
	this.setOutputData(1,this._video.currentTime);
	this.setOutputData(2,this._video.duration);
	this.setDirtyCanvas(true);
}

ImageVideo.prototype.onStart = function()
{
	this.play();
}

ImageVideo.prototype.onStop = function()
{
	this.stop();
}

ImageVideo.prototype.loadVideo = function(url)
{
	this._video_url = url;

	if(this.properties.use_proxy && url.substr(0,4) == "http" && LiteGraph.proxy )
		url = LiteGraph.proxy + url.substr( url.indexOf(":") + 3 );

	this._video = document.createElement("video");
	this._video.src = url;
	this._video.type = "type=video/mp4";

	this._video.muted = true;
	this._video.autoplay = true;

	var that = this;
	this._video.addEventListener("loadedmetadata",function(e) {
		//onload
		that.trace("Duration: " + this.duration + " seconds");
		that.trace("Size: " + this.videoWidth + "," + this.videoHeight);
		that.setDirtyCanvas(true);
		this.width = this.videoWidth;
		this.height = this.videoHeight;
	});
	this._video.addEventListener("progress",function(e) {
		//onload
		//that.trace("loading...");
	});
	this._video.addEventListener("error",function(e) {
		console.log("Error loading video: " + this.src);
		that.trace("Error loading video: " + this.src);
		if (this.error) {
		 switch (this.error.code) {
		   case this.error.MEDIA_ERR_ABORTED:
			  that.trace("You stopped the video.");
			  break;
		   case this.error.MEDIA_ERR_NETWORK:
			  that.trace("Network error - please try again later.");
			  break;
		   case this.error.MEDIA_ERR_DECODE:
			  that.trace("Video is broken..");
			  break;
		   case this.error.MEDIA_ERR_SRC_NOT_SUPPORTED:
			  that.trace("Sorry, your browser can't play this video.");
			  break;
		 }
		}
	});

	this._video.addEventListener("ended",function(e) {
		that.trace("Ended.");
		this.play(); //loop
	});

	//document.body.appendChild(this.video);
}

ImageVideo.prototype.onPropertyChanged = function(name,value)
{
	this.properties[name] = value;
	if (name == "url" && value != "")
		this.loadVideo(value);

	return true;
}

ImageVideo.prototype.play = function()
{
	if(this._video)
		this._video.play();
}

ImageVideo.prototype.playPause = function()
{
	if(!this._video)
		return;
	if(this._video.paused)
		this.play();
	else
		this.pause();
}

ImageVideo.prototype.stop = function()
{
	if(!this._video)
		return;
	this._video.pause();
	this._video.currentTime = 0;
}

ImageVideo.prototype.pause = function()
{
	if(!this._video)
		return;
	this.trace("Video paused");
	this._video.pause();
}

ImageVideo.prototype.onWidget = function(e,widget)
{
	/*
	if(widget.name == "demo")
	{
		this.loadVideo();
	}
	else if(widget.name == "play")
	{
		if(this._video)
			this.playPause();
	}
	if(widget.name == "stop")
	{
		this.stop();
	}
	else if(widget.name == "mute")
	{
		if(this._video)
			this._video.muted = !this._video.muted;
	}
	*/
}

LiteGraph.registerNodeType("graphics/video", ImageVideo );


// Texture Webcam *****************************************
function ImageWebcam()
{
	this.addOutput("Webcam","image");
	this.properties = {};
}

ImageWebcam.title = "Webcam";
ImageWebcam.desc = "Webcam image";


ImageWebcam.prototype.openStream = function()
{
	//Vendor prefixes hell
	navigator.getUserMedia = (navigator.getUserMedia || navigator.webkitGetUserMedia || navigator.mozGetUserMedia || navigator.msGetUserMedia);
	window.URL = window.URL || window.webkitURL;

	if (!navigator.getUserMedia) {
	  //console.log('getUserMedia() is not supported in your browser, use chrome and enable WebRTC from about://flags');
	  return;
	}

	this._waiting_confirmation = true;

	// Not showing vendor prefixes.
	navigator.getUserMedia({video: true}, this.streamReady.bind(this), onFailSoHard);		

	var that = this;
	function onFailSoHard(e) {
		console.log('Webcam rejected', e);
		that._webcam_stream = false;
		that.box_color = "red";
	};
}

ImageWebcam.prototype.onRemoved = function()
{
	if(this._webcam_stream)
	{
		this._webcam_stream.stop();
		this._webcam_stream = null;
		this._video = null;
	}
}

ImageWebcam.prototype.streamReady = function(localMediaStream)
{
	this._webcam_stream = localMediaStream;
	//this._waiting_confirmation = false;

	var video = this._video;
	if(!video)
	{
		video = document.createElement("video");
		video.autoplay = true;
		video.src = window.URL.createObjectURL(localMediaStream);
		this._video = video;
		//document.body.appendChild( video ); //debug
		//when video info is loaded (size and so)
		video.onloadedmetadata = function(e) {
			// Ready to go. Do some stuff.
			console.log(e);
		};
	}
},

ImageWebcam.prototype.onExecute = function()
{
	if(this._webcam_stream == null && !this._waiting_confirmation)
		this.openStream();

	if(!this._video || !this._video.videoWidth) return;

	this._video.width = this._video.videoWidth;
	this._video.height = this._video.videoHeight;
	this.setOutputData(0, this._video);
}

ImageWebcam.prototype.getExtraMenuOptions = function(graphcanvas)
{
	var that = this;
	var txt = !that.properties.show ? "Show Frame" : "Hide Frame";
	return [ {content: txt, callback: 
		function() { 
			that.properties.show = !that.properties.show;
		}
	}];
}

ImageWebcam.prototype.onDrawBackground = function(ctx)
{
	if(this.flags.collapsed || this.size[1] <= 20 || !this.properties.show)
		return;

	if(!this._video)
		return;

	//render to graph canvas
	ctx.save();
	ctx.drawImage(this._video, 0, 0, this.size[0], this.size[1]);
	ctx.restore();
}

LiteGraph.registerNodeType("graphics/webcam", ImageWebcam );


})(this);

(function(global){
var LiteGraph = global.LiteGraph;

//Works with Litegl.js to create WebGL nodes
global.LGraphTexture = null;

if(typeof(GL) != "undefined")
{
	function LGraphTexture()
	{
		this.addOutput("Texture","Texture");
		this.properties = { name:"", filter: true };
		this.size = [LGraphTexture.image_preview_size, LGraphTexture.image_preview_size];
	}

	global.LGraphTexture = LGraphTexture;

	LGraphTexture.title = "Texture";
	LGraphTexture.desc = "Texture";
	LGraphTexture.widgets_info = {"name": { widget:"texture"}, "filter": { widget:"checkbox"} };

	//REPLACE THIS TO INTEGRATE WITH YOUR FRAMEWORK
	LGraphTexture.loadTextureCallback = null; //function in charge of loading textures when not present in the container
	LGraphTexture.image_preview_size = 256;

	//flags to choose output texture type
	LGraphTexture.PASS_THROUGH = 1; //do not apply FX
	LGraphTexture.COPY = 2;			//create new texture with the same properties as the origin texture
	LGraphTexture.LOW = 3;			//create new texture with low precision (byte)
	LGraphTexture.HIGH = 4;			//create new texture with high precision (half-float)
	LGraphTexture.REUSE = 5;		//reuse input texture
	LGraphTexture.DEFAULT = 2;

	LGraphTexture.MODE_VALUES = {
		"pass through": LGraphTexture.PASS_THROUGH,
		"copy": LGraphTexture.COPY,
		"low": LGraphTexture.LOW,
		"high": LGraphTexture.HIGH,
		"reuse": LGraphTexture.REUSE,
		"default": LGraphTexture.DEFAULT
	};

	//returns the container where all the loaded textures are stored (overwrite if you have a Resources Manager)
	LGraphTexture.getTexturesContainer = function()
	{
		return gl.textures;
	}

	//process the loading of a texture (overwrite it if you have a Resources Manager)
	LGraphTexture.loadTexture = function(name, options)
	{
		options = options || {};
		var url = name;
		if(url.substr(0,7) == "http://")
		{
			if(LiteGraph.proxy) //proxy external files
				url = LiteGraph.proxy + url.substr(7);
		}

		var container = LGraphTexture.getTexturesContainer();
		var tex = container[ name ] = GL.Texture.fromURL(url, options);
		return tex;
	}

	LGraphTexture.getTexture = function(name)
	{
		var container = this.getTexturesContainer();

		if(!container)
			throw("Cannot load texture, container of textures not found");

		var tex = container[ name ];
		if(!tex && name && name[0] != ":")
			return this.loadTexture(name);

		return tex;
	}

	//used to compute the appropiate output texture
	LGraphTexture.getTargetTexture = function( origin, target, mode )
	{
		if(!origin)
			throw("LGraphTexture.getTargetTexture expects a reference texture");

		var tex_type = null;

		switch(mode)
		{
			case LGraphTexture.LOW: tex_type = gl.UNSIGNED_BYTE; break;
			case LGraphTexture.HIGH: tex_type = gl.HIGH_PRECISION_FORMAT; break;
			case LGraphTexture.REUSE: return origin; break;
			case LGraphTexture.COPY: 
			default: tex_type = origin ? origin.type : gl.UNSIGNED_BYTE; break;
		}

		if(!target || target.width != origin.width || target.height != origin.height || target.type != tex_type )
			target = new GL.Texture( origin.width, origin.height, { type: tex_type, format: gl.RGBA, filter: gl.LINEAR });

		return target;
	}


	LGraphTexture.getTextureType = function( precision, ref_texture )
	{
		var type = ref_texture ? ref_texture.type : gl.UNSIGNED_BYTE;
		switch( precision )
		{
			case LGraphTexture.HIGH: type = gl.HIGH_PRECISION_FORMAT; break;
			case LGraphTexture.LOW:  type = gl.UNSIGNED_BYTE; break;
			//no default
		}
		return type;
	}

	LGraphTexture.getNoiseTexture = function()
	{
		if(this._noise_texture)
			return this._noise_texture;

		var noise = new Uint8Array(512*512*4);
		for(var i = 0; i < 512*512*4; ++i)
			noise[i] = Math.random() * 255;

		var texture = GL.Texture.fromMemory(512,512,noise,{ format: gl.RGBA, wrap: gl.REPEAT, filter: gl.NEAREST });
		this._noise_texture = texture;
		return texture;
	}

	LGraphTexture.prototype.onDropFile = function(data, filename, file)
	{
		if(!data)
		{
			this._drop_texture = null;
			this.properties.name = "";
		}
		else
		{
			var texture = null;
			if( typeof(data) == "string" )
				texture = GL.Texture.fromURL( data );
			else if( filename.toLowerCase().indexOf(".dds") != -1 )
				texture = GL.Texture.fromDDSInMemory(data);
			else
			{
				var blob = new Blob([file]);
				var url = URL.createObjectURL(blob);
				texture = GL.Texture.fromURL( url );
			}

			this._drop_texture = texture;
			this.properties.name = filename;
		}
	}

	LGraphTexture.prototype.getExtraMenuOptions = function(graphcanvas)
	{
		var that = this;
		if(!this._drop_texture)
			return;
		return [ {content:"Clear", callback: 
			function() { 
				that._drop_texture = null;
				that.properties.name = "";
			}
		}];
	}

	LGraphTexture.prototype.onExecute = function()
	{
		var tex = null;
		if(this.isOutputConnected(1))
			tex = this.getInputData(0);		

		if(!tex && this._drop_texture)
			tex = this._drop_texture;

		if(!tex && this.properties.name)
			tex = LGraphTexture.getTexture( this.properties.name );

		if(!tex) 
			return;

		this._last_tex = tex;

		if(this.properties.filter === false)
			tex.setParameter( gl.TEXTURE_MAG_FILTER, gl.NEAREST );
		else 
			tex.setParameter( gl.TEXTURE_MAG_FILTER, gl.LINEAR );

		this.setOutputData(0, tex);

		for(var i = 1; i < this.outputs.length; i++)
		{
			var output = this.outputs[i];
			if(!output)
				continue;
			var v = null;
			if(output.name == "width")
				v = tex.width;
			else if(output.name == "height")
				v = tex.height;
			else if(output.name == "aspect")
				v = tex.width / tex.height;
			this.setOutputData(i, v);
		}
	}

	LGraphTexture.prototype.onResourceRenamed = function(old_name,new_name)
	{
		if(this.properties.name == old_name)
			this.properties.name = new_name;
	}

	LGraphTexture.prototype.onDrawBackground = function(ctx)
	{
		if( this.flags.collapsed || this.size[1] <= 20 )
			return;

		if( this._drop_texture && ctx.webgl )
		{
			ctx.drawImage( this._drop_texture, 0,0,this.size[0],this.size[1]);
			//this._drop_texture.renderQuad(this.pos[0],this.pos[1],this.size[0],this.size[1]);
			return;
		}


		//Different texture? then get it from the GPU
		if(this._last_preview_tex != this._last_tex)
		{
			if(ctx.webgl)
			{
				this._canvas = this._last_tex;
			}
			else
			{
				var tex_canvas = LGraphTexture.generateLowResTexturePreview(this._last_tex);
				if(!tex_canvas) 
					return;

				this._last_preview_tex = this._last_tex;
				this._canvas = cloneCanvas(tex_canvas);
			}
		}

		if(!this._canvas)
			return;

		//render to graph canvas
		ctx.save();
		if(!ctx.webgl) //reverse image
		{
			ctx.translate(0,this.size[1]);
			ctx.scale(1,-1);
		}
		ctx.drawImage(this._canvas,0,0,this.size[0],this.size[1]);
		ctx.restore();
	}


	//very slow, used at your own risk
	LGraphTexture.generateLowResTexturePreview = function(tex)
	{
		if(!tex)
			return null;

		var size = LGraphTexture.image_preview_size;
		var temp_tex = tex;

		if(tex.format == gl.DEPTH_COMPONENT)
			return null; //cannot generate from depth

		//Generate low-level version in the GPU to speed up
		if(tex.width > size || tex.height > size)
		{
			temp_tex = this._preview_temp_tex;
			if(!this._preview_temp_tex)
			{
				temp_tex = new GL.Texture(size,size, { minFilter: gl.NEAREST });
				this._preview_temp_tex = temp_tex;
			}

			//copy
			tex.copyTo(temp_tex);
			tex = temp_tex;
		}

		//create intermediate canvas with lowquality version
		var tex_canvas = this._preview_canvas;
		if(!tex_canvas)
		{
			tex_canvas = createCanvas(size,size);
			this._preview_canvas = tex_canvas;
		}

		if(temp_tex)
			temp_tex.toCanvas(tex_canvas);
		return tex_canvas;
	}

	LGraphTexture.prototype.getResources = function(res)
	{
		res[ this.properties.name ] = GL.Texture;
		return res;
	}

	LGraphTexture.prototype.onGetInputs = function()
	{
		return [["in","Texture"]];
	}


	LGraphTexture.prototype.onGetOutputs = function()
	{
		return [["width","number"],["height","number"],["aspect","number"]];
	}

	LiteGraph.registerNodeType("texture/texture", LGraphTexture );

	//**************************
	function LGraphTexturePreview()
	{
		this.addInput("Texture","Texture");
		this.properties = { flipY: false };
		this.size = [LGraphTexture.image_preview_size, LGraphTexture.image_preview_size];
	}

	LGraphTexturePreview.title = "Preview";
	LGraphTexturePreview.desc = "Show a texture in the graph canvas";
	LGraphTexturePreview.allow_preview = false;

	LGraphTexturePreview.prototype.onDrawBackground = function(ctx)
	{
		if(this.flags.collapsed)
			return;

		if(!ctx.webgl && !LGraphTexturePreview.allow_preview)
			return; //not working well

		var tex = this.getInputData(0);
		if(!tex)
			return;

		var tex_canvas = null;
		
		if(!tex.handle && ctx.webgl)
			tex_canvas = tex;
		else
			tex_canvas = LGraphTexture.generateLowResTexturePreview(tex);

		//render to graph canvas
		ctx.save();
		if(this.properties.flipY)
		{
			ctx.translate(0,this.size[1]);
			ctx.scale(1,-1);
		}
		ctx.drawImage(tex_canvas,0,0,this.size[0],this.size[1]);
		ctx.restore();
	}

	LiteGraph.registerNodeType("texture/preview", LGraphTexturePreview );

	//**************************************

	function LGraphTextureSave()
	{
		this.addInput("Texture","Texture");
		this.addOutput("","Texture");
		this.properties = {name:""};
	}

	LGraphTextureSave.title = "Save";
	LGraphTextureSave.desc = "Save a texture in the repository";

	LGraphTextureSave.prototype.onExecute = function()
	{
		var tex = this.getInputData(0);
		if(!tex)
			return;

		if(this.properties.name)
		{
			//for cases where we want to perform something when storing it
			if( LGraphTexture.storeTexture )
				LGraphTexture.storeTexture( this.properties.name, tex );
			else
			{
				var container = LGraphTexture.getTexturesContainer();
				container[ this.properties.name ] = tex;
			}
		}

		this.setOutputData(0, tex);
	}

	LiteGraph.registerNodeType("texture/save", LGraphTextureSave );

	//****************************************************

	function LGraphTextureOperation()
	{
		this.addInput("Texture","Texture");
		this.addInput("TextureB","Texture");
		this.addInput("value","number");
		this.addOutput("Texture","Texture");
		this.help = "<p>pixelcode must be vec3</p>\
			<p>uvcode must be vec2, is optional</p>\
			<p><strong>uv:</strong> tex. coords</p><p><strong>color:</strong> texture</p><p><strong>colorB:</strong> textureB</p><p><strong>time:</strong> scene time</p><p><strong>value:</strong> input value</p>";

		this.properties = {value:1, uvcode:"", pixelcode:"color + colorB * value", precision: LGraphTexture.DEFAULT };
	}

	LGraphTextureOperation.widgets_info = {
		"uvcode": { widget:"textarea", height: 100 }, 
		"pixelcode": { widget:"textarea", height: 100 },
		"precision": { widget:"combo", values: LGraphTexture.MODE_VALUES }
	};

	LGraphTextureOperation.title = "Operation";
	LGraphTextureOperation.desc = "Texture shader operation";

	LGraphTextureOperation.prototype.getExtraMenuOptions = function(graphcanvas)
	{
		var that = this;
		var txt = !that.properties.show ? "Show Texture" : "Hide Texture";
		return [ {content: txt, callback: 
			function() { 
				that.properties.show = !that.properties.show;
			}
		}];
	}

	LGraphTextureOperation.prototype.onDrawBackground = function(ctx)
	{
		if(this.flags.collapsed || this.size[1] <= 20 || !this.properties.show)
			return;

		if(!this._tex)
			return;

		//only works if using a webgl renderer
		if(this._tex.gl != ctx)
			return;

		//render to graph canvas
		ctx.save();
		ctx.drawImage(this._tex, 0, 0, this.size[0], this.size[1]);
		ctx.restore();
	}

	LGraphTextureOperation.prototype.onExecute = function()
	{
		var tex = this.getInputData(0);

		if(!this.isOutputConnected(0))
			return; //saves work

		if(this.properties.precision === LGraphTexture.PASS_THROUGH)
		{
			this.setOutputData(0, tex);
			return;
		}

		var texB = this.getInputData(1);

		if(!this.properties.uvcode && !this.properties.pixelcode)
			return;

		var width = 512;
		var height = 512;
		if(tex)
		{
			width = tex.width;
			height = tex.height;
		}
		else if (texB)
		{
			width = texB.width;
			height = texB.height;
		}

		var type = LGraphTexture.getTextureType( this.properties.precision, tex );

		if(!tex && !this._tex )
			this._tex = new GL.Texture( width, height, { type: type, format: gl.RGBA, filter: gl.LINEAR });
		else
			this._tex = LGraphTexture.getTargetTexture( tex || this._tex, this._tex, this.properties.precision );

		var uvcode = "";
		if(this.properties.uvcode)
		{
			uvcode = "uv = " + this.properties.uvcode;
			if(this.properties.uvcode.indexOf(";") != -1) //there are line breaks, means multiline code
				uvcode = this.properties.uvcode;
		}
		
		var pixelcode = "";
		if(this.properties.pixelcode)
		{
			pixelcode = "result = " + this.properties.pixelcode;
			if(this.properties.pixelcode.indexOf(";") != -1) //there are line breaks, means multiline code
				pixelcode = this.properties.pixelcode;
		}

		var shader = this._shader;

		if(!shader || this._shader_code != (uvcode + "|" + pixelcode) )
		{
			try
			{
				this._shader = new GL.Shader(Shader.SCREEN_VERTEX_SHADER, LGraphTextureOperation.pixel_shader, { UV_CODE: uvcode, PIXEL_CODE: pixelcode });
				this.boxcolor = "#00FF00";
			}
			catch (err)
			{
				console.log("Error compiling shader: ", err);
				this.boxcolor = "#FF0000";
				return;
			}
			this.boxcolor = "#FF0000";

			this._shader_code = (uvcode + "|" + pixelcode);
			shader = this._shader;
		}

		if(!shader)
		{
			this.boxcolor = "red";
			return;
		}
		else
			this.boxcolor = "green";

		var value = this.getInputData(2);
		if(value != null)
			this.properties.value = value;
		else
			value = parseFloat( this.properties.value );

		var time = this.graph.getTime();

		this._tex.drawTo(function() {
			gl.disable( gl.DEPTH_TEST );
			gl.disable( gl.CULL_FACE );
			gl.disable( gl.BLEND );
			if(tex)	tex.bind(0);
			if(texB) texB.bind(1);
			var mesh = Mesh.getScreenQuad();
			shader.uniforms({u_texture:0, u_textureB:1, value: value, texSize:[width,height], time: time}).draw(mesh);
		});

		this.setOutputData(0, this._tex);
	}

	LGraphTextureOperation.pixel_shader = "precision highp float;\n\
			\n\
			uniform sampler2D u_texture;\n\
			uniform sampler2D u_textureB;\n\
			varying vec2 v_coord;\n\
			uniform vec2 texSize;\n\
			uniform float time;\n\
			uniform float value;\n\
			\n\
			void main() {\n\
				vec2 uv = v_coord;\n\
				UV_CODE;\n\
				vec4 color4 = texture2D(u_texture, uv);\n\
				vec3 color = color4.rgb;\n\
				vec4 color4B = texture2D(u_textureB, uv);\n\
				vec3 colorB = color4B.rgb;\n\
				vec3 result = color;\n\
				float alpha = 1.0;\n\
				PIXEL_CODE;\n\
				gl_FragColor = vec4(result, alpha);\n\
			}\n\
			";

	LiteGraph.registerNodeType("texture/operation", LGraphTextureOperation );

	//****************************************************

	function LGraphTextureShader()
	{
		this.addOutput("out","Texture");
		this.properties = {code:"", width: 512, height: 512, precision: LGraphTexture.DEFAULT };

		this.properties.code = "\nvoid main() {\n  vec2 uv = v_coord;\n  vec3 color = vec3(0.0);\n//your code here\n\ngl_FragColor = vec4(color, 1.0);\n}\n";
		this._uniforms = { in_texture:0, texSize: vec2.create(), time: 0 };
	}

	LGraphTextureShader.title = "Shader";
	LGraphTextureShader.desc = "Texture shader";
	LGraphTextureShader.widgets_info = {
		"code": { type:"code" },
		"precision": { widget:"combo", values: LGraphTexture.MODE_VALUES }
	};

	LGraphTextureShader.prototype.onPropertyChanged = function(name, value)
	{
		if(name != "code")
			return;

		var shader = this.getShader();
		if(!shader)
			return;

		//update connections
		var uniforms = shader.uniformInfo;

		//remove deprecated slots
		if(this.inputs)
		{
			var already = {};
			for(var i = 0; i < this.inputs.length; ++i)
			{
				var info = this.getInputInfo(i);
				if(!info)
					continue;

				if( uniforms[ info.name ] && !already[ info.name ] )
				{
					already[ info.name ] = true;
					continue;
				}
				this.removeInput(i);
				i--;
			}
		}

		//update existing ones
		for(var i in uniforms)
		{
			var info = shader.uniformInfo[i];
			if(info.loc === null)
				continue; //is an attribute, not a uniform
			if(i == "time") //default one
				continue;

			var type = "number";
			if( this._shader.samplers[i] )
				type = "texture";
			else
			{
				switch(info.size)
				{
					case 1: type = "number"; break;
					case 2: type = "vec2"; break;
					case 3: type = "vec3"; break;
					case 4: type = "vec4"; break;
					case 9: type = "mat3"; break;
					case 16: type = "mat4"; break;
					default: continue;
				}
			}

			var slot = this.findInputSlot(i);
			if(slot == -1)
			{
				this.addInput(i,type);
				continue;
			}

			var input_info = this.getInputInfo(slot);
			if(!input_info)
				this.addInput(i,type);
			else
			{
				if(input_info.type == type)
					continue;
				this.removeInput(slot,type);
				this.addInput(i,type);
			}
		}
	}

	LGraphTextureShader.prototype.getShader = function()
	{
		//replug 
		if(this._shader && this._shader_code == this.properties.code)
			return this._shader;

		this._shader_code = this.properties.code;
		this._shader = new GL.Shader(Shader.SCREEN_VERTEX_SHADER, LGraphTextureShader.pixel_shader + this.properties.code );
		if(!this._shader) {
			this.boxcolor = "red";
			return null;
		}
		else
			this.boxcolor = "green";
		return this._shader;
	}

	LGraphTextureShader.prototype.onExecute = function()
	{
		if(!this.isOutputConnected(0))
			return; //saves work

		var shader = this.getShader();
		if(!shader)
			return;

		var tex_slot = 0;
		var in_tex = null;

		//set uniforms
		for(var i = 0; i < this.inputs.length; ++i)
		{
			var info = this.getInputInfo(i);
			var data = this.getInputData(i);
			if(data == null)
				continue;

			if(data.constructor === GL.Texture)
			{
				data.bind(tex_slot);
				if(!in_tex)
					in_tex = data;
				data = tex_slot;
				tex_slot++;
			}
			shader.setUniform( info.name, data ); //data is tex_slot
		}

		var uniforms = this._uniforms;
		var type = LGraphTexture.getTextureType( this.properties.precision, in_tex );

		//render to texture
		var w = this.properties.width|0;
		var h = this.properties.height|0;
		if(w == 0)
			w = in_tex ? in_tex.width : gl.canvas.width;
		if(h == 0)
			h = in_tex ? in_tex.height : gl.canvas.height;
		uniforms.texSize[0] = w;
		uniforms.texSize[1] = h;
		uniforms.time = this.graph.getTime();

		if(!this._tex || this._tex.type != type || this._tex.width != w || this._tex.height != h )
			this._tex = new GL.Texture( w, h, { type: type, format: gl.RGBA, filter: gl.LINEAR });
		var tex = this._tex;
		tex.drawTo(function() {
			shader.uniforms( uniforms ).draw( GL.Mesh.getScreenQuad() );
		});

		this.setOutputData( 0, this._tex );
	}

	LGraphTextureShader.pixel_shader = "precision highp float;\n\
			\n\
			varying vec2 v_coord;\n\
			uniform float time;\n\
	";

	LiteGraph.registerNodeType("texture/shader", LGraphTextureShader );

	// Texture Scale Offset

	function LGraphTextureScaleOffset()
	{
		this.addInput("in","Texture");
		this.addInput("scale","vec2");
		this.addInput("offset","vec2");
		this.addOutput("out","Texture");
		this.properties = { offset: vec2.fromValues(0,0), scale: vec2.fromValues(1,1), precision: LGraphTexture.DEFAULT };
	}

	LGraphTextureScaleOffset.widgets_info = {
		"precision": { widget:"combo", values: LGraphTexture.MODE_VALUES }
	};

	LGraphTextureScaleOffset.title = "Scale/Offset";
	LGraphTextureScaleOffset.desc = "Applies an scaling and offseting";

	LGraphTextureScaleOffset.prototype.onExecute = function()
	{
		var tex = this.getInputData(0);

		if(!this.isOutputConnected(0) || !tex)
			return; //saves work

		if(this.properties.precision === LGraphTexture.PASS_THROUGH)
		{
			this.setOutputData(0, tex);
			return;
		}

		var width = tex.width;
		var height = tex.height;
		var type = this.precision === LGraphTexture.LOW ? gl.UNSIGNED_BYTE : gl.HIGH_PRECISION_FORMAT;
		if (this.precision === LGraphTexture.DEFAULT)
			type = tex.type;

		if(!this._tex || this._tex.width != width || this._tex.height != height || this._tex.type != type )
			this._tex = new GL.Texture( width, height, { type: type, format: gl.RGBA, filter: gl.LINEAR });

		var shader = this._shader;

		if(!shader)
			shader = new GL.Shader( GL.Shader.SCREEN_VERTEX_SHADER, LGraphTextureScaleOffset.pixel_shader );

		var scale = this.getInputData(1);
		if(scale)
		{
			this.properties.scale[0] = scale[0];
			this.properties.scale[1] = scale[1];
		}
		else
			scale = this.properties.scale;

		var offset = this.getInputData(2);
		if(offset)
		{
			this.properties.offset[0] = offset[0];
			this.properties.offset[1] = offset[1];
		}
		else
			offset = this.properties.offset;

		this._tex.drawTo(function() {
			gl.disable( gl.DEPTH_TEST );
			gl.disable( gl.CULL_FACE );
			gl.disable( gl.BLEND );
			tex.bind(0);
			var mesh = Mesh.getScreenQuad();
			shader.uniforms({u_texture:0, u_scale: scale, u_offset: offset}).draw( mesh );
		});

		this.setOutputData( 0, this._tex );
	}

	LGraphTextureScaleOffset.pixel_shader = "precision highp float;\n\
			\n\
			uniform sampler2D u_texture;\n\
			uniform sampler2D u_textureB;\n\
			varying vec2 v_coord;\n\
			uniform vec2 u_scale;\n\
			uniform vec2 u_offset;\n\
			\n\
			void main() {\n\
				vec2 uv = v_coord;\n\
				uv = uv / u_scale - u_offset;\n\
				gl_FragColor = texture2D(u_texture, uv);\n\
			}\n\
			";

	LiteGraph.registerNodeType("texture/scaleOffset", LGraphTextureScaleOffset );



	// Warp (distort a texture) *************************

	function LGraphTextureWarp()
	{
		this.addInput("in","Texture");
		this.addInput("warp","Texture");
		this.addInput("factor","number");
		this.addOutput("out","Texture");
		this.properties = { factor: 0.01, precision: LGraphTexture.DEFAULT };
	}

	LGraphTextureWarp.widgets_info = {
		"precision": { widget:"combo", values: LGraphTexture.MODE_VALUES }
	};

	LGraphTextureWarp.title = "Warp";
	LGraphTextureWarp.desc = "Texture warp operation";

	LGraphTextureWarp.prototype.onExecute = function()
	{
		var tex = this.getInputData(0);

		if(!this.isOutputConnected(0))
			return; //saves work

		if(this.properties.precision === LGraphTexture.PASS_THROUGH)
		{
			this.setOutputData(0, tex);
			return;
		}

		var texB = this.getInputData(1);

		var width = 512;
		var height = 512;
		var type = gl.UNSIGNED_BYTE;
		if(tex)
		{
			width = tex.width;
			height = tex.height;
			type = tex.type;
		}
		else if (texB)
		{
			width = texB.width;
			height = texB.height;
			type = texB.type;
		}

		if(!tex && !this._tex )
			this._tex = new GL.Texture( width, height, { type: this.precision === LGraphTexture.LOW ? gl.UNSIGNED_BYTE : gl.HIGH_PRECISION_FORMAT, format: gl.RGBA, filter: gl.LINEAR });
		else
			this._tex = LGraphTexture.getTargetTexture( tex || this._tex, this._tex, this.properties.precision );

		var shader = this._shader;

		if(!shader)
			shader = new GL.Shader( GL.Shader.SCREEN_VERTEX_SHADER, LGraphTextureWarp.pixel_shader );

		var factor = this.getInputData(2);
		if(factor != null)
			this.properties.factor = factor;
		else
			factor = parseFloat( this.properties.factor );

		this._tex.drawTo(function() {
			gl.disable( gl.DEPTH_TEST );
			gl.disable( gl.CULL_FACE );
			gl.disable( gl.BLEND );
			if(tex)	tex.bind(0);
			if(texB) texB.bind(1);
			var mesh = Mesh.getScreenQuad();
			shader.uniforms({u_texture:0, u_textureB:1, u_factor: factor }).draw( mesh );
		});

		this.setOutputData(0, this._tex);
	}

	LGraphTextureWarp.pixel_shader = "precision highp float;\n\
			\n\
			uniform sampler2D u_texture;\n\
			uniform sampler2D u_textureB;\n\
			varying vec2 v_coord;\n\
			uniform float u_factor;\n\
			\n\
			void main() {\n\
				vec2 uv = v_coord;\n\
				uv += ( texture2D(u_textureB, uv).rg - vec2(0.5)) * u_factor;\n\
				gl_FragColor = texture2D(u_texture, uv);\n\
			}\n\
			";

	LiteGraph.registerNodeType("texture/warp", LGraphTextureWarp );

	//****************************************************

	// Texture to Viewport *****************************************
	function LGraphTextureToViewport()
	{
		this.addInput("Texture","Texture");
		this.properties = { additive: false, antialiasing: false, filter: true, disable_alpha: false, gamma: 1.0 };
		this.size[0] = 130;
	}

	LGraphTextureToViewport.title = "to Viewport";
	LGraphTextureToViewport.desc = "Texture to viewport";

	LGraphTextureToViewport.prototype.onExecute = function()
	{
		var tex = this.getInputData(0);
		if(!tex) 
			return;

		if(this.properties.disable_alpha)
			gl.disable( gl.BLEND );
		else
		{
			gl.enable( gl.BLEND );
			if(this.properties.additive)
				gl.blendFunc( gl.SRC_ALPHA, gl.ONE );
			else
				gl.blendFunc( gl.SRC_ALPHA, gl.ONE_MINUS_SRC_ALPHA );
		}

		gl.disable( gl.DEPTH_TEST );
		var gamma = this.properties.gamma || 1.0;
		if( this.isInputConnected(1) )
			gamma = this.getInputData(1);

		tex.setParameter( gl.TEXTURE_MAG_FILTER, this.properties.filter ? gl.LINEAR : gl.NEAREST );

		if(this.properties.antialiasing)
		{
			if(!LGraphTextureToViewport._shader)
				LGraphTextureToViewport._shader = new GL.Shader( GL.Shader.SCREEN_VERTEX_SHADER, LGraphTextureToViewport.aa_pixel_shader );

			var viewport = gl.getViewport(); //gl.getParameter(gl.VIEWPORT);
			var mesh = Mesh.getScreenQuad();
			tex.bind(0);
			LGraphTextureToViewport._shader.uniforms({u_texture:0, uViewportSize:[tex.width,tex.height], u_igamma: 1 / gamma,  inverseVP: [1/tex.width,1/tex.height] }).draw(mesh);
		}
		else
		{
			if(gamma != 1.0)
			{
				if(!LGraphTextureToViewport._gamma_shader)
					LGraphTextureToViewport._gamma_shader = new GL.Shader( Shader.SCREEN_VERTEX_SHADER, LGraphTextureToViewport.gamma_pixel_shader );
				tex.toViewport(LGraphTextureToViewport._gamma_shader, { u_texture:0, u_igamma: 1 / gamma });
			}
			else
				tex.toViewport();
		}
	}

	LGraphTextureToViewport.prototype.onGetInputs = function()
	{
		return [["gamma","number"]];
	}

	LGraphTextureToViewport.aa_pixel_shader = "precision highp float;\n\
			precision highp float;\n\
			varying vec2 v_coord;\n\
			uniform sampler2D u_texture;\n\
			uniform vec2 uViewportSize;\n\
			uniform vec2 inverseVP;\n\
			uniform float u_igamma;\n\
			#define FXAA_REDUCE_MIN   (1.0/ 128.0)\n\
			#define FXAA_REDUCE_MUL   (1.0 / 8.0)\n\
			#define FXAA_SPAN_MAX     8.0\n\
			\n\
			/* from mitsuhiko/webgl-meincraft based on the code on geeks3d.com */\n\
			vec4 applyFXAA(sampler2D tex, vec2 fragCoord)\n\
			{\n\
				vec4 color = vec4(0.0);\n\
				/*vec2 inverseVP = vec2(1.0 / uViewportSize.x, 1.0 / uViewportSize.y);*/\n\
				vec3 rgbNW = texture2D(tex, (fragCoord + vec2(-1.0, -1.0)) * inverseVP).xyz;\n\
				vec3 rgbNE = texture2D(tex, (fragCoord + vec2(1.0, -1.0)) * inverseVP).xyz;\n\
				vec3 rgbSW = texture2D(tex, (fragCoord + vec2(-1.0, 1.0)) * inverseVP).xyz;\n\
				vec3 rgbSE = texture2D(tex, (fragCoord + vec2(1.0, 1.0)) * inverseVP).xyz;\n\
				vec3 rgbM  = texture2D(tex, fragCoord  * inverseVP).xyz;\n\
				vec3 luma = vec3(0.299, 0.587, 0.114);\n\
				float lumaNW = dot(rgbNW, luma);\n\
				float lumaNE = dot(rgbNE, luma);\n\
				float lumaSW = dot(rgbSW, luma);\n\
				float lumaSE = dot(rgbSE, luma);\n\
				float lumaM  = dot(rgbM,  luma);\n\
				float lumaMin = min(lumaM, min(min(lumaNW, lumaNE), min(lumaSW, lumaSE)));\n\
				float lumaMax = max(lumaM, max(max(lumaNW, lumaNE), max(lumaSW, lumaSE)));\n\
				\n\
				vec2 dir;\n\
				dir.x = -((lumaNW + lumaNE) - (lumaSW + lumaSE));\n\
				dir.y =  ((lumaNW + lumaSW) - (lumaNE + lumaSE));\n\
				\n\
				float dirReduce = max((lumaNW + lumaNE + lumaSW + lumaSE) * (0.25 * FXAA_REDUCE_MUL), FXAA_REDUCE_MIN);\n\
				\n\
				float rcpDirMin = 1.0 / (min(abs(dir.x), abs(dir.y)) + dirReduce);\n\
				dir = min(vec2(FXAA_SPAN_MAX, FXAA_SPAN_MAX), max(vec2(-FXAA_SPAN_MAX, -FXAA_SPAN_MAX), dir * rcpDirMin)) * inverseVP;\n\
				\n\
				vec3 rgbA = 0.5 * (texture2D(tex, fragCoord * inverseVP + dir * (1.0 / 3.0 - 0.5)).xyz + \n\
					texture2D(tex, fragCoord * inverseVP + dir * (2.0 / 3.0 - 0.5)).xyz);\n\
				vec3 rgbB = rgbA * 0.5 + 0.25 * (texture2D(tex, fragCoord * inverseVP + dir * -0.5).xyz + \n\
					texture2D(tex, fragCoord * inverseVP + dir * 0.5).xyz);\n\
				\n\
				//return vec4(rgbA,1.0);\n\
				float lumaB = dot(rgbB, luma);\n\
				if ((lumaB < lumaMin) || (lumaB > lumaMax))\n\
					color = vec4(rgbA, 1.0);\n\
				else\n\
					color = vec4(rgbB, 1.0);\n\
				if(u_igamma != 1.0)\n\
					color.xyz = pow( color.xyz, vec3(u_igamma) );\n\
				return color;\n\
			}\n\
			\n\
			void main() {\n\
			   gl_FragColor = applyFXAA( u_texture, v_coord * uViewportSize) ;\n\
			}\n\
			";

	LGraphTextureToViewport.gamma_pixel_shader = "precision highp float;\n\
			precision highp float;\n\
			varying vec2 v_coord;\n\
			uniform sampler2D u_texture;\n\
			uniform float u_igamma;\n\
			void main() {\n\
				vec4 color = texture2D( u_texture, v_coord);\n\
				color.xyz = pow(color.xyz, vec3(u_igamma) );\n\
			   gl_FragColor = color;\n\
			}\n\
			";


	LiteGraph.registerNodeType("texture/toviewport", LGraphTextureToViewport );


	// Texture Copy *****************************************
	function LGraphTextureCopy()
	{
		this.addInput("Texture","Texture");
		this.addOutput("","Texture");
		this.properties = { size: 0, generate_mipmaps: false, precision: LGraphTexture.DEFAULT };
	}

	LGraphTextureCopy.title = "Copy";
	LGraphTextureCopy.desc = "Copy Texture";
	LGraphTextureCopy.widgets_info = { 
		size: { widget:"combo", values:[0,32,64,128,256,512,1024,2048]},
		precision: { widget:"combo", values: LGraphTexture.MODE_VALUES }
	};

	LGraphTextureCopy.prototype.onExecute = function()
	{
		var tex = this.getInputData(0);
		if(!tex && !this._temp_texture)
			return;

		if(!this.isOutputConnected(0))
			return; //saves work

		//copy the texture
		if(tex)
		{
			var width = tex.width;
			var height = tex.height;

			if(this.properties.size != 0)
			{
				width = this.properties.size;
				height = this.properties.size;
			}

			var temp = this._temp_texture;

			var type = tex.type;
			if(this.properties.precision === LGraphTexture.LOW)
				type = gl.UNSIGNED_BYTE;
			else if(this.properties.precision === LGraphTexture.HIGH)
				type = gl.HIGH_PRECISION_FORMAT;

			if(!temp || temp.width != width || temp.height != height || temp.type != type )
			{
				var minFilter = gl.LINEAR;
				if( this.properties.generate_mipmaps && isPowerOfTwo(width) && isPowerOfTwo(height) )
					minFilter = gl.LINEAR_MIPMAP_LINEAR;
				this._temp_texture = new GL.Texture( width, height, { type: type, format: gl.RGBA, minFilter: minFilter, magFilter: gl.LINEAR });
			}
			tex.copyTo(this._temp_texture);

			if(this.properties.generate_mipmaps)
			{
				this._temp_texture.bind(0);
				gl.generateMipmap(this._temp_texture.texture_type);
				this._temp_texture.unbind(0);
			}
		}


		this.setOutputData(0,this._temp_texture);
	}

	LiteGraph.registerNodeType("texture/copy", LGraphTextureCopy );


	// Texture Downsample *****************************************
	function LGraphTextureDownsample()
	{
		this.addInput("Texture","Texture");
		this.addOutput("","Texture");
		this.properties = { iterations: 1, generate_mipmaps: false, precision: LGraphTexture.DEFAULT };
	}

	LGraphTextureDownsample.title = "Downsample";
	LGraphTextureDownsample.desc = "Downsample Texture";
	LGraphTextureDownsample.widgets_info = { 
		iterations: { type:"number", step: 1, precision: 0, min: 1 },
		precision: { widget:"combo", values: LGraphTexture.MODE_VALUES }
	};

	LGraphTextureDownsample.prototype.onExecute = function()
	{
		var tex = this.getInputData(0);
		if(!tex && !this._temp_texture)
			return;

		if(!this.isOutputConnected(0))
			return; //saves work

		//we do not allow any texture different than texture 2D
		if(!tex || tex.texture_type !== GL.TEXTURE_2D )
			return;

		var shader = LGraphTextureDownsample._shader;
		if(!shader)
			LGraphTextureDownsample._shader = shader = new GL.Shader( GL.Shader.SCREEN_VERTEX_SHADER, LGraphTextureDownsample.pixel_shader );

		var width = tex.width|0;
		var height = tex.height|0;
		var type = tex.type;
		if(this.properties.precision === LGraphTexture.LOW)
			type = gl.UNSIGNED_BYTE;
		else if(this.properties.precision === LGraphTexture.HIGH)
			type = gl.HIGH_PRECISION_FORMAT;
		var iterations = this.properties.iterations || 1;

		var origin = tex;
		var target = null;

		var temp = [];
		var options = {
			type: type,
			format: tex.format
		};

		var offset = vec2.create();
		var uniforms = {
			u_offset: offset
		};

		if( this._texture )
			GL.Texture.releaseTemporary( this._texture );

		for(var i = 0; i < iterations; ++i)
		{
			offset[0] = 1/width;
			offset[1] = 1/height;
			width = width>>1 || 0;
			height = height>>1 || 0;
			target = GL.Texture.getTemporary( width, height, options );
			temp.push( target );
			origin.setParameter( GL.TEXTURE_MAG_FILTER, GL.NEAREST );
			origin.copyTo( target, shader, uniforms );
			if(width == 1 && height == 1)
				break; //nothing else to do
			origin = target;
		}

		//keep the last texture used
		this._texture = temp.pop();

		//free the rest
		for(var i = 0; i < temp.length; ++i)
			GL.Texture.releaseTemporary( temp[i] );

		if(this.properties.generate_mipmaps)
		{
			this._texture.bind(0);
			gl.generateMipmap(this._texture.texture_type);
			this._texture.unbind(0);
		}

		this.setOutputData(0,this._texture);
	}

	LGraphTextureDownsample.pixel_shader = "precision highp float;\n\
			precision highp float;\n\
			uniform sampler2D u_texture;\n\
			uniform vec2 u_offset;\n\
			varying vec2 v_coord;\n\
			\n\
			void main() {\n\
				vec4 color = texture2D(u_texture, v_coord );\n\
				color += texture2D(u_texture, v_coord + vec2( u_offset.x, 0.0 ) );\n\
				color += texture2D(u_texture, v_coord + vec2( 0.0, u_offset.y ) );\n\
				color += texture2D(u_texture, v_coord + vec2( u_offset.x, u_offset.y ) );\n\
			   gl_FragColor = color * 0.25;\n\
			}\n\
			";

	LiteGraph.registerNodeType("texture/downsample", LGraphTextureDownsample );



	// Texture Copy *****************************************
	function LGraphTextureAverage()
	{
		this.addInput("Texture","Texture");
		this.addOutput("tex","Texture");
		this.addOutput("avg","vec4");
		this.addOutput("lum","number");
		this.properties = { mipmap_offset: 0, low_precision: false };

		this._uniforms = { u_texture: 0, u_mipmap_offset: this.properties.mipmap_offset };
		this._luminance = new Float32Array(4);
	}

	LGraphTextureAverage.title = "Average";
	LGraphTextureAverage.desc = "Compute a partial average (32 random samples) of a texture and stores it as a 1x1 pixel texture";

	LGraphTextureAverage.prototype.onExecute = function()
	{
		var tex = this.getInputData(0);
		if(!tex)
			return;

		if(!this.isOutputConnected(0) && !this.isOutputConnected(1) && !this.isOutputConnected(2))
			return; //saves work

		if(!LGraphTextureAverage._shader)
		{
			LGraphTextureAverage._shader = new GL.Shader( GL.Shader.SCREEN_VERTEX_SHADER, LGraphTextureAverage.pixel_shader);
			//creates 32 random numbers and stores the, in two mat4 
			var samples = new Float32Array(32);
			for(var i = 0; i < 32; ++i)	
				samples[i] = Math.random();
			LGraphTextureAverage._shader.uniforms({u_samples_a: samples.subarray(0,16), u_samples_b: samples.subarray(16,32) });
		}

		var temp = this._temp_texture;
		var type = gl.UNSIGNED_BYTE;
		if(tex.type != type) //force floats, half floats cannot be read with gl.readPixels
			type = gl.FLOAT;

		if(!temp || temp.type != type )
			this._temp_texture = new GL.Texture( 1, 1, { type: type, format: gl.RGBA, filter: gl.NEAREST });

		var shader = LGraphTextureAverage._shader;
		var uniforms = this._uniforms;
		uniforms.u_mipmap_offset = this.properties.mipmap_offset;
		this._temp_texture.drawTo(function(){
			tex.toViewport( shader, uniforms );
		});

		this.setOutputData(0,this._temp_texture);

		if(this.isOutputConnected(1) || this.isOutputConnected(2))
		{
			var pixel = this._temp_texture.getPixels();
			if(pixel)
			{
				var v = this._luminance;
				var type = this._temp_texture.type;
				v.set( pixel );
				if(type == gl.UNSIGNED_BYTE)
					vec4.scale( v,v, 1/255 );
				else if(type == GL.HALF_FLOAT || type == GL.HALF_FLOAT_OES)
					vec4.scale( v,v, 1/(255*255) ); //is this correct?
				this.setOutputData(1,v);
				this.setOutputData(2,(v[0] + v[1] + v[2]) / 3);
			}

		}
	}

	LGraphTextureAverage.pixel_shader = "precision highp float;\n\
			precision highp float;\n\
			uniform mat4 u_samples_a;\n\
			uniform mat4 u_samples_b;\n\
			uniform sampler2D u_texture;\n\
			uniform float u_mipmap_offset;\n\
			varying vec2 v_coord;\n\
			\n\
			void main() {\n\
				vec4 color = vec4(0.0);\n\
				for(int i = 0; i < 4; ++i)\n\
					for(int j = 0; j < 4; ++j)\n\
					{\n\
						color += texture2D(u_texture, vec2( u_samples_a[i][j], u_samples_b[i][j] ), u_mipmap_offset );\n\
						color += texture2D(u_texture, vec2( 1.0 - u_samples_a[i][j], 1.0 - u_samples_b[i][j] ), u_mipmap_offset );\n\
					}\n\
			   gl_FragColor = color * 0.03125;\n\
			}\n\
			";

	LiteGraph.registerNodeType("texture/average", LGraphTextureAverage );

	// Image To Texture *****************************************
	function LGraphImageToTexture()
	{
		this.addInput("Image","image");
		this.addOutput("","Texture");
		this.properties = {};
	}

	LGraphImageToTexture.title = "Image to Texture";
	LGraphImageToTexture.desc = "Uploads an image to the GPU";
	//LGraphImageToTexture.widgets_info = { size: { widget:"combo", values:[0,32,64,128,256,512,1024,2048]} };

	LGraphImageToTexture.prototype.onExecute = function()
	{
		var img = this.getInputData(0);
		if(!img)
			return;

		var width = img.videoWidth || img.width;
		var height = img.videoHeight || img.height;

		//this is in case we are using a webgl canvas already, no need to reupload it
		if(img.gltexture)
		{
			this.setOutputData(0,img.gltexture);
			return;
		}


		var temp = this._temp_texture;
		if(!temp || temp.width != width || temp.height != height )
			this._temp_texture = new GL.Texture( width, height, { format: gl.RGBA, filter: gl.LINEAR });

		try
		{
			this._temp_texture.uploadImage(img);
		}
		catch(err)
		{
			console.error("image comes from an unsafe location, cannot be uploaded to webgl: " + err);
			return;
		}

		this.setOutputData(0,this._temp_texture);
	}

	LiteGraph.registerNodeType("texture/imageToTexture", LGraphImageToTexture );


	// Texture LUT *****************************************
	function LGraphTextureLUT()
	{
		this.addInput("Texture","Texture");
		this.addInput("LUT","Texture");
		this.addInput("Intensity","number");
		this.addOutput("","Texture");
		this.properties = { intensity: 1, precision: LGraphTexture.DEFAULT, texture: null };

		if(!LGraphTextureLUT._shader)
			LGraphTextureLUT._shader = new GL.Shader( Shader.SCREEN_VERTEX_SHADER, LGraphTextureLUT.pixel_shader );
	}

	LGraphTextureLUT.widgets_info = { 
		"texture": { widget:"texture"},
		"precision": { widget:"combo", values: LGraphTexture.MODE_VALUES }
	};

	LGraphTextureLUT.title = "LUT";
	LGraphTextureLUT.desc = "Apply LUT to Texture";

	LGraphTextureLUT.prototype.onExecute = function()
	{
		if(!this.isOutputConnected(0))
			return; //saves work

		var tex = this.getInputData(0);

		if(this.properties.precision === LGraphTexture.PASS_THROUGH )
		{
			this.setOutputData(0,tex);
			return;
		}

		if(!tex)
			return;

		var lut_tex = this.getInputData(1);

		if(!lut_tex)
			lut_tex = LGraphTexture.getTexture( this.properties.texture );

		if(!lut_tex)
		{
			this.setOutputData(0,tex);
			return;
		}

		lut_tex.bind(0);
		gl.texParameteri(gl.TEXTURE_2D, gl.TEXTURE_MIN_FILTER, gl.LINEAR );
		gl.texParameteri(gl.TEXTURE_2D, gl.TEXTURE_WRAP_S, gl.CLAMP_TO_EDGE );
		gl.texParameteri(gl.TEXTURE_2D, gl.TEXTURE_WRAP_T, gl.CLAMP_TO_EDGE );
		gl.bindTexture(gl.TEXTURE_2D, null);

		var intensity = this.properties.intensity;
		if( this.isInputConnected(2) )
			this.properties.intensity = intensity = this.getInputData(2);

		this._tex = LGraphTexture.getTargetTexture( tex, this._tex, this.properties.precision );

		//var mesh = Mesh.getScreenQuad();

		this._tex.drawTo(function() {
			lut_tex.bind(1);
			tex.toViewport( LGraphTextureLUT._shader, {u_texture:0, u_textureB:1, u_amount: intensity} );
		});

		this.setOutputData(0,this._tex);
	}

	LGraphTextureLUT.pixel_shader = "precision highp float;\n\
			precision highp float;\n\
			varying vec2 v_coord;\n\
			uniform sampler2D u_texture;\n\
			uniform sampler2D u_textureB;\n\
			uniform float u_amount;\n\
			\n\
			void main() {\n\
				 lowp vec4 textureColor = clamp( texture2D(u_texture, v_coord), vec4(0.0), vec4(1.0) );\n\
				 mediump float blueColor = textureColor.b * 63.0;\n\
				 mediump vec2 quad1;\n\
				 quad1.y = floor(floor(blueColor) / 8.0);\n\
				 quad1.x = floor(blueColor) - (quad1.y * 8.0);\n\
				 mediump vec2 quad2;\n\
				 quad2.y = floor(ceil(blueColor) / 8.0);\n\
				 quad2.x = ceil(blueColor) - (quad2.y * 8.0);\n\
				 highp vec2 texPos1;\n\
				 texPos1.x = (quad1.x * 0.125) + 0.5/512.0 + ((0.125 - 1.0/512.0) * textureColor.r);\n\
				 texPos1.y = 1.0 - ((quad1.y * 0.125) + 0.5/512.0 + ((0.125 - 1.0/512.0) * textureColor.g));\n\
				 highp vec2 texPos2;\n\
				 texPos2.x = (quad2.x * 0.125) + 0.5/512.0 + ((0.125 - 1.0/512.0) * textureColor.r);\n\
				 texPos2.y = 1.0 - ((quad2.y * 0.125) + 0.5/512.0 + ((0.125 - 1.0/512.0) * textureColor.g));\n\
				 lowp vec4 newColor1 = texture2D(u_textureB, texPos1);\n\
				 lowp vec4 newColor2 = texture2D(u_textureB, texPos2);\n\
				 lowp vec4 newColor = mix(newColor1, newColor2, fract(blueColor));\n\
				 gl_FragColor = vec4( mix( textureColor.rgb, newColor.rgb, u_amount), textureColor.w);\n\
			}\n\
			";

	LiteGraph.registerNodeType("texture/LUT", LGraphTextureLUT );

	// Texture Channels *****************************************
	function LGraphTextureChannels()
	{
		this.addInput("Texture","Texture");

		this.addOutput("R","Texture");
		this.addOutput("G","Texture");
		this.addOutput("B","Texture");
		this.addOutput("A","Texture");

		this.properties = {};
		if(!LGraphTextureChannels._shader)
			LGraphTextureChannels._shader = new GL.Shader( Shader.SCREEN_VERTEX_SHADER, LGraphTextureChannels.pixel_shader );
	}

	LGraphTextureChannels.title = "Texture to Channels";
	LGraphTextureChannels.desc = "Split texture channels";

	LGraphTextureChannels.prototype.onExecute = function()
	{
		var texA = this.getInputData(0);
		if(!texA) return;

		if(!this._channels)
			this._channels = Array(4);

		var connections = 0;
		for(var i = 0; i < 4; i++)
		{
			if(this.isOutputConnected(i))
			{
				if(!this._channels[i] || this._channels[i].width != texA.width || this._channels[i].height != texA.height || this._channels[i].type != texA.type)
					this._channels[i] = new GL.Texture( texA.width, texA.height, { type: texA.type, format: gl.RGBA, filter: gl.LINEAR });
				connections++;
			}
			else
				this._channels[i] = null;
		}

		if(!connections)
			return;

		gl.disable( gl.BLEND );
		gl.disable( gl.DEPTH_TEST );

		var mesh = Mesh.getScreenQuad();
		var shader = LGraphTextureChannels._shader;
		var masks = [[1,0,0,0],[0,1,0,0],[0,0,1,0],[0,0,0,1]];

		for(var i = 0; i < 4; i++)
		{
			if(!this._channels[i])
				continue;

			this._channels[i].drawTo( function() {
				texA.bind(0);
				shader.uniforms({u_texture:0, u_mask: masks[i]}).draw(mesh);
			});
			this.setOutputData(i, this._channels[i]);
		}
	}

	LGraphTextureChannels.pixel_shader = "precision highp float;\n\
			precision highp float;\n\
			varying vec2 v_coord;\n\
			uniform sampler2D u_texture;\n\
			uniform vec4 u_mask;\n\
			\n\
			void main() {\n\
			   gl_FragColor = vec4( vec3( length( texture2D(u_texture, v_coord) * u_mask )), 1.0 );\n\
			}\n\
			";

	LiteGraph.registerNodeType("texture/textureChannels", LGraphTextureChannels );


	// Texture Channels to Texture *****************************************
	function LGraphChannelsTexture()
	{
		this.addInput("R","Texture");
		this.addInput("G","Texture");
		this.addInput("B","Texture");
		this.addInput("A","Texture");

		this.addOutput("Texture","Texture");

		this.properties = {};
		if(!LGraphChannelsTexture._shader)
			LGraphChannelsTexture._shader = new GL.Shader( Shader.SCREEN_VERTEX_SHADER, LGraphChannelsTexture.pixel_shader );
	}

	LGraphChannelsTexture.title = "Channels to Texture";
	LGraphChannelsTexture.desc = "Split texture channels";

	LGraphChannelsTexture.prototype.onExecute = function()
	{
		var tex = [ this.getInputData(0),
				this.getInputData(1),
				this.getInputData(2),
				this.getInputData(3) ];

		if(!tex[0] || !tex[1] || !tex[2] || !tex[3]) 
			return;

		gl.disable( gl.BLEND );
		gl.disable( gl.DEPTH_TEST );

		var mesh = Mesh.getScreenQuad();
		var shader = LGraphChannelsTexture._shader;

		this._tex = LGraphTexture.getTargetTexture( tex[0], this._tex );

		this._tex.drawTo( function() {
			tex[0].bind(0);
			tex[1].bind(1);
			tex[2].bind(2);
			tex[3].bind(3);
			shader.uniforms({u_textureR:0, u_textureG:1, u_textureB:2, u_textureA:3 }).draw(mesh);
		});
		this.setOutputData(0, this._tex);
	}

	LGraphChannelsTexture.pixel_shader = "precision highp float;\n\
			precision highp float;\n\
			varying vec2 v_coord;\n\
			uniform sampler2D u_textureR;\n\
			uniform sampler2D u_textureG;\n\
			uniform sampler2D u_textureB;\n\
			uniform sampler2D u_textureA;\n\
			\n\
			void main() {\n\
			   gl_FragColor = vec4( \
						texture2D(u_textureR, v_coord).r,\
						texture2D(u_textureG, v_coord).r,\
						texture2D(u_textureB, v_coord).r,\
						texture2D(u_textureA, v_coord).r);\n\
			}\n\
			";

	LiteGraph.registerNodeType("texture/channelsTexture", LGraphChannelsTexture );

	// Texture Channels to Texture *****************************************
	function LGraphTextureGradient()
	{
		this.addInput("A","color");
		this.addInput("B","color");
		this.addOutput("Texture","Texture");

		this.properties = { angle: 0, scale: 1, A:[0,0,0], B:[1,1,1], texture_size:32 };
		if(!LGraphTextureGradient._shader)
			LGraphTextureGradient._shader = new GL.Shader( Shader.SCREEN_VERTEX_SHADER, LGraphTextureGradient.pixel_shader );

		this._uniforms = { u_angle: 0, u_colorA: vec3.create(), u_colorB: vec3.create()};
	}

	LGraphTextureGradient.title = "Gradient";
	LGraphTextureGradient.desc = "Generates a gradient";
	LGraphTextureGradient["@A"] = { type:"color" };
	LGraphTextureGradient["@B"] = { type:"color" };
	LGraphTextureGradient["@texture_size"] = { type:"enum", values:[32,64,128,256,512] };

	LGraphTextureGradient.prototype.onExecute = function()
	{
		gl.disable( gl.BLEND );
		gl.disable( gl.DEPTH_TEST );

		var mesh = GL.Mesh.getScreenQuad();
		var shader = LGraphTextureGradient._shader;

		var A = this.getInputData(0);
		if(!A)
			A = this.properties.A;
		var B = this.getInputData(1);
		if(!B)
			B = this.properties.B;

		//angle and scale
		for(var i = 2; i < this.inputs.length; i++)
		{
			var input = this.inputs[i];
			var v = this.getInputData(i);
			if(v === undefined)
				continue;
			this.properties[ input.name ] = v;
		}

		var uniforms = this._uniforms;
		this._uniforms.u_angle = this.properties.angle * DEG2RAD;
		this._uniforms.u_scale = this.properties.scale;
		vec3.copy( uniforms.u_colorA, A );
		vec3.copy( uniforms.u_colorB, B );

		var size = parseInt( this.properties.texture_size );
		if(!this._tex || this._tex.width != size )
			this._tex = new GL.Texture( size, size, { format: gl.RGB, filter: gl.LINEAR });

		this._tex.drawTo( function() {
			shader.uniforms(uniforms).draw(mesh);
		});
		this.setOutputData(0, this._tex);
	}

	LGraphTextureGradient.prototype.onGetInputs = function()
	{
		return [["angle","number"],["scale","number"]];
	}

	LGraphTextureGradient.pixel_shader = "precision highp float;\n\
			precision highp float;\n\
			varying vec2 v_coord;\n\
			uniform float u_angle;\n\
			uniform float u_scale;\n\
			uniform vec3 u_colorA;\n\
			uniform vec3 u_colorB;\n\
			\n\
			vec2 rotate(vec2 v, float angle)\n\
			{\n\
				vec2 result;\n\
				float _cos = cos(angle);\n\
				float _sin = sin(angle);\n\
				result.x = v.x * _cos - v.y * _sin;\n\
				result.y = v.x * _sin + v.y * _cos;\n\
				return result;\n\
			}\n\
			void main() {\n\
				float f = (rotate(u_scale * (v_coord - vec2(0.5)), u_angle) + vec2(0.5)).x;\n\
				vec3 color = mix(u_colorA,u_colorB,clamp(f,0.0,1.0));\n\
			   gl_FragColor = vec4(color,1.0);\n\
			}\n\
			";

	LiteGraph.registerNodeType("texture/gradient", LGraphTextureGradient );

	// Texture Mix *****************************************
	function LGraphTextureMix()
	{
		this.addInput("A","Texture");
		this.addInput("B","Texture");
		this.addInput("Mixer","Texture");

		this.addOutput("Texture","Texture");
		this.properties = { precision: LGraphTexture.DEFAULT };

		if(!LGraphTextureMix._shader)
			LGraphTextureMix._shader = new GL.Shader( Shader.SCREEN_VERTEX_SHADER, LGraphTextureMix.pixel_shader );
	}

	LGraphTextureMix.title = "Mix";
	LGraphTextureMix.desc = "Generates a texture mixing two textures";

	LGraphTextureMix.widgets_info = { 
		"precision": { widget:"combo", values: LGraphTexture.MODE_VALUES }
	};

	LGraphTextureMix.prototype.onExecute = function()
	{
		var texA = this.getInputData(0);

		if(!this.isOutputConnected(0))
			return; //saves work
		
		if(this.properties.precision === LGraphTexture.PASS_THROUGH )
		{
			this.setOutputData(0,texA);
			return;
		}

		var texB = this.getInputData(1);
		var texMix = this.getInputData(2);
		if(!texA || !texB || !texMix) return;

		this._tex = LGraphTexture.getTargetTexture( texA, this._tex, this.properties.precision );

		gl.disable( gl.BLEND );
		gl.disable( gl.DEPTH_TEST );

		var mesh = Mesh.getScreenQuad();
		var shader = LGraphTextureMix._shader;

		this._tex.drawTo( function() {
			texA.bind(0);
			texB.bind(1);
			texMix.bind(2);
			shader.uniforms({u_textureA:0,u_textureB:1,u_textureMix:2}).draw(mesh);
		});

		this.setOutputData(0, this._tex);
	}

	LGraphTextureMix.pixel_shader = "precision highp float;\n\
			precision highp float;\n\
			varying vec2 v_coord;\n\
			uniform sampler2D u_textureA;\n\
			uniform sampler2D u_textureB;\n\
			uniform sampler2D u_textureMix;\n\
			\n\
			void main() {\n\
			   gl_FragColor = mix( texture2D(u_textureA, v_coord), texture2D(u_textureB, v_coord), texture2D(u_textureMix, v_coord) );\n\
			}\n\
			";

	LiteGraph.registerNodeType("texture/mix", LGraphTextureMix );

	// Texture Edges detection *****************************************
	function LGraphTextureEdges()
	{
		this.addInput("Tex.","Texture");

		this.addOutput("Edges","Texture");
		this.properties = { invert: true, threshold: false, factor: 1, precision: LGraphTexture.DEFAULT };

		if(!LGraphTextureEdges._shader)
			LGraphTextureEdges._shader = new GL.Shader( Shader.SCREEN_VERTEX_SHADER, LGraphTextureEdges.pixel_shader );
	}

	LGraphTextureEdges.title = "Edges";
	LGraphTextureEdges.desc = "Detects edges";

	LGraphTextureEdges.widgets_info = { 
		"precision": { widget:"combo", values: LGraphTexture.MODE_VALUES }
	};

	LGraphTextureEdges.prototype.onExecute = function()
	{
		if(!this.isOutputConnected(0))
			return; //saves work

		var tex = this.getInputData(0);

		if(this.properties.precision === LGraphTexture.PASS_THROUGH )
		{
			this.setOutputData(0,tex);
			return;
		}		

		if(!tex) return;

		this._tex = LGraphTexture.getTargetTexture( tex, this._tex, this.properties.precision );

		gl.disable( gl.BLEND );
		gl.disable( gl.DEPTH_TEST );

		var mesh = Mesh.getScreenQuad();
		var shader = LGraphTextureEdges._shader;
		var invert = this.properties.invert;
		var factor = this.properties.factor;
		var threshold = this.properties.threshold ? 1 : 0;

		this._tex.drawTo( function() {
			tex.bind(0);
			shader.uniforms({u_texture:0, u_isize:[1/tex.width,1/tex.height], u_factor: factor, u_threshold: threshold, u_invert: invert ? 1 : 0}).draw(mesh);
		});

		this.setOutputData(0, this._tex);
	}

	LGraphTextureEdges.pixel_shader = "precision highp float;\n\
			precision highp float;\n\
			varying vec2 v_coord;\n\
			uniform sampler2D u_texture;\n\
			uniform vec2 u_isize;\n\
			uniform int u_invert;\n\
			uniform float u_factor;\n\
			uniform float u_threshold;\n\
			\n\
			void main() {\n\
				vec4 center = texture2D(u_texture, v_coord);\n\
				vec4 up = texture2D(u_texture, v_coord + u_isize * vec2(0.0,1.0) );\n\
				vec4 down = texture2D(u_texture, v_coord + u_isize * vec2(0.0,-1.0) );\n\
				vec4 left = texture2D(u_texture, v_coord + u_isize * vec2(1.0,0.0) );\n\
				vec4 right = texture2D(u_texture, v_coord + u_isize * vec2(-1.0,0.0) );\n\
				vec4 diff = abs(center - up) + abs(center - down) + abs(center - left) + abs(center - right);\n\
				diff *= u_factor;\n\
				if(u_invert == 1)\n\
					diff.xyz = vec3(1.0) - diff.xyz;\n\
				if( u_threshold == 0.0 )\n\
					gl_FragColor = vec4( diff.xyz, center.a );\n\
				else\n\
					gl_FragColor = vec4( diff.x > 0.5 ? 1.0 : 0.0, diff.y > 0.5 ? 1.0 : 0.0, diff.z > 0.5 ? 1.0 : 0.0, center.a );\n\
			}\n\
			";

	LiteGraph.registerNodeType("texture/edges", LGraphTextureEdges );

	// Texture Depth *****************************************
	function LGraphTextureDepthRange()
	{
		this.addInput("Texture","Texture");
		this.addInput("Distance","number");
		this.addInput("Range","number");
		this.addOutput("Texture","Texture");
		this.properties = { distance:100, range: 50, only_depth: false, high_precision: false };
		this._uniforms = {u_texture:0, u_distance: 100, u_range: 50, u_camera_planes: null };
	}

	LGraphTextureDepthRange.title = "Depth Range";
	LGraphTextureDepthRange.desc = "Generates a texture with a depth range";

	LGraphTextureDepthRange.prototype.onExecute = function()
	{
		if(!this.isOutputConnected(0))
			return; //saves work

		var tex = this.getInputData(0);
		if(!tex) return;

		var precision = gl.UNSIGNED_BYTE;
		if(this.properties.high_precision)
			precision = gl.half_float_ext ? gl.HALF_FLOAT_OES : gl.FLOAT;			

		if(!this._temp_texture || this._temp_texture.type != precision ||
			this._temp_texture.width != tex.width || this._temp_texture.height != tex.height)
			this._temp_texture = new GL.Texture( tex.width, tex.height, { type: precision, format: gl.RGBA, filter: gl.LINEAR });

		var uniforms = this._uniforms;

		//iterations
		var distance = this.properties.distance;
		if( this.isInputConnected(1) )
		{
			distance = this.getInputData(1);
			this.properties.distance = distance;
		}

		var range = this.properties.range;
		if( this.isInputConnected(2) )
		{
			range = this.getInputData(2);
			this.properties.range = range;
		}

		uniforms.u_distance = distance;
		uniforms.u_range = range;

		gl.disable( gl.BLEND );
		gl.disable( gl.DEPTH_TEST );
		var mesh = Mesh.getScreenQuad();
		if(!LGraphTextureDepthRange._shader)
		{
			LGraphTextureDepthRange._shader = new GL.Shader( Shader.SCREEN_VERTEX_SHADER, LGraphTextureDepthRange.pixel_shader );
			LGraphTextureDepthRange._shader_onlydepth = new GL.Shader( Shader.SCREEN_VERTEX_SHADER, LGraphTextureDepthRange.pixel_shader, { ONLY_DEPTH:""} );
		}
		var shader = this.properties.only_depth ? LGraphTextureDepthRange._shader_onlydepth : LGraphTextureDepthRange._shader;

		//NEAR AND FAR PLANES
		var planes = null;
		if( tex.near_far_planes )
			planes = tex.near_far_planes;
		else if( window.LS && LS.Renderer._main_camera )
			planes = LS.Renderer._main_camera._uniforms.u_camera_planes;
		else
			planes = [0.1,1000]; //hardcoded
		uniforms.u_camera_planes = planes;


		this._temp_texture.drawTo( function() {
			tex.bind(0);
			shader.uniforms( uniforms ).draw(mesh);
		});

		this._temp_texture.near_far_planes = planes;
		this.setOutputData(0, this._temp_texture );
	}

	LGraphTextureDepthRange.pixel_shader = "precision highp float;\n\
			precision highp float;\n\
			varying vec2 v_coord;\n\
			uniform sampler2D u_texture;\n\
			uniform vec2 u_camera_planes;\n\
			uniform float u_distance;\n\
			uniform float u_range;\n\
			\n\
			float LinearDepth()\n\
			{\n\
				float zNear = u_camera_planes.x;\n\
				float zFar = u_camera_planes.y;\n\
				float depth = texture2D(u_texture, v_coord).x;\n\
				depth = depth * 2.0 - 1.0;\n\
				return zNear * (depth + 1.0) / (zFar + zNear - depth * (zFar - zNear));\n\
			}\n\
			\n\
			void main() {\n\
				float depth = LinearDepth();\n\
				#ifdef ONLY_DEPTH\n\
				   gl_FragColor = vec4(depth);\n\
				#else\n\
					float diff = abs(depth * u_camera_planes.y - u_distance);\n\
					float dof = 1.0;\n\
					if(diff <= u_range)\n\
						dof = diff / u_range;\n\
				   gl_FragColor = vec4(dof);\n\
				#endif\n\
			}\n\
			";

	LiteGraph.registerNodeType("texture/depth_range", LGraphTextureDepthRange );

	// Texture Blur *****************************************
	function LGraphTextureBlur()
	{
		this.addInput("Texture","Texture");
		this.addInput("Iterations","number");
		this.addInput("Intensity","number");
		this.addOutput("Blurred","Texture");
		this.properties = { intensity: 1, iterations: 1, preserve_aspect: false, scale:[1,1], precision: LGraphTexture.DEFAULT };
	}

	LGraphTextureBlur.title = "Blur";
	LGraphTextureBlur.desc = "Blur a texture";

	LGraphTextureBlur.widgets_info = {
		precision: { widget:"combo", values: LGraphTexture.MODE_VALUES }
	};

	LGraphTextureBlur.max_iterations = 20;

	LGraphTextureBlur.prototype.onExecute = function()
	{
		var tex = this.getInputData(0);
		if(!tex)
			return;

		if(!this.isOutputConnected(0))
			return; //saves work

		var temp = this._final_texture;

		if(!temp || temp.width != tex.width || temp.height != tex.height || temp.type != tex.type )
		{
			//we need two textures to do the blurring
			//this._temp_texture = new GL.Texture( tex.width, tex.height, { type: tex.type, format: gl.RGBA, filter: gl.LINEAR });
			temp = this._final_texture = new GL.Texture( tex.width, tex.height, { type: tex.type, format: gl.RGBA, filter: gl.LINEAR });
		}

		//iterations
		var iterations = this.properties.iterations;
		if( this.isInputConnected(1) )
		{
			iterations = this.getInputData(1);
			this.properties.iterations = iterations;
		}
		iterations = Math.min( Math.floor(iterations), LGraphTextureBlur.max_iterations );
		if(iterations == 0) //skip blurring
		{
			this.setOutputData(0, tex);
			return;
		}

		var intensity = this.properties.intensity;
		if( this.isInputConnected(2) )
		{
			intensity = this.getInputData(2);
			this.properties.intensity = intensity;
		}

		//blur sometimes needs an aspect correction
		var aspect = LiteGraph.camera_aspect;
		if(!aspect && window.gl !== undefined)
			aspect = gl.canvas.height / gl.canvas.width;
		if(!aspect)
			aspect = 1;
		aspect = this.properties.preserve_aspect ? aspect : 1;

		var scale = this.properties.scale || [1,1];
		tex.applyBlur( aspect * scale[0], scale[1], intensity, temp );
		for(var i = 1; i < iterations; ++i)
			temp.applyBlur( aspect * scale[0] * (i+1), scale[1] * (i+1), intensity );

		this.setOutputData(0, temp );
	}

	/*
	LGraphTextureBlur.pixel_shader = "precision highp float;\n\
			precision highp float;\n\
			varying vec2 v_coord;\n\
			uniform sampler2D u_texture;\n\
			uniform vec2 u_offset;\n\
			uniform float u_intensity;\n\
			void main() {\n\
			   vec4 sum = vec4(0.0);\n\
			   vec4 center = texture2D(u_texture, v_coord);\n\
			   sum += texture2D(u_texture, v_coord + u_offset * -4.0) * 0.05/0.98;\n\
			   sum += texture2D(u_texture, v_coord + u_offset * -3.0) * 0.09/0.98;\n\
			   sum += texture2D(u_texture, v_coord + u_offset * -2.0) * 0.12/0.98;\n\
			   sum += texture2D(u_texture, v_coord + u_offset * -1.0) * 0.15/0.98;\n\
			   sum += center * 0.16/0.98;\n\
			   sum += texture2D(u_texture, v_coord + u_offset * 4.0) * 0.05/0.98;\n\
			   sum += texture2D(u_texture, v_coord + u_offset * 3.0) * 0.09/0.98;\n\
			   sum += texture2D(u_texture, v_coord + u_offset * 2.0) * 0.12/0.98;\n\
			   sum += texture2D(u_texture, v_coord + u_offset * 1.0) * 0.15/0.98;\n\
			   gl_FragColor = u_intensity * sum;\n\
			}\n\
			";
	*/

	LiteGraph.registerNodeType("texture/blur", LGraphTextureBlur );


	// Texture Glow *****************************************
	//based in https://catlikecoding.com/unity/tutorials/advanced-rendering/bloom/
	function LGraphTextureGlow()
	{
		this.addInput("in","Texture");
		this.addInput("dirt","Texture");
		this.addOutput("out","Texture");
		this.addOutput("glow","Texture");
		this.properties = { enabled: true, intensity: 1, persistence: 0.99, iterations:16, threshold:0, scale: 1, dirt_factor: 0.5, precision: LGraphTexture.DEFAULT };
		this._textures = [];
		this._uniforms = { u_intensity: 1, u_texture: 0, u_glow_texture: 1, u_threshold: 0, u_texel_size: vec2.create() };
	}

	LGraphTextureGlow.title = "Glow";
	LGraphTextureGlow.desc = "Filters a texture giving it a glow effect";
	LGraphTextureGlow.weights = new Float32Array( [0.5,0.4,0.3,0.2] );

	LGraphTextureGlow.widgets_info = {
		"iterations": { type:"number", min: 0, max: 16, step: 1, precision: 0 },
		"threshold": { type:"number", min: 0, max: 10, step: 0.01, precision: 2 },
		"precision": { widget:"combo", values: LGraphTexture.MODE_VALUES }
	};

	LGraphTextureGlow.prototype.onGetInputs = function(){
		return [["enabled","boolean"],["threshold","number"],["intensity","number"],["persistence","number"],["iterations","number"],["dirt_factor","number"]];
	}

	LGraphTextureGlow.prototype.onGetOutputs = function(){
		return [["average","Texture"]];
	}

	LGraphTextureGlow.prototype.onExecute = function()
	{
		var tex = this.getInputData(0);
		if(!tex)
			return;

		if(!this.isAnyOutputConnected())
			return; //saves work

		if(this.properties.precision === LGraphTexture.PASS_THROUGH || this.getInputOrProperty("enabled" ) === false )
		{
			this.setOutputData(0,tex);
			return;
		}		

		var width = tex.width;
		var height = tex.height;

		var texture_info = { format: tex.format, type: tex.type, minFilter: GL.LINEAR, magFilter: GL.LINEAR, wrap: gl.CLAMP_TO_EDGE	};
		var type = LGraphTexture.getTextureType( this.properties.precision, tex );

		var uniforms = this._uniforms;
		var textures = this._textures;

		//cut
		var shader = LGraphTextureGlow._cut_shader;
		if(!shader)
			shader = LGraphTextureGlow._cut_shader = new GL.Shader( GL.Shader.SCREEN_VERTEX_SHADER, LGraphTextureGlow.cut_pixel_shader );

		gl.disable( gl.DEPTH_TEST );
		gl.disable( gl.BLEND );

		uniforms.u_threshold = this.getInputOrProperty("threshold");
		var currentDestination = textures[0] = GL.Texture.getTemporary( width, height, texture_info );
		tex.blit( currentDestination, shader.uniforms(uniforms) );
		var currentSource = currentDestination;

		var iterations = this.getInputOrProperty("iterations");
		iterations = Math.clamp( iterations, 1, 16) | 0;
		var texel_size = uniforms.u_texel_size;
		var intensity = this.getInputOrProperty("intensity");

		uniforms.u_intensity = 1;
		uniforms.u_delta = this.properties.scale; //1

		//downscale/upscale shader
		var shader = LGraphTextureGlow._shader;
		if(!shader)
			shader = LGraphTextureGlow._shader = new GL.Shader( GL.Shader.SCREEN_VERTEX_SHADER, LGraphTextureGlow.scale_pixel_shader );

		var i = 1;
		//downscale
		for (;i < iterations; i++) {
			width = width>>1;
			if( (height|0) > 1 )
				height = height>>1;
			if( width < 2 )
				break;
			currentDestination = textures[i] = GL.Texture.getTemporary( width, height, texture_info );
			texel_size[0] = 1 / currentSource.width; texel_size[1] = 1 / currentSource.height;
			currentSource.blit( currentDestination, shader.uniforms(uniforms) );
			currentSource = currentDestination;
		}

		//average
		if(this.isOutputConnected(2))
		{
			var average_texture = this._average_texture;
			if(!average_texture || average_texture.type != tex.type || average_texture.format != tex.format )
				average_texture = this._average_texture = new GL.Texture( 1, 1, { type: tex.type, format: tex.format, filter: gl.LINEAR });
			texel_size[0] = 1 / currentSource.width; texel_size[1] = 1 / currentSource.height;
			uniforms.u_intensity = intensity;
			uniforms.u_delta = 1;
			currentSource.blit( average_texture, shader.uniforms(uniforms) ); 
			this.setOutputData( 2, average_texture );
		}

		//upscale and blend 
		gl.enable( gl.BLEND );
		gl.blendFunc( gl.ONE, gl.ONE );
		uniforms.u_intensity = this.getInputOrProperty("persistence");
		uniforms.u_delta = 0.5;

		for (i -= 2; i >= 0; i--) // i-=2 =>  -1 to point to last element in array, -1 to go to texture above
		{ 
			currentDestination = textures[i];
			textures[i] = null;
			texel_size[0] = 1 / currentSource.width; texel_size[1] = 1 / currentSource.height;
			currentSource.blit( currentDestination, shader.uniforms(uniforms) );
			GL.Texture.releaseTemporary( currentSource );
			currentSource = currentDestination;
		}
		gl.disable( gl.BLEND );

		//glow
		if(this.isOutputConnected(1))
		{
			var glow_texture = this._glow_texture;
			if(!glow_texture || glow_texture.width != tex.width || glow_texture.height != tex.height || glow_texture.type != type || glow_texture.format != tex.format )
				glow_texture = this._glow_texture = new GL.Texture( tex.width,  tex.height, { type: type, format: tex.format, filter: gl.LINEAR });
			currentSource.blit( glow_texture );
			this.setOutputData( 1, glow_texture);
		}

		//final composition
		if(this.isOutputConnected(0))
		{
			var final_texture = this._final_texture;
			if(!final_texture || final_texture.width != tex.width || final_texture.height != tex.height || final_texture.type != type || final_texture.format != tex.format )
				final_texture = this._final_texture = new GL.Texture( tex.width, tex.height, { type: type, format: tex.format, filter: gl.LINEAR });

			var dirt_texture = this.getInputData(1);
			var dirt_factor = this.getInputOrProperty("dirt_factor");

			uniforms.u_intensity = intensity;

			shader = dirt_texture ? LGraphTextureGlow._dirt_final_shader : LGraphTextureGlow._final_shader;
			if(!shader)
			{
				if(dirt_texture)
					shader = LGraphTextureGlow._dirt_final_shader = new GL.Shader( GL.Shader.SCREEN_VERTEX_SHADER, LGraphTextureGlow.final_pixel_shader, { USE_DIRT: "" } );
				else
					shader = LGraphTextureGlow._final_shader = new GL.Shader( GL.Shader.SCREEN_VERTEX_SHADER, LGraphTextureGlow.final_pixel_shader );
			}

			final_texture.drawTo( function(){
				tex.bind(0);
				currentSource.bind(1);
				if(dirt_texture)
				{
					shader.setUniform( "u_dirt_factor", dirt_factor );
					shader.setUniform( "u_dirt_texture", dirt_texture.bind(2) );
				}
				shader.toViewport( uniforms );
			});
			this.setOutputData( 0, final_texture );
		}

		GL.Texture.releaseTemporary( currentSource );
	}

	LGraphTextureGlow.cut_pixel_shader = "precision highp float;\n\
		varying vec2 v_coord;\n\
		uniform sampler2D u_texture;\n\
		uniform float u_threshold;\n\
		void main() {\n\
			gl_FragColor = max( texture2D( u_texture, v_coord ) - vec4( u_threshold ), vec4(0.0) );\n\
		}"

	LGraphTextureGlow.scale_pixel_shader = "precision highp float;\n\
		varying vec2 v_coord;\n\
		uniform sampler2D u_texture;\n\
		uniform vec2 u_texel_size;\n\
		uniform float u_delta;\n\
		uniform float u_intensity;\n\
		\n\
		vec4 sampleBox(vec2 uv) {\n\
			vec4 o = u_texel_size.xyxy * vec2(-u_delta, u_delta).xxyy;\n\
			vec4 s = texture2D( u_texture, uv + o.xy ) + texture2D( u_texture, uv + o.zy) + texture2D( u_texture, uv + o.xw) + texture2D( u_texture, uv + o.zw);\n\
			return s * 0.25;\n\
		}\n\
		void main() {\n\
			gl_FragColor = u_intensity * sampleBox( v_coord );\n\
		}"

	LGraphTextureGlow.final_pixel_shader = "precision highp float;\n\
		varying vec2 v_coord;\n\
		uniform sampler2D u_texture;\n\
		uniform sampler2D u_glow_texture;\n\
		#ifdef USE_DIRT\n\
			uniform sampler2D u_dirt_texture;\n\
		#endif\n\
		uniform vec2 u_texel_size;\n\
		uniform float u_delta;\n\
		uniform float u_intensity;\n\
		uniform float u_dirt_factor;\n\
		\n\
		vec4 sampleBox(vec2 uv) {\n\
			vec4 o = u_texel_size.xyxy * vec2(-u_delta, u_delta).xxyy;\n\
			vec4 s = texture2D( u_glow_texture, uv + o.xy ) + texture2D( u_glow_texture, uv + o.zy) + texture2D( u_glow_texture, uv + o.xw) + texture2D( u_glow_texture, uv + o.zw);\n\
			return s * 0.25;\n\
		}\n\
		void main() {\n\
			vec4 glow = sampleBox( v_coord );\n\
			#ifdef USE_DIRT\n\
				glow = mix( glow, glow * texture2D( u_dirt_texture, v_coord ), u_dirt_factor );\n\
			#endif\n\
			gl_FragColor = texture2D( u_texture, v_coord ) + u_intensity * glow;\n\
		}"

	LiteGraph.registerNodeType("texture/glow", LGraphTextureGlow );


	// Texture Blur *****************************************
	function LGraphTextureKuwaharaFilter()
	{
		this.addInput("Texture","Texture");
		this.addOutput("Filtered","Texture");
		this.properties = { intensity: 1, radius: 5 };
	}

	LGraphTextureKuwaharaFilter.title = "Kuwahara Filter";
	LGraphTextureKuwaharaFilter.desc = "Filters a texture giving an artistic oil canvas painting";

	LGraphTextureKuwaharaFilter.max_radius = 10;
	LGraphTextureKuwaharaFilter._shaders = [];

	LGraphTextureKuwaharaFilter.prototype.onExecute = function()
	{
		var tex = this.getInputData(0);
		if(!tex)
			return;

		if(!this.isOutputConnected(0))
			return; //saves work

		var temp = this._temp_texture;

		if(!temp || temp.width != tex.width || temp.height != tex.height || temp.type != tex.type )
		{
			//we need two textures to do the blurring
			this._temp_texture = new GL.Texture( tex.width, tex.height, { type: tex.type, format: gl.RGBA, filter: gl.LINEAR });
			//this._final_texture = new GL.Texture( tex.width, tex.height, { type: tex.type, format: gl.RGBA, filter: gl.LINEAR });
		}

		//iterations
		var radius = this.properties.radius;
		radius = Math.min( Math.floor(radius), LGraphTextureKuwaharaFilter.max_radius );
		if(radius == 0) //skip blurring
		{
			this.setOutputData(0, tex);
			return;
		}

		var intensity = this.properties.intensity;

		//blur sometimes needs an aspect correction
		var aspect = LiteGraph.camera_aspect;
		if(!aspect && window.gl !== undefined)
			aspect = gl.canvas.height / gl.canvas.width;
		if(!aspect)
			aspect = 1;
		aspect = this.properties.preserve_aspect ? aspect : 1;

		if(!LGraphTextureKuwaharaFilter._shaders[ radius ])
			LGraphTextureKuwaharaFilter._shaders[ radius ] = new GL.Shader( Shader.SCREEN_VERTEX_SHADER, LGraphTextureKuwaharaFilter.pixel_shader, { RADIUS: radius.toFixed(0) });

		var shader = LGraphTextureKuwaharaFilter._shaders[ radius ];
		var mesh = GL.Mesh.getScreenQuad();
		tex.bind(0);

		this._temp_texture.drawTo( function() {
			shader.uniforms({ u_texture: 0, u_intensity: intensity, u_resolution: [tex.width, tex.height], u_iResolution: [1/tex.width,1/tex.height]}).draw(mesh);
		});

		this.setOutputData(0, this._temp_texture);
	}

//from https://www.shadertoy.com/view/MsXSz4
LGraphTextureKuwaharaFilter.pixel_shader = "\n\
	precision highp float;\n\
	varying vec2 v_coord;\n\
	uniform sampler2D u_texture;\n\
	uniform float u_intensity;\n\
	uniform vec2 u_resolution;\n\
	uniform vec2 u_iResolution;\n\
	#ifndef RADIUS\n\
		#define RADIUS 7\n\
	#endif\n\
	void main() {\n\
	\n\
		const int radius = RADIUS;\n\
		vec2 fragCoord = v_coord;\n\
		vec2 src_size = u_iResolution;\n\
		vec2 uv = v_coord;\n\
		float n = float((radius + 1) * (radius + 1));\n\
		int i;\n\
		int j;\n\
		vec3 m0 = vec3(0.0); vec3 m1 = vec3(0.0); vec3 m2 = vec3(0.0); vec3 m3 = vec3(0.0);\n\
		vec3 s0 = vec3(0.0); vec3 s1 = vec3(0.0); vec3 s2 = vec3(0.0); vec3 s3 = vec3(0.0);\n\
		vec3 c;\n\
		\n\
		for (int j = -radius; j <= 0; ++j)  {\n\
			for (int i = -radius; i <= 0; ++i)  {\n\
				c = texture2D(u_texture, uv + vec2(i,j) * src_size).rgb;\n\
				m0 += c;\n\
				s0 += c * c;\n\
			}\n\
		}\n\
		\n\
		for (int j = -radius; j <= 0; ++j)  {\n\
			for (int i = 0; i <= radius; ++i)  {\n\
				c = texture2D(u_texture, uv + vec2(i,j) * src_size).rgb;\n\
				m1 += c;\n\
				s1 += c * c;\n\
			}\n\
		}\n\
		\n\
		for (int j = 0; j <= radius; ++j)  {\n\
			for (int i = 0; i <= radius; ++i)  {\n\
				c = texture2D(u_texture, uv + vec2(i,j) * src_size).rgb;\n\
				m2 += c;\n\
				s2 += c * c;\n\
			}\n\
		}\n\
		\n\
		for (int j = 0; j <= radius; ++j)  {\n\
			for (int i = -radius; i <= 0; ++i)  {\n\
				c = texture2D(u_texture, uv + vec2(i,j) * src_size).rgb;\n\
				m3 += c;\n\
				s3 += c * c;\n\
			}\n\
		}\n\
		\n\
		float min_sigma2 = 1e+2;\n\
		m0 /= n;\n\
		s0 = abs(s0 / n - m0 * m0);\n\
		\n\
		float sigma2 = s0.r + s0.g + s0.b;\n\
		if (sigma2 < min_sigma2) {\n\
			min_sigma2 = sigma2;\n\
			gl_FragColor = vec4(m0, 1.0);\n\
		}\n\
		\n\
		m1 /= n;\n\
		s1 = abs(s1 / n - m1 * m1);\n\
		\n\
		sigma2 = s1.r + s1.g + s1.b;\n\
		if (sigma2 < min_sigma2) {\n\
			min_sigma2 = sigma2;\n\
			gl_FragColor = vec4(m1, 1.0);\n\
		}\n\
		\n\
		m2 /= n;\n\
		s2 = abs(s2 / n - m2 * m2);\n\
		\n\
		sigma2 = s2.r + s2.g + s2.b;\n\
		if (sigma2 < min_sigma2) {\n\
			min_sigma2 = sigma2;\n\
			gl_FragColor = vec4(m2, 1.0);\n\
		}\n\
		\n\
		m3 /= n;\n\
		s3 = abs(s3 / n - m3 * m3);\n\
		\n\
		sigma2 = s3.r + s3.g + s3.b;\n\
		if (sigma2 < min_sigma2) {\n\
			min_sigma2 = sigma2;\n\
			gl_FragColor = vec4(m3, 1.0);\n\
		}\n\
	}\n\
	";

	LiteGraph.registerNodeType("texture/kuwahara", LGraphTextureKuwaharaFilter );


	// Texture Webcam *****************************************
	function LGraphTextureWebcam()
	{
		this.addOutput("Webcam","Texture");
		this.properties = { texture_name: "" };
	}

	LGraphTextureWebcam.title = "Webcam";
	LGraphTextureWebcam.desc = "Webcam texture";


	LGraphTextureWebcam.prototype.openStream = function()
	{
		//Vendor prefixes hell
		navigator.getUserMedia = (navigator.getUserMedia || navigator.webkitGetUserMedia || navigator.mozGetUserMedia || navigator.msGetUserMedia);
		window.URL = window.URL || window.webkitURL;

		if (!navigator.getUserMedia) {
		  //console.log('getUserMedia() is not supported in your browser, use chrome and enable WebRTC from about://flags');
		  return;
		}

		this._waiting_confirmation = true;
		var that = this;

		// Not showing vendor prefixes.
		navigator.getUserMedia({video: true}, this.streamReady.bind(this), onFailSoHard);		

		function onFailSoHard(e) {
			console.log('Webcam rejected', e);
			that._webcam_stream = false;
			that.box_color = "red";
		};
	}

	LGraphTextureWebcam.prototype.streamReady = function(localMediaStream)
	{
		this._webcam_stream = localMediaStream;
		//this._waiting_confirmation = false;

	    var video = this._video;
		if(!video)
		{
			video = document.createElement("video");
			video.autoplay = true;
		    video.src = window.URL.createObjectURL( localMediaStream );
			this._video = video;
			//document.body.appendChild( video ); //debug
			//when video info is loaded (size and so)
			video.onloadedmetadata = function(e) {
				// Ready to go. Do some stuff.
				console.log(e);
			};
		}
	}

	LGraphTextureWebcam.prototype.onRemoved = function()
	{
		if(!this._webcam_stream)
			return;

		var video_streams = this._webcam_stream.getVideoTracks();
		if(video_streams.length)
		{
			var webcam = video_streams[0];
			if( webcam.stop )
				webcam.stop();
		}

		this._webcam_stream = null;
		this._video = null;
	}

	LGraphTextureWebcam.prototype.onDrawBackground = function(ctx)
	{
		if(this.flags.collapsed || this.size[1] <= 20)
			return;

		if(!this._video)
			return;

		//render to graph canvas
		ctx.save();
		if(!ctx.webgl) //reverse image
		{
			ctx.translate(0,this.size[1]);
			ctx.scale(1,-1);
			ctx.drawImage(this._video, 0, 0, this.size[0], this.size[1]);
		}
		else
		{
			if(this._temp_texture)
				ctx.drawImage(this._temp_texture, 0, 0, this.size[0], this.size[1]);
		}
		ctx.restore();
	}

	LGraphTextureWebcam.prototype.onExecute = function()
	{
		if(this._webcam_stream == null && !this._waiting_confirmation)
			this.openStream();

		if(!this._video || !this._video.videoWidth)
			return;

		var width = this._video.videoWidth;
		var height = this._video.videoHeight;

		var temp = this._temp_texture;
		if(!temp || temp.width != width || temp.height != height )
			this._temp_texture = new GL.Texture( width, height, { format: gl.RGB, filter: gl.LINEAR });

		this._temp_texture.uploadImage( this._video );
		
		if(this.properties.texture_name)
		{
			var container = LGraphTexture.getTexturesContainer();
			container[ this.properties.texture_name ] = this._temp_texture;
		}

		this.setOutputData(0,this._temp_texture);
	}

	LiteGraph.registerNodeType("texture/webcam", LGraphTextureWebcam );



	//from https://github.com/spite/Wagner
	function LGraphLensFX()
	{
		this.addInput("in","Texture");
		this.addInput("f","number");
		this.addOutput("out","Texture");
		this.properties = { enabled: true, factor: 1, precision: LGraphTexture.LOW };

		this._uniforms = { u_texture: 0, u_factor: 1 };
	}

	LGraphLensFX.title = "Lens FX";
	LGraphLensFX.desc = "distortion and chromatic aberration";

	LGraphLensFX.widgets_info = {
		"precision": { widget:"combo", values: LGraphTexture.MODE_VALUES }
	};

	LGraphLensFX.prototype.onGetInputs = function() { return [["enabled","boolean"]]; }

	LGraphLensFX.prototype.onExecute = function()
	{
		var tex = this.getInputData(0);
		if(!tex)
			return;

		if(!this.isOutputConnected(0))
			return; //saves work

		if(this.properties.precision === LGraphTexture.PASS_THROUGH || this.getInputOrProperty("enabled" ) === false )
		{
			this.setOutputData(0, tex );
			return;
		}

		var temp = this._temp_texture;
		if(!temp || temp.width != tex.width || temp.height != tex.height || temp.type != tex.type )
			temp = this._temp_texture = new GL.Texture( tex.width, tex.height, { type: tex.type, format: gl.RGBA, filter: gl.LINEAR });

		var shader = LGraphLensFX._shader;
		if(!shader)
			shader = LGraphLensFX._shader = new GL.Shader( GL.Shader.SCREEN_VERTEX_SHADER, LGraphLensFX.pixel_shader );

		var factor = this.getInputData(1);
		if(factor == null)
			factor = this.properties.factor;

		var uniforms = this._uniforms;
		uniforms.u_factor = factor;

		//apply shader
		gl.disable( gl.DEPTH_TEST );
		temp.drawTo(function(){
			tex.bind(0);
			shader.uniforms(uniforms).draw( GL.Mesh.getScreenQuad() );
		});

		this.setOutputData(0,temp);
	}

	LGraphLensFX.pixel_shader = "precision highp float;\n\
			varying vec2 v_coord;\n\
			uniform sampler2D u_texture;\n\
			uniform float u_factor;\n\
			vec2 barrelDistortion(vec2 coord, float amt) {\n\
				vec2 cc = coord - 0.5;\n\
				float dist = dot(cc, cc);\n\
				return coord + cc * dist * amt;\n\
			}\n\
			\n\
			float sat( float t )\n\
			{\n\
				return clamp( t, 0.0, 1.0 );\n\
			}\n\
			\n\
			float linterp( float t ) {\n\
				return sat( 1.0 - abs( 2.0*t - 1.0 ) );\n\
			}\n\
			\n\
			float remap( float t, float a, float b ) {\n\
				return sat( (t - a) / (b - a) );\n\
			}\n\
			\n\
			vec4 spectrum_offset( float t ) {\n\
				vec4 ret;\n\
				float lo = step(t,0.5);\n\
				float hi = 1.0-lo;\n\
				float w = linterp( remap( t, 1.0/6.0, 5.0/6.0 ) );\n\
				ret = vec4(lo,1.0,hi, 1.) * vec4(1.0-w, w, 1.0-w, 1.);\n\
			\n\
				return pow( ret, vec4(1.0/2.2) );\n\
			}\n\
			\n\
			const float max_distort = 2.2;\n\
			const int num_iter = 12;\n\
			const float reci_num_iter_f = 1.0 / float(num_iter);\n\
			\n\
			void main()\n\
			{	\n\
				vec2 uv=v_coord;\n\
				vec4 sumcol = vec4(0.0);\n\
				vec4 sumw = vec4(0.0);	\n\
				for ( int i=0; i<num_iter;++i )\n\
				{\n\
					float t = float(i) * reci_num_iter_f;\n\
					vec4 w = spectrum_offset( t );\n\
					sumw += w;\n\
					sumcol += w * texture2D( u_texture, barrelDistortion(uv, .6 * max_distort*t * u_factor ) );\n\
				}\n\
				gl_FragColor = sumcol / sumw;\n\
			}";

	LiteGraph.registerNodeType("texture/lensfx", LGraphLensFX );


	//simple exposition, but plan to expand it to support different gamma curves
	function LGraphExposition()
	{
		this.addInput("in","Texture");
		this.addInput("exp","number");
		this.addOutput("out","Texture");
		this.properties = { exposition: 1, precision: LGraphTexture.LOW };
		this._uniforms = { u_texture: 0, u_exposition: exp };
	}

	LGraphExposition.title = "Exposition";
	LGraphExposition.desc = "Controls texture exposition";

	LGraphExposition.widgets_info = {
		"exposition": { widget:"slider", min:0,max:3 },
		"precision": { widget:"combo", values: LGraphTexture.MODE_VALUES }
	};

	LGraphExposition.prototype.onExecute = function()
	{
		var tex = this.getInputData(0);
		if(!tex)
			return;

		if(!this.isOutputConnected(0))
			return; //saves work

		var temp = this._temp_texture;
		if(!temp || temp.width != tex.width || temp.height != tex.height || temp.type != tex.type )
			temp = this._temp_texture = new GL.Texture( tex.width, tex.height, { type: tex.type, format: gl.RGBA, filter: gl.LINEAR });

		var shader = LGraphExposition._shader;
		if(!shader)
			shader = LGraphExposition._shader = new GL.Shader( GL.Shader.SCREEN_VERTEX_SHADER, LGraphExposition.pixel_shader );

		var exp = this.properties.exposition;
		var exp_input = this.getInputData(1);
		if(exp_input != null)
			exp = this.properties.exposition = exp_input;
		var uniforms = this._uniforms;

		//apply shader
		temp.drawTo(function(){
			gl.disable( gl.DEPTH_TEST );
			tex.bind(0);
			shader.uniforms(uniforms).draw(GL.Mesh.getScreenQuad());
		});

		this.setOutputData(0,temp);
	}

	LGraphExposition.pixel_shader = "precision highp float;\n\
			varying vec2 v_coord;\n\
			uniform sampler2D u_texture;\n\
			uniform float u_exposition;\n\
			\n\
			void main() {\n\
				vec4 color = texture2D( u_texture, v_coord );\n\
				gl_FragColor = vec4( color.xyz * u_exposition, color.a );\n\
			}";

	LiteGraph.registerNodeType("texture/exposition", LGraphExposition );



	function LGraphToneMapping()
	{
		this.addInput("in","Texture");
		this.addInput("avg","number");
		this.addOutput("out","Texture");
		this.properties = { enabled: true, scale:1, gamma: 1, average_lum: 1, lum_white: 1, precision: LGraphTexture.LOW };

		this._uniforms = { 
			u_texture: 0,
			u_lumwhite2: 1,
			u_igamma: 1,
			u_scale: 1,
			u_average_lum: 1
		};
	}

	LGraphToneMapping.title = "Tone Mapping";
	LGraphToneMapping.desc = "Applies Tone Mapping to convert from high to low";

	LGraphToneMapping.widgets_info = {
		"precision": { widget:"combo", values: LGraphTexture.MODE_VALUES }
	};

	LGraphToneMapping.prototype.onGetInputs = function() {
		return [["enabled","boolean"]];
	}

	LGraphToneMapping.prototype.onExecute = function()
	{
		var tex = this.getInputData(0);
		if(!tex)
			return;

		if(!this.isOutputConnected(0))
			return; //saves work

		if(this.properties.precision === LGraphTexture.PASS_THROUGH || this.getInputOrProperty("enabled" ) === false )
		{
			this.setOutputData(0, tex );
			return;
		}

		var temp = this._temp_texture;

		if(!temp || temp.width != tex.width || temp.height != tex.height || temp.type != tex.type )
			temp = this._temp_texture = new GL.Texture( tex.width, tex.height, { type: tex.type, format: gl.RGBA, filter: gl.LINEAR });

		//apply shader
		var shader = LGraphToneMapping._shader;
		if(!shader)
			shader = LGraphToneMapping._shader = new GL.Shader( GL.Shader.SCREEN_VERTEX_SHADER, LGraphToneMapping.pixel_shader );

		var avg = this.getInputData(1);
		if(avg != null)
			this.properties.average_lum = avg;

		var uniforms = this._uniforms;
		uniforms.u_lumwhite2 = this.properties.lum_white * this.properties.lum_white;
		uniforms.u_scale = this.properties.scale;
		uniforms.u_average_lum = this.properties.average_lum;
		uniforms.u_igamma = 1/this.properties.gamma;

		//apply shader
		gl.disable( gl.DEPTH_TEST );
		temp.drawTo(function(){
			tex.bind(0);
			shader.uniforms(uniforms).draw( GL.Mesh.getScreenQuad() );
		});

		this.setOutputData(0,this._temp_texture);
	}

	LGraphToneMapping.pixel_shader = "precision highp float;\n\
			varying vec2 v_coord;\n\
			uniform sampler2D u_texture;\n\
			uniform float u_scale;\n\
			uniform float u_average_lum;\n\
			uniform float u_lumwhite2;\n\
			uniform float u_igamma;\n\
			vec3 RGB2xyY (vec3 rgb)\n\
			{\n\
				 const mat3 RGB2XYZ = mat3(0.4124, 0.3576, 0.1805,\n\
										   0.2126, 0.7152, 0.0722,\n\
										   0.0193, 0.1192, 0.9505);\n\
				vec3 XYZ = RGB2XYZ * rgb;\n\
				\n\
				float f = (XYZ.x + XYZ.y + XYZ.z);\n\
				return vec3(XYZ.x / f,\n\
							XYZ.y / f,\n\
							XYZ.y);\n\
			}\n\
			\n\
			void main() {\n\
				vec4 color = texture2D( u_texture, v_coord );\n\
				vec3 rgb = color.xyz;\n\
				//Ld - this part of the code is the same for both versions\n\
				float lum = dot(rgb, vec3(0.2126, 0.7152, 0.0722));\n\
				float L = (u_scale / u_average_lum) * lum;\n\
				float Ld = (L * (1.0 + L / u_lumwhite2)) / (1.0 + L);\n\
				//first\n\
				//vec3 xyY = RGB2xyY(rgb);\n\
				//xyY.z *= Ld;\n\
				//rgb = xyYtoRGB(xyY);\n\
				//second\n\
				rgb = (rgb / lum) * Ld;\n\
				rgb = pow( rgb, vec3( u_igamma ) );\n\
				gl_FragColor = vec4( rgb, color.a );\n\
			}";


	LiteGraph.registerNodeType("texture/tonemapping", LGraphToneMapping );


	function LGraphTexturePerlin()
	{
		this.addOutput("out","Texture");
		this.properties = { width: 512, height: 512, seed:0, persistence: 0.1, octaves: 8, scale: 1, offset: [0,0], amplitude: 1, precision: LGraphTexture.DEFAULT };
		this._key = 0;
		this._uniforms = { u_persistence: 0.1, u_seed: 0, u_offset: vec2.create(), u_scale: 1, u_viewport: vec2.create() };
	}

	LGraphTexturePerlin.title = "Perlin";
	LGraphTexturePerlin.desc = "Generates a perlin noise texture";

	LGraphTexturePerlin.widgets_info = {
		precision: { widget:"combo", values: LGraphTexture.MODE_VALUES },
		width: { type: "Number", precision: 0, step: 1 },
		height: { type: "Number", precision: 0, step: 1 },
		octaves: { type: "Number", precision: 0, step: 1, min: 1, max: 50 }
	};

	LGraphTexturePerlin.prototype.onExecute = function()
	{
		if(!this.isOutputConnected(0))
			return; //saves work

		var w = this.properties.width|0;
		var h = this.properties.height|0;
		if(w == 0)	w = gl.viewport_data[2]; //0 means default
		if(h == 0)	h = gl.viewport_data[3]; //0 means default
		var type = LGraphTexture.getTextureType( this.properties.precision );

		var temp = this._temp_texture;
		if(!temp || temp.width != w || temp.height != h || temp.type != type )
			temp = this._temp_texture = new GL.Texture( w, h, { type: type, format: gl.RGB, filter: gl.LINEAR });

		//reusing old
		var key = w + h + type + this.properties.persistence + this.properties.octaves + this.properties.scale + this.properties.seed + this.properties.offset[0] + this.properties.offset[1] + this.properties.amplitude;
		if(key == this._key)
		{
			this.setOutputData( 0, temp );
			return;
		}
		this._key = key;

		//gather uniforms
		var uniforms = this._uniforms;
		uniforms.u_persistence = this.properties.persistence;
		uniforms.u_octaves = this.properties.octaves;
		uniforms.u_offset[0] = this.properties.offset[0];
		uniforms.u_offset[1] = this.properties.offset[1];
		uniforms.u_scale = this.properties.scale;
		uniforms.u_amplitude = this.properties.amplitude;
		uniforms.u_viewport[0] = w;
		uniforms.u_viewport[1] = h;
		uniforms.u_seed = this.properties.seed * 128;

		//render
		var shader = LGraphTexturePerlin._shader;
		if(!shader)
			shader = LGraphTexturePerlin._shader = new GL.Shader( GL.Shader.SCREEN_VERTEX_SHADER, LGraphTexturePerlin.pixel_shader );

		gl.disable( gl.BLEND );
		gl.disable( gl.DEPTH_TEST );

		temp.drawTo( function() {
			shader.uniforms( uniforms ).draw( GL.Mesh.getScreenQuad() );
		});

		this.setOutputData( 0, temp );
	}

	LGraphTexturePerlin.pixel_shader = "precision highp float;\n\
			varying vec2 v_coord;\n\
			uniform vec2 u_offset;\n\
			uniform float u_scale;\n\
			uniform float u_persistence;\n\
			uniform int u_octaves;\n\
			uniform float u_amplitude;\n\
			uniform vec2 u_viewport;\n\
			uniform float u_seed;\n\
			#define M_PI 3.14159265358979323846\n\
			\n\
			float rand(vec2 c){	return fract(sin(dot(c.xy ,vec2( 12.9898 + u_seed,78.233 + u_seed))) * 43758.5453); }\n\
			\n\
			float noise(vec2 p, float freq ){\n\
				float unit = u_viewport.x/freq;\n\
				vec2 ij = floor(p/unit);\n\
				vec2 xy = mod(p,unit)/unit;\n\
				//xy = 3.*xy*xy-2.*xy*xy*xy;\n\
				xy = .5*(1.-cos(M_PI*xy));\n\
				float a = rand((ij+vec2(0.,0.)));\n\
				float b = rand((ij+vec2(1.,0.)));\n\
				float c = rand((ij+vec2(0.,1.)));\n\
				float d = rand((ij+vec2(1.,1.)));\n\
				float x1 = mix(a, b, xy.x);\n\
				float x2 = mix(c, d, xy.x);\n\
				return mix(x1, x2, xy.y);\n\
			}\n\
			\n\
			float pNoise(vec2 p, int res){\n\
				float persistance = u_persistence;\n\
				float n = 0.;\n\
				float normK = 0.;\n\
				float f = 4.;\n\
				float amp = 1.0;\n\
				int iCount = 0;\n\
				for (int i = 0; i<50; i++){\n\
					n+=amp*noise(p, f);\n\
					f*=2.;\n\
					normK+=amp;\n\
					amp*=persistance;\n\
					if (iCount >= res)\n\
						break;\n\
					iCount++;\n\
				}\n\
				float nf = n/normK;\n\
				return nf*nf*nf*nf;\n\
			}\n\
			void main() {\n\
				vec2 uv = v_coord * u_scale * u_viewport + u_offset * u_scale;\n\
				vec4 color = vec4( pNoise( uv, u_octaves ) * u_amplitude );\n\
				gl_FragColor = color;\n\
			}";

	LiteGraph.registerNodeType("texture/perlin", LGraphTexturePerlin );



	function LGraphTextureCanvas2D()
	{
		this.addOutput("out","Texture");
		this.properties = { code: "", width: 512, height: 512, precision: LGraphTexture.DEFAULT };
		this._func = null;
		this._temp_texture = null;
	}

	LGraphTextureCanvas2D.title = "Canvas2D";
	LGraphTextureCanvas2D.desc = "Executes Canvas2D code inside a texture or the viewport";

	LGraphTextureCanvas2D.widgets_info = {
		precision: { widget:"combo", values: LGraphTexture.MODE_VALUES },
		code: { type: "code" },
		width: { type: "Number", precision: 0, step: 1 },
		height: { type: "Number", precision: 0, step: 1 }
	};

	LGraphTextureCanvas2D.prototype.onPropertyChanged = function(name, value)
	{
		if(name == "code" && LiteGraph.allow_scripts )
		{
			this._func = null;
			try
			{
				this._func = new Function( "canvas", "ctx", "time", "script", value );
				this.boxcolor = "#00FF00";
			}
			catch (err)
			{
				this.boxcolor = "#FF0000";
				console.error("Error parsing script");
				console.error(err);
			}
		}
	}

	LGraphTextureCanvas2D.prototype.onExecute = function()
	{
		var func = this._func;
		if(!func || !this.isOutputConnected(0))
			return;

		if(!global.enableWebGLCanvas)
		{
			console.warn("cannot use LGraphTextureCanvas2D if Canvas2DtoWebGL is not included");
			return;
		}

		var width = this.properties.width || gl.canvas.width;
		var height = this.properties.height || gl.canvas.height;
		var temp = this._temp_texture;
		if(!temp || temp.width != width || temp.height != height )
			temp = this._temp_texture = new GL.Texture( width, height, { format: gl.RGBA, filter: gl.LINEAR });

		var that = this;
		var time = this.graph.getTime();
		temp.drawTo(function(){
			gl.start2D();
			try
			{
				if(func.draw)
					func.draw.call( that, gl.canvas, gl, time, func );
				else
					func.call( that, gl.canvas, gl, time, func );
				that.boxcolor = "#00FF00";
			}
			catch (err)
			{
				that.boxcolor = "#FF0000";
				console.error("Error executing script");
				console.error(err);
			}
			gl.finish2D();
		});

		this.setOutputData( 0, temp );
	}

	LiteGraph.registerNodeType("texture/canvas2D", LGraphTextureCanvas2D );


	function LGraphTextureMatte()
	{
		this.addInput("in","Texture");

		this.addOutput("out","Texture");
		this.properties = { key_color: vec3.fromValues(0.,1.,0.), threshold: 0.8, slope: 0.2, precision: LGraphTexture.DEFAULT };
	}

	LGraphTextureMatte.title = "Matte";
	LGraphTextureMatte.desc = "Extracts background";

	LGraphTextureMatte.widgets_info = { 
		"key_color": { widget:"color" },
		"precision": { widget:"combo", values: LGraphTexture.MODE_VALUES }
	};

	LGraphTextureMatte.prototype.onExecute = function()
	{
		if(!this.isOutputConnected(0))
			return; //saves work

		var tex = this.getInputData(0);

		if(this.properties.precision === LGraphTexture.PASS_THROUGH )
		{
			this.setOutputData(0,tex);
			return;
		}		

		if(!tex)
			return;

		this._tex = LGraphTexture.getTargetTexture( tex, this._tex, this.properties.precision );

		gl.disable( gl.BLEND );
		gl.disable( gl.DEPTH_TEST );

		if(!this._uniforms)
			this._uniforms = { u_texture: 0, u_key_color: this.properties.key_color, u_threshold: 1, u_slope: 1 };
		var uniforms = this._uniforms;

		var mesh = Mesh.getScreenQuad();
		var shader = LGraphTextureMatte._shader;
		if(!shader)
			shader = LGraphTextureMatte._shader = new GL.Shader( GL.Shader.SCREEN_VERTEX_SHADER, LGraphTextureMatte.pixel_shader );

		uniforms.u_key_color = this.properties.key_color;
		uniforms.u_threshold = this.properties.threshold;
		uniforms.u_slope = this.properties.slope;

		this._tex.drawTo( function() {
			tex.bind(0);
			shader.uniforms( uniforms ).draw( mesh );
		});

		this.setOutputData( 0, this._tex );
	}

	LGraphTextureMatte.pixel_shader = "precision highp float;\n\
			varying vec2 v_coord;\n\
			uniform sampler2D u_texture;\n\
			uniform vec3 u_key_color;\n\
			uniform float u_threshold;\n\
			uniform float u_slope;\n\
			\n\
			void main() {\n\
				vec3 color = texture2D( u_texture, v_coord ).xyz;\n\
				float diff = length( normalize(color) - normalize(u_key_color) );\n\
				float edge = u_threshold * (1.0 - u_slope);\n\
				float alpha = smoothstep( edge, u_threshold, diff);\n\
				gl_FragColor = vec4( color, alpha );\n\
			}";

	LiteGraph.registerNodeType("texture/matte", LGraphTextureMatte );


	//***********************************
	//Cubemap reader (to pass a cubemap to a node that requires cubemaps and no images)
	function LGraphCubemap()
	{
		this.addOutput("Cubemap","Cubemap");
		this.properties = {name:""};
		this.size = [LGraphTexture.image_preview_size, LGraphTexture.image_preview_size];
	}

	LGraphCubemap.title = "Cubemap";

	LGraphCubemap.prototype.onDropFile = function(data, filename, file)
	{
		if(!data)
		{
			this._drop_texture = null;
			this.properties.name = "";
		}
		else
		{
			if( typeof(data) == "string" )
				this._drop_texture = GL.Texture.fromURL(data);
			else
				this._drop_texture = GL.Texture.fromDDSInMemory(data);
			this.properties.name = filename;
		}
	}

	LGraphCubemap.prototype.onExecute = function()
	{
		if(this._drop_texture)
		{
			this.setOutputData(0, this._drop_texture);
			return;
		}

		if(!this.properties.name)
			return;

		var tex = LGraphTexture.getTexture( this.properties.name );
		if(!tex) 
			return;

		this._last_tex = tex;
		this.setOutputData(0, tex);
	}

	LGraphCubemap.prototype.onDrawBackground = function(ctx)
	{
		if( this.flags.collapsed || this.size[1] <= 20)
			return;

		if(!ctx.webgl)
			return;

		var cube_mesh = gl.meshes["cube"];
		if(!cube_mesh)
			cube_mesh = gl.meshes["cube"] = GL.Mesh.cube({size:1});

		//var view = mat4.lookAt( mat4.create(), [0,0
	}

	LiteGraph.registerNodeType("texture/cubemap", LGraphCubemap );

} //litegl.js defined

})(this);
(function(global){
var LiteGraph = global.LiteGraph;

//Works with Litegl.js to create WebGL nodes
if(typeof(GL) != "undefined")
{

	// Texture Lens *****************************************
	function LGraphFXLens()
	{
		this.addInput("Texture","Texture");
		this.addInput("Aberration","number");
		this.addInput("Distortion","number");
		this.addInput("Blur","number");
		this.addOutput("Texture","Texture");
		this.properties = { aberration:1.0, distortion: 1.0, blur: 1.0, precision: LGraphTexture.DEFAULT };

		if(!LGraphFXLens._shader)
		{
			LGraphFXLens._shader = new GL.Shader( GL.Shader.SCREEN_VERTEX_SHADER, LGraphFXLens.pixel_shader );
			LGraphFXLens._texture = new GL.Texture(3,1,{ format: gl.RGB, wrap: gl.CLAMP_TO_EDGE, magFilter: gl.LINEAR, minFilter: gl.LINEAR, pixel_data: [255,0,0, 0,255,0, 0,0,255] });
		}
	}

	LGraphFXLens.title = "Lens";
	LGraphFXLens.desc = "Camera Lens distortion";
	LGraphFXLens.widgets_info = {
		"precision": { widget:"combo", values: LGraphTexture.MODE_VALUES }
	};

	LGraphFXLens.prototype.onExecute = function()
	{
		var tex = this.getInputData(0);
		if(this.properties.precision === LGraphTexture.PASS_THROUGH )
		{
			this.setOutputData(0,tex);
			return;
		}		

		if(!tex) return;

		this._tex = LGraphTexture.getTargetTexture( tex, this._tex, this.properties.precision );

		var aberration = this.properties.aberration;
		if( this.isInputConnected(1) )
		{
			aberration = this.getInputData(1);
			this.properties.aberration = aberration;
		}

		var distortion = this.properties.distortion;
		if( this.isInputConnected(2) )
		{
			distortion = this.getInputData(2);
			this.properties.distortion = distortion;
		}

		var blur = this.properties.blur;
		if( this.isInputConnected(3) )
		{
			blur = this.getInputData(3);
			this.properties.blur = blur;
		}

		gl.disable( gl.BLEND );
		gl.disable( gl.DEPTH_TEST );
		var mesh = Mesh.getScreenQuad();
		var shader = LGraphFXLens._shader;
		//var camera = LS.Renderer._current_camera;

		this._tex.drawTo( function() {
			tex.bind(0);
			shader.uniforms({u_texture:0, u_aberration: aberration, u_distortion: distortion, u_blur: blur })
				.draw(mesh);
		});

		this.setOutputData(0, this._tex);
	}

	LGraphFXLens.pixel_shader = "precision highp float;\n\
			precision highp float;\n\
			varying vec2 v_coord;\n\
			uniform sampler2D u_texture;\n\
			uniform vec2 u_camera_planes;\n\
			uniform float u_aberration;\n\
			uniform float u_distortion;\n\
			uniform float u_blur;\n\
			\n\
			void main() {\n\
				vec2 coord = v_coord;\n\
				float dist = distance(vec2(0.5), coord);\n\
				vec2 dist_coord = coord - vec2(0.5);\n\
				float percent = 1.0 + ((0.5 - dist) / 0.5) * u_distortion;\n\
				dist_coord *= percent;\n\
				coord = dist_coord + vec2(0.5);\n\
				vec4 color = texture2D(u_texture,coord, u_blur * dist);\n\
				color.r = texture2D(u_texture,vec2(0.5) + dist_coord * (1.0+0.01*u_aberration), u_blur * dist ).r;\n\
				color.b = texture2D(u_texture,vec2(0.5) + dist_coord * (1.0-0.01*u_aberration), u_blur * dist ).b;\n\
				gl_FragColor = color;\n\
			}\n\
			";
		/*
			float normalized_tunable_sigmoid(float xs, float k)\n\
			{\n\
				xs = xs * 2.0 - 1.0;\n\
				float signx = sign(xs);\n\
				float absx = abs(xs);\n\
				return signx * ((-k - 1.0)*absx)/(2.0*(-2.0*k*absx+k-1.0)) + 0.5;\n\
			}\n\
		*/

	LiteGraph.registerNodeType("fx/lens", LGraphFXLens );
	global.LGraphFXLens = LGraphFXLens;

	/* not working yet
	function LGraphDepthOfField()
	{
		this.addInput("Color","Texture");
		this.addInput("Linear Depth","Texture");
		this.addInput("Camera","camera");
		this.addOutput("Texture","Texture");
		this.properties = { high_precision: false };
	}

	LGraphDepthOfField.title = "Depth Of Field";
	LGraphDepthOfField.desc = "Applies a depth of field effect";

	LGraphDepthOfField.prototype.onExecute = function()
	{
		var tex = this.getInputData(0);
		var depth = this.getInputData(1);
		var camera = this.getInputData(2);

		if(!tex || !depth || !camera) 
		{
			this.setOutputData(0, tex);
			return;
		}

		var precision = gl.UNSIGNED_BYTE;
		if(this.properties.high_precision)
			precision = gl.half_float_ext ? gl.HALF_FLOAT_OES : gl.FLOAT;			
		if(!this._temp_texture || this._temp_texture.type != precision ||
			this._temp_texture.width != tex.width || this._temp_texture.height != tex.height)
			this._temp_texture = new GL.Texture( tex.width, tex.height, { type: precision, format: gl.RGBA, filter: gl.LINEAR });

		var shader = LGraphDepthOfField._shader = new GL.Shader( GL.Shader.SCREEN_VERTEX_SHADER, LGraphDepthOfField._pixel_shader );

		var screen_mesh = Mesh.getScreenQuad();

		gl.disable( gl.DEPTH_TEST );
		gl.disable( gl.BLEND );

		var camera_position = camera.getEye();
		var focus_point = camera.getCenter();
		var distance = vec3.distance( camera_position, focus_point );
		var far = camera.far;
		var focus_range = distance * 0.5;

		this._temp_texture.drawTo( function() {
			tex.bind(0);
			depth.bind(1);
			shader.uniforms({u_texture:0, u_depth_texture:1, u_resolution: [1/tex.width, 1/tex.height], u_far: far, u_focus_point: distance, u_focus_scale: focus_range }).draw(screen_mesh);
		});

		this.setOutputData(0, this._temp_texture);
	}

	//from http://tuxedolabs.blogspot.com.es/2018/05/bokeh-depth-of-field-in-single-pass.html
	LGraphDepthOfField._pixel_shader = "\n\
		precision highp float;\n\
		varying vec2 v_coord;\n\
		uniform sampler2D u_texture; //Image to be processed\n\
		uniform sampler2D u_depth_texture; //Linear depth, where 1.0 == far plane\n\
		uniform vec2 u_iresolution; //The size of a pixel: vec2(1.0/width, 1.0/height)\n\
		uniform float u_far; // Far plane\n\
		uniform float u_focus_point;\n\
		uniform float u_focus_scale;\n\
		\n\
		const float GOLDEN_ANGLE = 2.39996323;\n\
		const float MAX_BLUR_SIZE = 20.0;\n\
		const float RAD_SCALE = 0.5; // Smaller = nicer blur, larger = faster\n\
		\n\
		float getBlurSize(float depth, float focusPoint, float focusScale)\n\
		{\n\
		 float coc = clamp((1.0 / focusPoint - 1.0 / depth)*focusScale, -1.0, 1.0);\n\
		 return abs(coc) * MAX_BLUR_SIZE;\n\
		}\n\
		\n\
		vec3 depthOfField(vec2 texCoord, float focusPoint, float focusScale)\n\
		{\n\
		 float centerDepth = texture2D(u_depth_texture, texCoord).r * u_far;\n\
		 float centerSize = getBlurSize(centerDepth, focusPoint, focusScale);\n\
		 vec3 color = texture2D(u_texture, v_coord).rgb;\n\
		 float tot = 1.0;\n\
		\n\
		 float radius = RAD_SCALE;\n\
		 for (float ang = 0.0; ang < 100.0; ang += GOLDEN_ANGLE)\n\
		 {\n\
		  vec2 tc = texCoord + vec2(cos(ang), sin(ang)) * u_iresolution * radius;\n\
			\n\
		  vec3 sampleColor = texture2D(u_texture, tc).rgb;\n\
		  float sampleDepth = texture2D(u_depth_texture, tc).r * u_far;\n\
		  float sampleSize = getBlurSize( sampleDepth, focusPoint, focusScale );\n\
		  if (sampleDepth > centerDepth)\n\
		   sampleSize = clamp(sampleSize, 0.0, centerSize*2.0);\n\
			\n\
		  float m = smoothstep(radius-0.5, radius+0.5, sampleSize);\n\
		  color += mix(color/tot, sampleColor, m);\n\
		  tot += 1.0;\n\
		  radius += RAD_SCALE/radius;\n\
		  if(radius>=MAX_BLUR_SIZE)\n\
			 return color / tot;\n\
		 }\n\
		 return color / tot;\n\
		}\n\
		void main()\n\
		{\n\
			gl_FragColor = vec4( depthOfField( v_coord, u_focus_point, u_focus_scale ), 1.0 );\n\
			//gl_FragColor = vec4( texture2D(u_depth_texture, v_coord).r );\n\
		}\n\
		";

	LiteGraph.registerNodeType("fx/DOF", LGraphDepthOfField );
	global.LGraphDepthOfField = LGraphDepthOfField;
	*/

	//*******************************************************

	function LGraphFXBokeh()
	{
		this.addInput("Texture","Texture");
		this.addInput("Blurred","Texture");
		this.addInput("Mask","Texture");
		this.addInput("Threshold","number");
		this.addOutput("Texture","Texture");
		this.properties = { shape: "", size: 10, alpha: 1.0, threshold: 1.0, high_precision: false };
	}

	LGraphFXBokeh.title = "Bokeh";
	LGraphFXBokeh.desc = "applies an Bokeh effect";

	LGraphFXBokeh.widgets_info = {"shape": { widget:"texture" }};

	LGraphFXBokeh.prototype.onExecute = function()
	{
		var tex = this.getInputData(0);
		var blurred_tex = this.getInputData(1);
		var mask_tex = this.getInputData(2);
		if(!tex || !mask_tex || !this.properties.shape) 
		{
			this.setOutputData(0, tex);
			return;
		}

		if(!blurred_tex)
			blurred_tex = tex;

		var shape_tex = LGraphTexture.getTexture( this.properties.shape );
		if(!shape_tex)
			return;

		var threshold = this.properties.threshold;
		if( this.isInputConnected(3) )
		{
			threshold = this.getInputData(3);
			this.properties.threshold = threshold;
		}


		var precision = gl.UNSIGNED_BYTE;
		if(this.properties.high_precision)
			precision = gl.half_float_ext ? gl.HALF_FLOAT_OES : gl.FLOAT;			
		if(!this._temp_texture || this._temp_texture.type != precision ||
			this._temp_texture.width != tex.width || this._temp_texture.height != tex.height)
			this._temp_texture = new GL.Texture( tex.width, tex.height, { type: precision, format: gl.RGBA, filter: gl.LINEAR });

		//iterations
		var size = this.properties.size;

		var first_shader = LGraphFXBokeh._first_shader;
		if(!first_shader)
			first_shader = LGraphFXBokeh._first_shader = new GL.Shader( Shader.SCREEN_VERTEX_SHADER, LGraphFXBokeh._first_pixel_shader );

		var second_shader = LGraphFXBokeh._second_shader;
		if(!second_shader)
			second_shader = LGraphFXBokeh._second_shader = new GL.Shader( LGraphFXBokeh._second_vertex_shader, LGraphFXBokeh._second_pixel_shader );

		var points_mesh = this._points_mesh;
		if(!points_mesh || points_mesh._width != tex.width || points_mesh._height != tex.height || points_mesh._spacing != 2)
			points_mesh = this.createPointsMesh( tex.width, tex.height, 2 );

		var screen_mesh = Mesh.getScreenQuad();

		var point_size = this.properties.size;
		var min_light = this.properties.min_light;
		var alpha = this.properties.alpha;

		gl.disable( gl.DEPTH_TEST );
		gl.disable( gl.BLEND );

		this._temp_texture.drawTo( function() {
			tex.bind(0);
			blurred_tex.bind(1);
			mask_tex.bind(2);
			first_shader.uniforms({u_texture:0, u_texture_blur:1, u_mask: 2, u_texsize: [tex.width, tex.height] })
				.draw(screen_mesh);
		});

		this._temp_texture.drawTo( function() {
			//clear because we use blending
			//gl.clearColor(0.0,0.0,0.0,1.0);
			//gl.clear( gl.COLOR_BUFFER_BIT );
			gl.enable( gl.BLEND );
			gl.blendFunc( gl.ONE, gl.ONE );

			tex.bind(0);
			shape_tex.bind(3);
			second_shader.uniforms({u_texture:0, u_mask: 2, u_shape:3, u_alpha: alpha, u_threshold: threshold, u_pointSize: point_size, u_itexsize: [1.0/tex.width, 1.0/tex.height] })
				.draw(points_mesh, gl.POINTS);
		});

		this.setOutputData(0, this._temp_texture);
	}

	LGraphFXBokeh.prototype.createPointsMesh = function(width, height, spacing)
	{
		var nwidth = Math.round(width / spacing);
		var nheight = Math.round(height / spacing);

		var vertices = new Float32Array(nwidth * nheight * 2);

		var ny = -1;
		var dx = 2/width * spacing;
		var dy = 2/height * spacing;
		for(var y = 0; y < nheight; ++y )
		{
			var nx = -1;
			for(var x = 0; x < nwidth; ++x )
			{
				var pos = y*nwidth*2 + x*2;
				vertices[pos] = nx;
				vertices[pos+1] = ny;
				nx += dx;
			}
			ny += dy;
		}

		this._points_mesh = GL.Mesh.load({vertices2D: vertices});
		this._points_mesh._width = width;
		this._points_mesh._height = height;
		this._points_mesh._spacing = spacing;

		return this._points_mesh;
	}

	/*
	LGraphTextureBokeh._pixel_shader = "precision highp float;\n\
			varying vec2 a_coord;\n\
			uniform sampler2D u_texture;\n\
			uniform sampler2D u_shape;\n\
			\n\
			void main() {\n\
				vec4 color = texture2D( u_texture, gl_PointCoord );\n\
				color *= v_color * u_alpha;\n\
				gl_FragColor = color;\n\
			}\n";
	*/

	LGraphFXBokeh._first_pixel_shader = "precision highp float;\n\
			precision highp float;\n\
			varying vec2 v_coord;\n\
			uniform sampler2D u_texture;\n\
			uniform sampler2D u_texture_blur;\n\
			uniform sampler2D u_mask;\n\
			\n\
			void main() {\n\
				vec4 color = texture2D(u_texture, v_coord);\n\
				vec4 blurred_color = texture2D(u_texture_blur, v_coord);\n\
				float mask = texture2D(u_mask, v_coord).x;\n\
			   gl_FragColor = mix(color, blurred_color, mask);\n\
			}\n\
			";

	LGraphFXBokeh._second_vertex_shader = "precision highp float;\n\
			attribute vec2 a_vertex2D;\n\
			varying vec4 v_color;\n\
			uniform sampler2D u_texture;\n\
			uniform sampler2D u_mask;\n\
			uniform vec2 u_itexsize;\n\
			uniform float u_pointSize;\n\
			uniform float u_threshold;\n\
			void main() {\n\
				vec2 coord = a_vertex2D * 0.5 + 0.5;\n\
				v_color = texture2D( u_texture, coord );\n\
				v_color += texture2D( u_texture, coord + vec2(u_itexsize.x, 0.0) );\n\
				v_color += texture2D( u_texture, coord + vec2(0.0, u_itexsize.y));\n\
				v_color += texture2D( u_texture, coord + u_itexsize);\n\
				v_color *= 0.25;\n\
				float mask = texture2D(u_mask, coord).x;\n\
				float luminance = length(v_color) * mask;\n\
				/*luminance /= (u_pointSize*u_pointSize)*0.01 */;\n\
				luminance -= u_threshold;\n\
				if(luminance < 0.0)\n\
				{\n\
					gl_Position.x = -100.0;\n\
					return;\n\
				}\n\
				gl_PointSize = u_pointSize;\n\
				gl_Position = vec4(a_vertex2D,0.0,1.0);\n\
			}\n\
			";

	LGraphFXBokeh._second_pixel_shader = "precision highp float;\n\
			varying vec4 v_color;\n\
			uniform sampler2D u_shape;\n\
			uniform float u_alpha;\n\
			\n\
			void main() {\n\
				vec4 color = texture2D( u_shape, gl_PointCoord );\n\
				color *= v_color * u_alpha;\n\
				gl_FragColor = color;\n\
			}\n";


	LiteGraph.registerNodeType("fx/bokeh", LGraphFXBokeh );
	global.LGraphFXBokeh = LGraphFXBokeh;

	//************************************************

	function LGraphFXGeneric()
	{
		this.addInput("Texture","Texture");
		this.addInput("value1","number");
		this.addInput("value2","number");
		this.addOutput("Texture","Texture");
		this.properties = { fx: "halftone", value1: 1, value2: 1, precision: LGraphTexture.DEFAULT };
	}

	LGraphFXGeneric.title = "FX";
	LGraphFXGeneric.desc = "applies an FX from a list";

	LGraphFXGeneric.widgets_info = {
		"fx": { widget:"combo", values:["halftone","pixelate","lowpalette","noise","gamma"] },
		"precision": { widget:"combo", values: LGraphTexture.MODE_VALUES }
	};
	LGraphFXGeneric.shaders = {};

	LGraphFXGeneric.prototype.onExecute = function()
	{
		if(!this.isOutputConnected(0))
			return; //saves work

		var tex = this.getInputData(0);
		if(this.properties.precision === LGraphTexture.PASS_THROUGH )
		{
			this.setOutputData(0,tex);
			return;
		}		

		if(!tex)
			return;

		this._tex = LGraphTexture.getTargetTexture( tex, this._tex, this.properties.precision );

		//iterations
		var value1 = this.properties.value1;
		if( this.isInputConnected(1) )
		{
			value1 = this.getInputData(1);
			this.properties.value1 = value1;
		}

		var value2 = this.properties.value2;
		if( this.isInputConnected(2) )
		{
			value2 = this.getInputData(2);
			this.properties.value2 = value2;
		}
	
		var fx = this.properties.fx;
		var shader = LGraphFXGeneric.shaders[ fx ];
		if(!shader)
		{
			var pixel_shader_code = LGraphFXGeneric["pixel_shader_" + fx ];
			if(!pixel_shader_code)
				return;

			shader = LGraphFXGeneric.shaders[ fx ] = new GL.Shader( Shader.SCREEN_VERTEX_SHADER, pixel_shader_code );
		}


		gl.disable( gl.BLEND );
		gl.disable( gl.DEPTH_TEST );
		var mesh = Mesh.getScreenQuad();
		var camera = global.LS ? LS.Renderer._current_camera : null;
		if(camera)
			camera_planes = [LS.Renderer._current_camera.near, LS.Renderer._current_camera.far];
		else
			camera_planes = [1,100];

		var noise = null;
		if(fx == "noise")
			noise = LGraphTexture.getNoiseTexture();

		this._tex.drawTo( function() {
			tex.bind(0);
			if(fx == "noise")
				noise.bind(1);

			shader.uniforms({u_texture:0, u_noise:1, u_size: [tex.width, tex.height], u_rand:[ Math.random(), Math.random() ], u_value1: value1, u_value2: value2, u_camera_planes: camera_planes })
				.draw(mesh);
		});

		this.setOutputData(0, this._tex);
	}

	LGraphFXGeneric.pixel_shader_halftone = "precision highp float;\n\
			varying vec2 v_coord;\n\
			uniform sampler2D u_texture;\n\
			uniform vec2 u_camera_planes;\n\
			uniform vec2 u_size;\n\
			uniform float u_value1;\n\
			uniform float u_value2;\n\
			\n\
			float pattern() {\n\
				float s = sin(u_value1 * 3.1415), c = cos(u_value1 * 3.1415);\n\
				vec2 tex = v_coord * u_size.xy;\n\
				vec2 point = vec2(\n\
				   c * tex.x - s * tex.y ,\n\
				   s * tex.x + c * tex.y \n\
				) * u_value2;\n\
				return (sin(point.x) * sin(point.y)) * 4.0;\n\
			}\n\
			void main() {\n\
				vec4 color = texture2D(u_texture, v_coord);\n\
				float average = (color.r + color.g + color.b) / 3.0;\n\
				gl_FragColor = vec4(vec3(average * 10.0 - 5.0 + pattern()), color.a);\n\
			}\n";

	LGraphFXGeneric.pixel_shader_pixelate = "precision highp float;\n\
			varying vec2 v_coord;\n\
			uniform sampler2D u_texture;\n\
			uniform vec2 u_camera_planes;\n\
			uniform vec2 u_size;\n\
			uniform float u_value1;\n\
			uniform float u_value2;\n\
			\n\
			void main() {\n\
				vec2 coord = vec2( floor(v_coord.x * u_value1) / u_value1, floor(v_coord.y * u_value2) / u_value2 );\n\
				vec4 color = texture2D(u_texture, coord);\n\
				gl_FragColor = color;\n\
			}\n";

	LGraphFXGeneric.pixel_shader_lowpalette = "precision highp float;\n\
			varying vec2 v_coord;\n\
			uniform sampler2D u_texture;\n\
			uniform vec2 u_camera_planes;\n\
			uniform vec2 u_size;\n\
			uniform float u_value1;\n\
			uniform float u_value2;\n\
			\n\
			void main() {\n\
				vec4 color = texture2D(u_texture, v_coord);\n\
				gl_FragColor = floor(color * u_value1) / u_value1;\n\
			}\n";

	LGraphFXGeneric.pixel_shader_noise = "precision highp float;\n\
			varying vec2 v_coord;\n\
			uniform sampler2D u_texture;\n\
			uniform sampler2D u_noise;\n\
			uniform vec2 u_size;\n\
			uniform float u_value1;\n\
			uniform float u_value2;\n\
			uniform vec2 u_rand;\n\
			\n\
			void main() {\n\
				vec4 color = texture2D(u_texture, v_coord);\n\
				vec3 noise = texture2D(u_noise, v_coord * vec2(u_size.x / 512.0, u_size.y / 512.0) + u_rand).xyz - vec3(0.5);\n\
				gl_FragColor = vec4( color.xyz + noise * u_value1, color.a );\n\
			}\n";

	LGraphFXGeneric.pixel_shader_gamma = "precision highp float;\n\
			varying vec2 v_coord;\n\
			uniform sampler2D u_texture;\n\
			uniform float u_value1;\n\
			\n\
			void main() {\n\
				vec4 color = texture2D(u_texture, v_coord);\n\
				float gamma = 1.0 / u_value1;\n\
				gl_FragColor = vec4( pow( color.xyz, vec3(gamma) ), color.a );\n\
			}\n";


	LiteGraph.registerNodeType("fx/generic", LGraphFXGeneric );
	global.LGraphFXGeneric = LGraphFXGeneric;


	// Vigneting ************************************

	function LGraphFXVigneting()
	{
		this.addInput("Tex.","Texture");
		this.addInput("intensity","number");

		this.addOutput("Texture","Texture");
		this.properties = { intensity: 1, invert: false, precision: LGraphTexture.DEFAULT };

		if(!LGraphFXVigneting._shader)
			LGraphFXVigneting._shader = new GL.Shader( Shader.SCREEN_VERTEX_SHADER, LGraphFXVigneting.pixel_shader );
	}

	LGraphFXVigneting.title = "Vigneting";
	LGraphFXVigneting.desc = "Vigneting";

	LGraphFXVigneting.widgets_info = { 
		"precision": { widget:"combo", values: LGraphTexture.MODE_VALUES }
	};

	LGraphFXVigneting.prototype.onExecute = function()
	{
		var tex = this.getInputData(0);

		if(this.properties.precision === LGraphTexture.PASS_THROUGH )
		{
			this.setOutputData(0,tex);
			return;
		}		

		if(!tex) return;

		this._tex = LGraphTexture.getTargetTexture( tex, this._tex, this.properties.precision );

		var intensity = this.properties.intensity;
		if( this.isInputConnected(1) )
		{
			intensity = this.getInputData(1);
			this.properties.intensity = intensity;
		}

		gl.disable( gl.BLEND );
		gl.disable( gl.DEPTH_TEST );

		var mesh = Mesh.getScreenQuad();
		var shader = LGraphFXVigneting._shader;
		var invert = this.properties.invert;

		this._tex.drawTo( function() {
			tex.bind(0);
			shader.uniforms({u_texture:0, u_intensity: intensity, u_isize:[1/tex.width,1/tex.height], u_invert: invert ? 1 : 0}).draw(mesh);
		});

		this.setOutputData(0, this._tex);
	}

	LGraphFXVigneting.pixel_shader = "precision highp float;\n\
			precision highp float;\n\
			varying vec2 v_coord;\n\
			uniform sampler2D u_texture;\n\
			uniform float u_intensity;\n\
			uniform int u_invert;\n\
			\n\
			void main() {\n\
				float luminance = 1.0 - length( v_coord - vec2(0.5) ) * 1.414;\n\
				vec4 color = texture2D(u_texture, v_coord);\n\
				if(u_invert == 1)\n\
					luminance = 1.0 - luminance;\n\
				luminance = mix(1.0, luminance, u_intensity);\n\
			   gl_FragColor = vec4( luminance * color.xyz, color.a);\n\
			}\n\
			";

	LiteGraph.registerNodeType("fx/vigneting", LGraphFXVigneting );
	global.LGraphFXVigneting = LGraphFXVigneting;
}

})(this);
(function( global )
{
var LiteGraph = global.LiteGraph;

function MIDIEvent( data )
{
	this.channel = 0;
	this.cmd = 0;

	if(data)
		this.setup(data)
	else
		this.data = [0,0,0];
}

MIDIEvent.prototype.setup = function( raw_data )
{
	this.data = raw_data;

	var midiStatus = raw_data[0];
	this.status = midiStatus;

	var midiCommand = midiStatus & 0xF0;

	if(midiStatus >= 0xF0)
		this.cmd = midiStatus;
	else
		this.cmd = midiCommand;

	if(this.cmd == MIDIEvent.NOTEON && this.velocity == 0)
		this.cmd = MIDIEvent.NOTEOFF;

	this.cmd_str = MIDIEvent.commands[ this.cmd ] || "";

	if ( midiCommand >= MIDIEvent.NOTEON || midiCommand <= MIDIEvent.NOTEOFF ) {
		this.channel =  midiStatus & 0x0F;
	}
}

Object.defineProperty( MIDIEvent.prototype, "velocity", {
	get: function() {
		if(this.cmd == MIDIEvent.NOTEON)
			return this.data[2];
		return -1;
	},
	set: function(v) {
		this.data[2] = v; //  v / 127;
	},
	enumerable: true
});

MIDIEvent.notes = ["A","A#","B","C","C#","D","D#","E","F","F#","G","G#"];

//returns HZs
MIDIEvent.prototype.getPitch = function()
{
	return Math.pow(2, (this.data[1] - 69) / 12 ) * 440;
}

MIDIEvent.computePitch = function( note )
{
	return Math.pow(2, (note - 69) / 12 ) * 440;
}

MIDIEvent.prototype.getCC = function()
{
	return this.data[1];
}

MIDIEvent.prototype.getCCValue = function()
{
	return this.data[2];
}

//not tested, there is a formula missing here
MIDIEvent.prototype.getPitchBend = function()
{
	return this.data[1] + (this.data[2] << 7) - 8192;
}

MIDIEvent.computePitchBend = function(v1,v2)
{
	return v1 + (v2 << 7) - 8192;
}

MIDIEvent.prototype.setCommandFromString = function( str )
{
	this.cmd = MIDIEvent.computeCommandFromString(str);
}

MIDIEvent.computeCommandFromString = function( str )
{
	if(!str)
		return 0;

	if(str && str.constructor === Number)
		return str;

	str = str.toUpperCase();
	switch( str )
	{
		case "NOTE ON":
		case "NOTEON": return MIDIEvent.NOTEON; break;
		case "NOTE OFF":
		case "NOTEOFF": return MIDIEvent.NOTEON; break;
		case "KEY PRESSURE": 
		case "KEYPRESSURE": return MIDIEvent.KEYPRESSURE; break;
		case "CONTROLLER CHANGE": 
		case "CONTROLLERCHANGE": 
		case "CC": return MIDIEvent.CONTROLLERCHANGE; break;
		case "PROGRAM CHANGE":
		case "PROGRAMCHANGE":
		case "PC": return MIDIEvent.PROGRAMCHANGE; break;
		case "CHANNEL PRESSURE":
		case "CHANNELPRESSURE": return MIDIEvent.CHANNELPRESSURE; break;
		case "PITCH BEND":
		case "PITCHBEND": return MIDIEvent.PITCHBEND; break;
		case "TIME TICK":
		case "TIMETICK": return MIDIEvent.TIMETICK; break;
		default: return Number(str); //asume its a hex code
	}
}

MIDIEvent.toNoteString = function(d)
{
	var note = d - 21;
	var octave = d - 24;
	note = note % 12;
	if(note < 0)
		note = 12 + note;
	return MIDIEvent.notes[ note ] + Math.floor(octave / 12 + 1);
}

MIDIEvent.prototype.toString = function()
{
	var str = "" + this.channel + ". " ;
	switch( this.cmd )
	{
		case MIDIEvent.NOTEON: str += "NOTEON " + MIDIEvent.toNoteString( this.data[1] ); break;
		case MIDIEvent.NOTEOFF: str += "NOTEOFF " + MIDIEvent.toNoteString( this.data[1] ); break;
		case MIDIEvent.CONTROLLERCHANGE: str += "CC " + this.data[1] + " " + this.data[2]; break;
		case MIDIEvent.PROGRAMCHANGE: str += "PC " + this.data[1]; break;
		case MIDIEvent.PITCHBEND: str += "PITCHBEND " + this.getPitchBend(); break;
		case MIDIEvent.KEYPRESSURE: str += "KEYPRESS " + this.data[1]; break;
	}

	return str;
}

MIDIEvent.prototype.toHexString = function()
{
	var str = "";
	for(var i = 0; i < this.data.length; i++)
		str += this.data[i].toString(16) + " ";
}

MIDIEvent.NOTEOFF = 0x80;
MIDIEvent.NOTEON = 0x90;
MIDIEvent.KEYPRESSURE = 0xA0;
MIDIEvent.CONTROLLERCHANGE = 0xB0;
MIDIEvent.PROGRAMCHANGE = 0xC0;
MIDIEvent.CHANNELPRESSURE = 0xD0;
MIDIEvent.PITCHBEND = 0xE0;
MIDIEvent.TIMETICK = 0xF8;

MIDIEvent.commands = {
	0x80: "note off",
	0x90: "note on",
	0xA0: "key pressure",
	0xB0: "controller change",
	0xC0: "program change",
	0xD0: "channel pressure",
	0xE0: "pitch bend",
	0xF0: "system",
	0xF2: "Song pos",
	0xF3: "Song select",
	0xF6: "Tune request",
	0xF8: "time tick",
	0xFA: "Start Song",
	0xFB: "Continue Song",
	0xFC: "Stop Song",
	0xFE: "Sensing",
	0xFF: "Reset"
}

//MIDI wrapper
function MIDIInterface( on_ready, on_error )
{
	if(!navigator.requestMIDIAccess)
	{
		this.error = "not suppoorted";
		if(on_error)
			on_error("Not supported");
		else
			console.error("MIDI NOT SUPPORTED, enable by chrome://flags");
		return;
	}

	this.on_ready = on_ready;

	this.state = {
		note: [],
		cc: []
	};



	navigator.requestMIDIAccess().then( this.onMIDISuccess.bind(this), this.onMIDIFailure.bind(this) );
}

MIDIInterface.input = null;

MIDIInterface.MIDIEvent = MIDIEvent;

MIDIInterface.prototype.onMIDISuccess = function(midiAccess)
{
	console.log( "MIDI ready!" );
	console.log( midiAccess );
	this.midi = midiAccess;  // store in the global (in real usage, would probably keep in an object instance)
	this.updatePorts();

	if (this.on_ready)
		this.on_ready(this);
}

MIDIInterface.prototype.updatePorts = function()
{
	var midi = this.midi;
	this.input_ports = midi.inputs;
	var num = 0;

	var it = this.input_ports.values();
	var it_value = it.next();
	while( it_value && it_value.done === false )
	{
		var port_info = it_value.value;
		console.log( "Input port [type:'" + port_info.type + "'] id:'" + port_info.id +
		  "' manufacturer:'" + port_info.manufacturer + "' name:'" + port_info.name +
		  "' version:'" + port_info.version + "'" );
			num++;
		it_value = it.next();
	}
	this.num_input_ports = num;

	num = 0;
	this.output_ports = midi.outputs;
	var it = this.output_ports.values();
	var it_value = it.next();
	while( it_value && it_value.done === false )
	{
		var port_info = it_value.value;
		console.log( "Output port [type:'" + port_info.type + "'] id:'" + port_info.id +
		  "' manufacturer:'" + port_info.manufacturer + "' name:'" + port_info.name +
		  "' version:'" + port_info.version + "'" );
			num++;
		it_value = it.next();
	  }
	this.num_output_ports = num;


	/* OLD WAY
	for (var i = 0; i < this.input_ports.size; ++i) {
		  var input = this.input_ports.get(i);
		  if(!input)
			  continue; //sometimes it is null?!
			console.log( "Input port [type:'" + input.type + "'] id:'" + input.id +
		  "' manufacturer:'" + input.manufacturer + "' name:'" + input.name +
		  "' version:'" + input.version + "'" );
			num++;
	  }
	this.num_input_ports = num;


	num = 0;
	this.output_ports = midi.outputs;
	for (var i = 0; i < this.output_ports.size; ++i) {
		  var output = this.output_ports.get(i);
		  if(!output)
			  continue; 
		console.log( "Output port [type:'" + output.type + "'] id:'" + output.id +
		  "' manufacturer:'" + output.manufacturer + "' name:'" + output.name +
		  "' version:'" + output.version + "'" );
			num++;
	  }
	this.num_output_ports = num;
	*/
}

MIDIInterface.prototype.onMIDIFailure = function(msg)
{
	console.error( "Failed to get MIDI access - " + msg );
}

MIDIInterface.prototype.openInputPort = function( port, callback )
{
	var input_port = this.input_ports.get( "input-" + port );
	if(!input_port)
		return false;
	MIDIInterface.input = this;
	var that = this;

	input_port.onmidimessage = function(a) {
		var midi_event = new MIDIEvent(a.data);
		that.updateState( midi_event );
		if(callback)
			callback(a.data, midi_event );
		if(MIDIInterface.on_message)
			MIDIInterface.on_message( a.data, midi_event );
	}
	console.log("port open: ", input_port);
	return true;
}

MIDIInterface.parseMsg = function(data)
{

}

MIDIInterface.prototype.updateState = function( midi_event )
{
	switch( midi_event.cmd )
	{
		case MIDIEvent.NOTEON: this.state.note[ midi_event.value1|0 ] = midi_event.value2; break;
		case MIDIEvent.NOTEOFF: this.state.note[ midi_event.value1|0 ] = 0; break;
		case MIDIEvent.CONTROLLERCHANGE: this.state.cc[ midi_event.getCC() ] = midi_event.getCCValue(); break;
	}
}

MIDIInterface.prototype.sendMIDI = function( port, midi_data )
{
	if( !midi_data )
		return;

	var output_port = this.output_ports.get( "output-" + port );
	if(!output_port)
		return;

	MIDIInterface.output = this;

	if( midi_data.constructor === MIDIEvent)
		output_port.send( midi_data.data ); 
	else
		output_port.send( midi_data ); 
}



function LGMIDIIn()
{
	this.addOutput( "on_midi", LiteGraph.EVENT );
	this.addOutput( "out", "midi" );
	this.properties = {port: 0};
	this._last_midi_event = null;
	this._current_midi_event = null;

	var that = this;
	new MIDIInterface( function( midi ){
		//open
		that._midi = midi;
		if(that._waiting)
			that.onStart();
		that._waiting = false;
	});
}

LGMIDIIn.MIDIInterface = MIDIInterface;

LGMIDIIn.title = "MIDI Input";
LGMIDIIn.desc = "Reads MIDI from a input port";

LGMIDIIn.prototype.getPropertyInfo = function(name)
{
	if(!this._midi)
		return;

	if(name == "port")
	{
		var values = {};
		for (var i = 0; i < this._midi.input_ports.size; ++i)
		{
			var input = this._midi.input_ports.get( "input-" + i);
			values[i] = i + ".- " + input.name + " version:" + input.version;
		}
		return { type: "enum", values: values };
	}
}

LGMIDIIn.prototype.onStart = function()
{
	if(this._midi)
		this._midi.openInputPort( this.properties.port, this.onMIDIEvent.bind(this) );
	else
		this._waiting = true;
}

LGMIDIIn.prototype.onMIDIEvent = function( data, midi_event )
{
	this._last_midi_event = midi_event;

	this.trigger( "on_midi", midi_event );
	if(midi_event.cmd == MIDIEvent.NOTEON)
		this.trigger( "on_noteon", midi_event );
	else if(midi_event.cmd == MIDIEvent.NOTEOFF)
		this.trigger( "on_noteoff", midi_event );
	else if(midi_event.cmd == MIDIEvent.CONTROLLERCHANGE)
		this.trigger( "on_cc", midi_event );
	else if(midi_event.cmd == MIDIEvent.PROGRAMCHANGE)
		this.trigger( "on_pc", midi_event );
	else if(midi_event.cmd == MIDIEvent.PITCHBEND)
		this.trigger( "on_pitchbend", midi_event );
}

LGMIDIIn.prototype.onExecute = function()
{
	if(this.outputs)
	{
		var last = this._last_midi_event;
		for(var i = 0; i < this.outputs.length; ++i)
		{
			var output = this.outputs[i];
			var v = null;
			switch (output.name)
			{
				case "midi": v = this._midi; break;
				case "last_midi": v = last; break;
				default:
					continue;
			}
			this.setOutputData( i, v );
		}
	}
}

LGMIDIIn.prototype.onGetOutputs = function() {
	return [
		["last_midi","midi"],
		["on_midi",LiteGraph.EVENT],
		["on_noteon",LiteGraph.EVENT],
		["on_noteoff",LiteGraph.EVENT],
		["on_cc",LiteGraph.EVENT],
		["on_pc",LiteGraph.EVENT],
		["on_pitchbend",LiteGraph.EVENT]
	];
}

LiteGraph.registerNodeType("midi/input", LGMIDIIn);


function LGMIDIOut()
{
	this.addInput( "send", LiteGraph.EVENT );
	this.properties = {port: 0};

	var that = this;
	new MIDIInterface( function( midi ){
		that._midi = midi;
	});
}

LGMIDIOut.MIDIInterface = MIDIInterface;

LGMIDIOut.title = "MIDI Output";
LGMIDIOut.desc = "Sends MIDI to output channel";

LGMIDIOut.prototype.getPropertyInfo = function(name)
{
	if(!this._midi)
		return;

	if(name == "port")
	{
		var values = {};
		for (var i = 0; i < this._midi.output_ports.size; ++i)
		{
			var output = this._midi.output_ports.get(i);
			values[i] = i + ".- " + output.name + " version:" + output.version;
		}
		return { type: "enum", values: values };
	}
}


LGMIDIOut.prototype.onAction = function(event, midi_event )
{
	console.log(midi_event);
	if(!this._midi)
		return;
	if(event == "send")
		this._midi.sendMIDI( this.port, midi_event );
	this.trigger("midi",midi_event);
}

LGMIDIOut.prototype.onGetInputs = function() {
	return [["send",LiteGraph.ACTION]];
}

LGMIDIOut.prototype.onGetOutputs = function() {
	return [["on_midi",LiteGraph.EVENT]];
}

LiteGraph.registerNodeType("midi/output", LGMIDIOut);


function LGMIDIShow()
{
	this.addInput( "on_midi", LiteGraph.EVENT );
	this._str = "";
	this.size = [200,40]
}

LGMIDIShow.title = "MIDI Show";
LGMIDIShow.desc = "Shows MIDI in the graph";

LGMIDIShow.prototype.onAction = function(event, midi_event )
{
	if(!midi_event)
		return;
	if(midi_event.constructor === MIDIEvent)
		this._str = midi_event.toString();
	else
		this._str = "???";
}

LGMIDIShow.prototype.onDrawForeground = function( ctx )
{
	if( !this._str )
		return;

	ctx.font = "30px Arial";
	ctx.fillText( this._str, 10, this.size[1] * 0.8 );
}

LGMIDIShow.prototype.onGetInputs = function() {
	return [["in",LiteGraph.ACTION]];
}

LGMIDIShow.prototype.onGetOutputs = function() {
	return [["on_midi",LiteGraph.EVENT]];
}

LiteGraph.registerNodeType("midi/show", LGMIDIShow);



function LGMIDIFilter()
{
	this.properties = {
		channel: -1,
		cmd: -1,
		min_value: -1,
		max_value: -1
	};

	this.addInput( "in", LiteGraph.EVENT );
	this.addOutput( "on_midi", LiteGraph.EVENT );
}

LGMIDIFilter.title = "MIDI Filter";
LGMIDIFilter.desc = "Filters MIDI messages";

LGMIDIFilter.prototype.onAction = function(event, midi_event )
{
	if(!midi_event || midi_event.constructor !== MIDIEvent)
		return;

	if( this.properties.channel != -1 && midi_event.channel != this.properties.channel)
		return;
	if(this.properties.cmd != -1 && midi_event.cmd != this.properties.cmd)
		return;
	if(this.properties.min_value != -1 && midi_event.data[1] < this.properties.min_value)
		return;
	if(this.properties.max_value != -1 && midi_event.data[1] > this.properties.max_value)
		return;
	this.trigger("on_midi",midi_event);
}

LiteGraph.registerNodeType("midi/filter", LGMIDIFilter);


function LGMIDIEvent()
{
	this.properties = {
		channel: 0,
		cmd: "CC",
		value1: 1,
		value2: 1
	};

	this.addInput( "send", LiteGraph.EVENT );
	this.addInput( "assign", LiteGraph.EVENT );
	this.addOutput( "on_midi", LiteGraph.EVENT );
}

LGMIDIEvent.title = "MIDIEvent";
LGMIDIEvent.desc = "Create a MIDI Event";

LGMIDIEvent.prototype.onAction = function( event, midi_event )
{
	if(event == "assign")
	{
		this.properties.channel = midi_event.channel;
		this.properties.cmd = midi_event.cmd;
		this.properties.value1 = midi_event.data[1];
		this.properties.value2 = midi_event.data[2];
		return;
	}

	//send
	var midi_event = new MIDIEvent();
	midi_event.channel = this.properties.channel;
	if(this.properties.cmd && this.properties.cmd.constructor === String)
		midi_event.setCommandFromString( this.properties.cmd );
	else
		midi_event.cmd = this.properties.cmd;
	midi_event.data[0] = midi_event.cmd | midi_event.channel;
	midi_event.data[1] = Number(this.properties.value1);
	midi_event.data[2] = Number(this.properties.value2);
	this.trigger("on_midi",midi_event);
}

LGMIDIEvent.prototype.onExecute = function()
{
	var props = this.properties;

	if(this.outputs)
	{
		for(var i = 0; i < this.outputs.length; ++i)
		{
			var output = this.outputs[i];
			var v = null;
			switch (output.name)
			{
				case "midi": 
					v = new MIDIEvent(); 
					v.setup([ props.cmd, props.value1, props.value2 ]);
					v.channel = props.channel;
					break;
				case "command": v = props.cmd; break;
				case "cc": v = props.value1; break;
				case "cc_value": v = props.value2; break;
				case "note": v = (props.cmd == MIDIEvent.NOTEON || props.cmd == MIDIEvent.NOTEOFF) ? props.value1 : null; break;
				case "velocity": v = props.cmd == MIDIEvent.NOTEON ? props.value2 : null; break;
				case "pitch": v = props.cmd == MIDIEvent.NOTEON ? MIDIEvent.computePitch( props.value1 ) : null; break;
				case "pitchbend": v = props.cmd == MIDIEvent.PITCHBEND ? MIDIEvent.computePitchBend( props.value1, props.value2 ) : null; break;
				default:
					continue;
			}
			if(v !== null)
				this.setOutputData( i, v );
		}
	}
}

LGMIDIEvent.prototype.onPropertyChanged = function(name,value)
{
	if(name == "cmd")
		this.properties.cmd = MIDIEvent.computeCommandFromString( value );
}


LGMIDIEvent.prototype.onGetOutputs = function() {
	return [
		["midi","midi"],
		["on_midi",LiteGraph.EVENT],
		["command","number"],
		["note","number"],
		["velocity","number"],
		["cc","number"],
		["cc_value","number"],
		["pitch","number"],
		["pitchbend","number"]
	];
}


LiteGraph.registerNodeType("midi/event", LGMIDIEvent);


function LGMIDICC()
{
	this.properties = {
//		channel: 0,
		cc: 1,
		value: 0
	};

	this.addOutput( "value", "number" );
}

LGMIDICC.title = "MIDICC";
LGMIDICC.desc = "gets a Controller Change";

LGMIDICC.prototype.onExecute = function()
{
	var props = this.properties;
	if( MIDIInterface.input )
		this.properties.value = MIDIInterface.input.state.cc[ this.properties.cc ];
	this.setOutputData( 0, this.properties.value );
}

LiteGraph.registerNodeType("midi/cc", LGMIDICC);




function now() { return window.performance.now() }

})( this );
(function( global )
{
var LiteGraph = global.LiteGraph;

var LGAudio = {};
global.LGAudio = LGAudio;

LGAudio.getAudioContext = function()
{
	if(!this._audio_context)
	{
		window.AudioContext = window.AudioContext || window.webkitAudioContext;
		if(!window.AudioContext)
		{
			console.error("AudioContext not supported by browser");
			return null;
		}
		this._audio_context = new AudioContext();	
		this._audio_context.onmessage = function(msg) { console.log("msg",msg);};
		this._audio_context.onended = function(msg) { console.log("ended",msg);};
		this._audio_context.oncomplete = function(msg) { console.log("complete",msg);};
	}

	//in case it crashes
	//if(this._audio_context.state == "suspended")
	//	this._audio_context.resume();
	return this._audio_context;
}

LGAudio.connect = function( audionodeA, audionodeB )
{
	try
	{
		audionodeA.connect( audionodeB );
	}
	catch (err)
	{
		console.warn("LGraphAudio:",err);
	}
}

LGAudio.disconnect = function( audionodeA, audionodeB )
{
	try
	{
		audionodeA.disconnect( audionodeB );
	}
	catch (err)
	{
		console.warn("LGraphAudio:",err);
	}
}

LGAudio.changeAllAudiosConnections = function( node, connect )
{
	if(node.inputs)
	{
		for(var i = 0; i < node.inputs.length; ++i)
		{
			var input = node.inputs[i];
			var link_info = node.graph.links[ input.link ];
			if(!link_info)
				continue;

			var origin_node = node.graph.getNodeById( link_info.origin_id );
			var origin_audionode = null;
			if( origin_node.getAudioNodeInOutputSlot )
				origin_audionode = origin_node.getAudioNodeInOutputSlot( link_info.origin_slot );
			else
				origin_audionode = origin_node.audionode;

			var target_audionode = null;
			if( node.getAudioNodeInInputSlot )
				target_audionode = node.getAudioNodeInInputSlot( i );
			else
				target_audionode = node.audionode;

			if(connect)
				LGAudio.connect( origin_audionode, target_audionode );
			else
				LGAudio.disconnect( origin_audionode, target_audionode );
		}
	}

	if(node.outputs)
	{
		for(var i = 0; i < node.outputs.length; ++i)
		{
			var output = node.outputs[i];
			for(var j = 0; j < output.links.length; ++j)
			{
				var link_info = node.graph.links[ output.links[j] ];
				if(!link_info)
					continue;

				var origin_audionode = null;
				if( node.getAudioNodeInOutputSlot )
					origin_audionode = node.getAudioNodeInOutputSlot( i );
				else
					origin_audionode = node.audionode;

				var target_node = node.graph.getNodeById( link_info.target_id );
				var target_audionode = null;
				if( target_node.getAudioNodeInInputSlot )
					target_audionode = target_node.getAudioNodeInInputSlot( link_info.target_slot );
				else
					target_audionode = target_node.audionode;

				if(connect)
					LGAudio.connect( origin_audionode, target_audionode );
				else
					LGAudio.disconnect( origin_audionode, target_audionode );
			}
		}
	}
}

//used by many nodes
LGAudio.onConnectionsChange = function( connection, slot, connected, link_info )
{
	//only process the outputs events
	if(connection != LiteGraph.OUTPUT)
		return;

	var target_node = null;
	if( link_info )
		target_node = this.graph.getNodeById( link_info.target_id );

	if( !target_node )
		return;

	//get origin audionode
	var local_audionode = null;
	if(this.getAudioNodeInOutputSlot)
		local_audionode = this.getAudioNodeInOutputSlot( slot );
	else
		local_audionode = this.audionode;

	//get target audionode
	var target_audionode = null;
	if(target_node.getAudioNodeInInputSlot)
		target_audionode = target_node.getAudioNodeInInputSlot( link_info.target_slot );
	else
		target_audionode = target_node.audionode;

	//do the connection/disconnection
	if( connected )	
		LGAudio.connect( local_audionode, target_audionode );
	else
		LGAudio.disconnect( local_audionode, target_audionode );
}

//this function helps creating wrappers to existing classes
LGAudio.createAudioNodeWrapper = function( class_object )
{
	var old_func = class_object.prototype.onPropertyChanged;

	class_object.prototype.onPropertyChanged = function(name, value)
	{
		if(old_func)
			old_func.call(this,name,value);

		if(!this.audionode)
			return;

		if( this.audionode[ name ] === undefined )
			return;

		if( this.audionode[ name ].value !== undefined )
			this.audionode[ name ].value = value;
		else
			this.audionode[ name ] = value;
	}

	class_object.prototype.onConnectionsChange = LGAudio.onConnectionsChange;
}

//contains the samples decoded of the loaded audios in AudioBuffer format
LGAudio.cached_audios = {};

LGAudio.loadSound = function( url, on_complete, on_error )
{
	if( LGAudio.cached_audios[ url ] && url.indexOf("blob:") == -1 )
	{
		if(on_complete)
			on_complete( LGAudio.cached_audios[ url ] );
		return;
	}

	if( LGAudio.onProcessAudioURL )
		url = LGAudio.onProcessAudioURL( url );

	//load new sample
	var request = new XMLHttpRequest();
	request.open('GET', url, true);
	request.responseType = 'arraybuffer';

	var context = LGAudio.getAudioContext();

	// Decode asynchronously
	request.onload = function() {
		console.log("AudioSource loaded");
		context.decodeAudioData( request.response, function( buffer ) {
			console.log("AudioSource decoded");
			LGAudio.cached_audios[ url ] = buffer;
			if(on_complete)
				on_complete( buffer );
		}, onError);
	}
	request.send();

	function onError(err)
	{
		console.log("Audio loading sample error:",err);
		if(on_error)
			on_error(err);
	}

	return request;
}


//****************************************************

function LGAudioSource()
{
	this.properties = {
		src: "",
		gain: 0.5,
		loop: true,
		autoplay: true,
		playbackRate: 1
	};

	this._loading_audio = false;
	this._audiobuffer = null; //points to AudioBuffer with the audio samples decoded
	this._audionodes = [];
	this._last_sourcenode = null; //the last AudioBufferSourceNode (there could be more if there are several sounds playing)

	this.addOutput( "out", "audio" );
	this.addInput( "gain", "number" );

	//init context
	var context = LGAudio.getAudioContext();

	//create gain node to control volume
	this.audionode = context.createGain();
	this.audionode.graphnode = this;
	this.audionode.gain.value = this.properties.gain;

	//debug
	if(this.properties.src)
		this.loadSound( this.properties.src );
}

LGAudioSource["@src"] = { widget: "resource" };
LGAudioSource.supported_extensions = ["wav","ogg","mp3"];


LGAudioSource.prototype.onAdded = function(graph)
{
	if(graph.status === LGraph.STATUS_RUNNING)
		this.onStart();
}

LGAudioSource.prototype.onStart = function()
{
	if(!this._audiobuffer)
		return;

	if(this.properties.autoplay)
		this.playBuffer( this._audiobuffer );
}

LGAudioSource.prototype.onStop = function()
{
	this.stopAllSounds();
}

LGAudioSource.prototype.onPause = function()
{
	this.pauseAllSounds();
}

LGAudioSource.prototype.onUnpause = function()
{
	this.unpauseAllSounds();
	//this.onStart();
}


LGAudioSource.prototype.onRemoved = function()
{
	this.stopAllSounds();
	if(this._dropped_url)
		URL.revokeObjectURL( this._url );
}

LGAudioSource.prototype.stopAllSounds = function()
{
	//iterate and stop
	for(var i = 0; i < this._audionodes.length; ++i )
	{
		if(this._audionodes[i].started)
		{
			this._audionodes[i].started = false;
			this._audionodes[i].stop();
		}
		//this._audionodes[i].disconnect( this.audionode );
	}
	this._audionodes.length = 0;
}

LGAudioSource.prototype.pauseAllSounds = function()
{
	LGAudio.getAudioContext().suspend();
}

LGAudioSource.prototype.unpauseAllSounds = function()
{
	LGAudio.getAudioContext().resume();
}

LGAudioSource.prototype.onExecute = function()
{
	if(this.inputs)
		for(var i = 0; i < this.inputs.length; ++i)
		{
			var input = this.inputs[i];
			if(input.link == null)
				continue;
			var v = this.getInputData(i);
			if( v === undefined )
				continue;
			if( input.name == "gain" )
				this.audionode.gain.value = v;
			else if( input.name == "playbackRate" )
			{
				this.properties.playbackRate = v;
				for(var j = 0; j < this._audionodes.length; ++j)
					this._audionodes[j].playbackRate.value = v;
			}
		}

	if(this.outputs)
		for(var i = 0; i < this.outputs.length; ++i)
		{
			var output = this.outputs[i];
			if( output.name == "buffer" && this._audiobuffer )
				this.setOutputData( i, this._audiobuffer );
		}
}

LGAudioSource.prototype.onAction = function(event)
{
	if(this._audiobuffer)
	{
		if(event == "Play")
			this.playBuffer(this._audiobuffer);
		else if(event == "Stop")
			this.stopAllSounds();
	}
}

LGAudioSource.prototype.onPropertyChanged = function( name, value )
{
	if( name == "src" ) 
		this.loadSound( value );
	else if(name == "gain")
		this.audionode.gain.value = value;
	else if(name == "playbackRate")
	{
		for(var j = 0; j < this._audionodes.length; ++j)
			this._audionodes[j].playbackRate.value = value;
	}
}

LGAudioSource.prototype.playBuffer = function( buffer )
{
	var that = this;
	var context = LGAudio.getAudioContext();

	//create a new audionode (this is mandatory, AudioAPI doesnt like to reuse old ones)
	var audionode = context.createBufferSource(); //create a AudioBufferSourceNode
	this._last_sourcenode = audionode;
	audionode.graphnode = this;
	audionode.buffer = buffer;
	audionode.loop = this.properties.loop;
	audionode.playbackRate.value = this.properties.playbackRate;
	this._audionodes.push( audionode );
	audionode.connect( this.audionode ); //connect to gain
	this._audionodes.push( audionode );

	audionode.onended = function()
	{
		//console.log("ended!");
		that.trigger("ended");
		//remove
		var index = that._audionodes.indexOf( audionode );
		if(index != -1)
			that._audionodes.splice(index,1);
	}

	if(!audionode.started)
	{
		audionode.started = true;
		audionode.start();
	}
	return audionode;
}

LGAudioSource.prototype.loadSound = function( url )
{
	var that = this;

	//kill previous load
	if(this._request)
	{
		this._request.abort();
		this._request = null;
	}

	this._audiobuffer = null; //points to the audiobuffer once the audio is loaded
	this._loading_audio = false;

	if(!url)
		return;

	this._request = LGAudio.loadSound( url, inner );

	this._loading_audio = true;
	this.boxcolor = "#AA4";

	function inner( buffer )
	{
		this.boxcolor = LiteGraph.NODE_DEFAULT_BOXCOLOR;
		that._audiobuffer = buffer;
		that._loading_audio = false;
		//if is playing, then play it
		if(that.graph && that.graph.status === LGraph.STATUS_RUNNING)
			that.onStart(); //this controls the autoplay already
	}
}

//Helps connect/disconnect AudioNodes when new connections are made in the node
LGAudioSource.prototype.onConnectionsChange = LGAudio.onConnectionsChange;

LGAudioSource.prototype.onGetInputs = function()
{
	return [["playbackRate","number"],["Play",LiteGraph.ACTION],["Stop",LiteGraph.ACTION]];
}

LGAudioSource.prototype.onGetOutputs = function()
{
	return [["buffer","audiobuffer"],["ended",LiteGraph.EVENT]];
}

LGAudioSource.prototype.onDropFile = function(file)
{
	if(this._dropped_url)
		URL.revokeObjectURL( this._dropped_url );
	var url = URL.createObjectURL( file );
	this.properties.src = url;
	this.loadSound( url );
	this._dropped_url = url;
}


LGAudioSource.title = "Source";
LGAudioSource.desc = "Plays audio";
LiteGraph.registerNodeType("audio/source", LGAudioSource);


//*****************************************************

function LGAudioAnalyser()
{
	this.properties = {
		fftSize: 2048,
		minDecibels: -100,
		maxDecibels: -10,
		smoothingTimeConstant: 0.5
	};

	var context = LGAudio.getAudioContext();

	this.audionode = context.createAnalyser();
	this.audionode.graphnode = this;
	this.audionode.fftSize = this.properties.fftSize;
	this.audionode.minDecibels = this.properties.minDecibels;
	this.audionode.maxDecibels = this.properties.maxDecibels;
	this.audionode.smoothingTimeConstant = this.properties.smoothingTimeConstant;

	this.addInput("in","audio");
	this.addOutput("freqs","array");
	this.addOutput("samples","array");

	this._freq_bin = null;
	this._time_bin = null;
}

LGAudioAnalyser.prototype.onPropertyChanged = function(name, value)
{
	this.audionode[ name ] = value;
}

LGAudioAnalyser.prototype.onExecute = function()
{
	if(this.isOutputConnected(0))
	{
		//send FFT
		var bufferLength = this.audionode.frequencyBinCount;
		if( !this._freq_bin || this._freq_bin.length != bufferLength )
			this._freq_bin = new Uint8Array( bufferLength );
		this.audionode.getByteFrequencyData( this._freq_bin );
		this.setOutputData(0,this._freq_bin);
	}

	//send analyzer
	if(this.isOutputConnected(1))
	{
		//send Samples
		var bufferLength = this.audionode.frequencyBinCount;
		if( !this._time_bin || this._time_bin.length != bufferLength )
			this._time_bin = new Uint8Array( bufferLength );
		this.audionode.getByteTimeDomainData( this._time_bin );
		this.setOutputData(1,this._time_bin);
	}


	//properties
	for(var i = 1; i < this.inputs.length; ++i)
	{
		var input = this.inputs[i];
		if(input.link == null)
			continue;
		var v = this.getInputData(i);
		if (v !== undefined)
			this.audionode[ input.name ].value = v;
	}



	//time domain
	//this.audionode.getFloatTimeDomainData( dataArray );
}

LGAudioAnalyser.prototype.onGetInputs = function()
{
	return [["minDecibels","number"],["maxDecibels","number"],["smoothingTimeConstant","number"]];
}

LGAudioAnalyser.prototype.onGetOutputs = function()
{
	return [["freqs","array"],["samples","array"]];
}


LGAudioAnalyser.title = "Analyser";
LGAudioAnalyser.desc = "Audio Analyser";
LiteGraph.registerNodeType( "audio/analyser", LGAudioAnalyser );

//*****************************************************

function LGAudioGain()
{
	//default 
	this.properties = {
		gain: 1
	};

	this.audionode = LGAudio.getAudioContext().createGain();
	this.addInput("in","audio");
	this.addInput("gain","number");
	this.addOutput("out","audio");
}

LGAudioGain.prototype.onExecute = function()
{
	if(!this.inputs || !this.inputs.length)
		return;

	for(var i = 1; i < this.inputs.length; ++i)
	{
		var input = this.inputs[i];
		var v = this.getInputData(i);
		if(v !== undefined)
			this.audionode[ input.name ].value = v;
	}
}

LGAudio.createAudioNodeWrapper( LGAudioGain );

LGAudioGain.title = "Gain";
LGAudioGain.desc = "Audio gain";
LiteGraph.registerNodeType("audio/gain", LGAudioGain);


function LGAudioConvolver()
{
	//default 
	this.properties = {
		impulse_src:"",
		normalize: true
	};

	this.audionode = LGAudio.getAudioContext().createConvolver();
	this.addInput("in","audio");
	this.addOutput("out","audio");
}

LGAudio.createAudioNodeWrapper( LGAudioConvolver );

LGAudioConvolver.prototype.onRemove = function()
{
	if(this._dropped_url)
		URL.revokeObjectURL( this._dropped_url );
}

LGAudioConvolver.prototype.onPropertyChanged = function( name, value )
{
	if( name == "impulse_src" ) 
		this.loadImpulse( value );
	else if( name == "normalize" ) 
		this.audionode.normalize = value;
}

LGAudioConvolver.prototype.onDropFile = function(file)
{
	if(this._dropped_url)
		URL.revokeObjectURL( this._dropped_url );
	this._dropped_url = URL.createObjectURL( file );
	this.properties.impulse_src = this._dropped_url;
	this.loadImpulse( this._dropped_url );
}

LGAudioConvolver.prototype.loadImpulse = function( url )
{
	var that = this;

	//kill previous load
	if(this._request)
	{
		this._request.abort();
		this._request = null;
	}

	this._impulse_buffer = null;
	this._loading_impulse = false;

	if(!url)
		return;

	//load new sample
	this._request = LGAudio.loadSound( url, inner );
	this._loading_impulse = true;

	// Decode asynchronously
	function inner( buffer ) {
			that._impulse_buffer = buffer;
			that.audionode.buffer = buffer;
			console.log("Impulse signal set");
			that._loading_impulse = false;
	}
}

LGAudioConvolver.title = "Convolver";
LGAudioConvolver.desc = "Convolves the signal (used for reverb)";
LiteGraph.registerNodeType("audio/convolver", LGAudioConvolver);


function LGAudioDynamicsCompressor()
{
	//default 
	this.properties = {
		threshold: -50,
		knee: 40,
		ratio: 12,
		reduction: -20,
		attack: 0,
		release: 0.25
	};

	this.audionode = LGAudio.getAudioContext().createDynamicsCompressor();
	this.addInput("in","audio");
	this.addOutput("out","audio");
}

LGAudio.createAudioNodeWrapper( LGAudioDynamicsCompressor );

LGAudioDynamicsCompressor.prototype.onExecute = function()
{
	if(!this.inputs || !this.inputs.length)
		return;
	for(var i = 1; i < this.inputs.length; ++i)
	{
		var input = this.inputs[i];
		if(input.link == null)
			continue;
		var v = this.getInputData(i);
		if(v !== undefined)
			this.audionode[ input.name ].value = v;
	}
}

LGAudioDynamicsCompressor.prototype.onGetInputs = function()
{
	return [["threshold","number"],["knee","number"],["ratio","number"],["reduction","number"],["attack","number"],["release","number"]];
}

LGAudioDynamicsCompressor.title = "DynamicsCompressor";
LGAudioDynamicsCompressor.desc = "Dynamics Compressor";
LiteGraph.registerNodeType("audio/dynamicsCompressor", LGAudioDynamicsCompressor);


function LGAudioWaveShaper()
{
	//default 
	this.properties = {
	};

	this.audionode = LGAudio.getAudioContext().createWaveShaper();
	this.addInput("in","audio");
	this.addInput("shape","waveshape");
	this.addOutput("out","audio");
}

LGAudioWaveShaper.prototype.onExecute = function()
{
	if(!this.inputs || !this.inputs.length)
		return;
	var v = this.getInputData(1);
	if(v === undefined)
		return;
	this.audionode.curve = v;
}

LGAudioWaveShaper.prototype.setWaveShape = function(shape)
{
	this.audionode.curve = shape;
}

LGAudio.createAudioNodeWrapper( LGAudioWaveShaper );

/* disabled till I dont find a way to do a wave shape
LGAudioWaveShaper.title = "WaveShaper";
LGAudioWaveShaper.desc = "Distortion using wave shape";
LiteGraph.registerNodeType("audio/waveShaper", LGAudioWaveShaper);
*/

function LGAudioMixer()
{
	//default 
	this.properties = {
		gain1: 0.5,
		gain2: 0.5
	};

	this.audionode = LGAudio.getAudioContext().createGain();

	this.audionode1 = LGAudio.getAudioContext().createGain();
	this.audionode1.gain.value = this.properties.gain1;
	this.audionode2 = LGAudio.getAudioContext().createGain();
	this.audionode2.gain.value = this.properties.gain2;

	this.audionode1.connect( this.audionode );
	this.audionode2.connect( this.audionode );

	this.addInput("in1","audio");
	this.addInput("in1 gain","number");
	this.addInput("in2","audio");
	this.addInput("in2 gain","number");

	this.addOutput("out","audio");
}

LGAudioMixer.prototype.getAudioNodeInInputSlot = function( slot )
{
	if(slot == 0)
		return this.audionode1;
	else if(slot == 2)
		return this.audionode2;
}

LGAudioMixer.prototype.onPropertyChanged = function( name, value )
{
	if( name == "gain1" ) 
		this.audionode1.gain.value = value;
	else if( name == "gain2" ) 
		this.audionode2.gain.value = value;
}


LGAudioMixer.prototype.onExecute = function()
{
	if(!this.inputs || !this.inputs.length)
		return;

	for(var i = 1; i < this.inputs.length; ++i)
	{
		var input = this.inputs[i];

		if(input.link == null || input.type == "audio")
			continue;

		var v = this.getInputData(i);
		if(v === undefined)
			continue;

		if(i == 1)
			this.audionode1.gain.value = v;
		else if(i == 3)
			this.audionode2.gain.value = v;
	}
}

LGAudio.createAudioNodeWrapper( LGAudioMixer );

LGAudioMixer.title = "Mixer";
LGAudioMixer.desc = "Audio mixer";
LiteGraph.registerNodeType("audio/mixer", LGAudioMixer);


function LGAudioDelay()
{
	//default 
	this.properties = {
		delayTime: 0.5
	};

	this.audionode = LGAudio.getAudioContext().createDelay( 10 );
	this.audionode.delayTime.value = this.properties.delayTime;
	this.addInput("in","audio");
	this.addInput("time","number");
	this.addOutput("out","audio");
}

LGAudio.createAudioNodeWrapper( LGAudioDelay );

LGAudioDelay.prototype.onExecute = function()
{
	var v = this.getInputData(1);
	if(v !== undefined )
		this.audionode.delayTime.value = v;
}

LGAudioDelay.title = "Delay";
LGAudioDelay.desc = "Audio delay";
LiteGraph.registerNodeType("audio/delay", LGAudioDelay);


function LGAudioBiquadFilter()
{
	//default 
	this.properties = {
		frequency: 350,
		detune: 0,
		Q: 1
	};
	this.addProperty("type","lowpass","enum",{values:["lowpass","highpass","bandpass","lowshelf","highshelf","peaking","notch","allpass"]});	

	//create node
	this.audionode = LGAudio.getAudioContext().createBiquadFilter();

	//slots
	this.addInput("in","audio");
	this.addOutput("out","audio");
}

LGAudioBiquadFilter.prototype.onExecute = function()
{
	if(!this.inputs || !this.inputs.length)
		return;

	for(var i = 1; i < this.inputs.length; ++i)
	{
		var input = this.inputs[i];
		if(input.link == null)
			continue;
		var v = this.getInputData(i);
		if(v !== undefined)
			this.audionode[ input.name ].value = v;
	}
}

LGAudioBiquadFilter.prototype.onGetInputs = function()
{
	return [["frequency","number"],["detune","number"],["Q","number"]];
}

LGAudio.createAudioNodeWrapper( LGAudioBiquadFilter );

LGAudioBiquadFilter.title = "BiquadFilter";
LGAudioBiquadFilter.desc = "Audio filter";
LiteGraph.registerNodeType("audio/biquadfilter", LGAudioBiquadFilter);




function LGAudioOscillatorNode()
{
	//default 
	this.properties = {
		frequency: 440,
		detune: 0,
		type: "sine"
	};
	this.addProperty("type","sine","enum",{values:["sine","square","sawtooth","triangle","custom"]});	

	//create node
	this.audionode = LGAudio.getAudioContext().createOscillator();

	//slots
	this.addOutput("out","audio");
}

LGAudioOscillatorNode.prototype.onStart = function()
{
	if(!this.audionode.started)
	{
		this.audionode.started = true;
		this.audionode.start();
	}
}

LGAudioOscillatorNode.prototype.onStop = function()
{
	if(this.audionode.started)
	{
		this.audionode.started = false;
		this.audionode.stop();
	}
}

LGAudioOscillatorNode.prototype.onPause = function()
{
	this.onStop();
}

LGAudioOscillatorNode.prototype.onUnpause = function()
{
	this.onStart();
}

LGAudioOscillatorNode.prototype.onExecute = function()
{
	if(!this.inputs || !this.inputs.length)
		return;

	for(var i = 0; i < this.inputs.length; ++i)
	{
		var input = this.inputs[i];
		if(input.link == null)
			continue;
		var v = this.getInputData(i);
		if(v !== undefined)
			this.audionode[ input.name ].value = v;
	}
}

LGAudioOscillatorNode.prototype.onGetInputs = function()
{
	return [["frequency","number"],["detune","number"],["type","string"]];
}

LGAudio.createAudioNodeWrapper( LGAudioOscillatorNode );

LGAudioOscillatorNode.title = "Oscillator";
LGAudioOscillatorNode.desc = "Oscillator";
LiteGraph.registerNodeType("audio/oscillator", LGAudioOscillatorNode);


//*****************************************************

//EXTRA 


function LGAudioVisualization()
{
	this.properties = {
		continuous: true,
		mark: -1
	};

	this.addInput("data","array");
	this.addInput("mark","number");
	this.size = [300,200];
	this._last_buffer = null;
}

LGAudioVisualization.prototype.onExecute = function()
{
	this._last_buffer = this.getInputData(0);
	var v = this.getInputData(1);
	if(v !== undefined)
		this.properties.mark = v;
	this.setDirtyCanvas(true,false);
}

LGAudioVisualization.prototype.onDrawForeground = function(ctx)
{
	if(!this._last_buffer)
		return;

	var buffer = this._last_buffer;

	//delta represents how many samples we advance per pixel
	var delta = buffer.length / this.size[0];
	var h = this.size[1];

	ctx.fillStyle = "black";
	ctx.fillRect(0,0,this.size[0],this.size[1]);
	ctx.strokeStyle = "white";
	ctx.beginPath();
	var x = 0;

	if(this.properties.continuous)
	{
		ctx.moveTo(x,h);
		for(var i = 0; i < buffer.length; i+= delta)
		{
			ctx.lineTo(x,h - (buffer[i|0]/255) * h);
			x++;
		}
	}
	else
	{
		for(var i = 0; i < buffer.length; i+= delta)
		{
			ctx.moveTo(x+0.5,h);
			ctx.lineTo(x+0.5,h - (buffer[i|0]/255) * h);
			x++;
		}
	}
	ctx.stroke();

	if(this.properties.mark >= 0)
	{
		var samplerate = LGAudio.getAudioContext().sampleRate;
		var binfreq = samplerate / buffer.length;
		var x = 2 * (this.properties.mark / binfreq) / delta;
		if(x >= this.size[0])
			x = this.size[0]-1;
		ctx.strokeStyle = "red";
		ctx.beginPath();
		ctx.moveTo(x,h);
		ctx.lineTo(x,0);
		ctx.stroke();
	}
}

LGAudioVisualization.title = "Visualization";
LGAudioVisualization.desc = "Audio Visualization";
LiteGraph.registerNodeType("audio/visualization", LGAudioVisualization);


function LGAudioBandSignal()
{
	//default 
	this.properties = {
		band: 440,
		amplitude: 1
	};

	this.addInput("freqs","array");
	this.addOutput("signal","number");
}

LGAudioBandSignal.prototype.onExecute = function()
{
	this._freqs = this.getInputData(0);
	if( !this._freqs )
		return;

	var band = this.properties.band;
	var v = this.getInputData(1);
	if(v !== undefined)
		band = v;

	var samplerate = LGAudio.getAudioContext().sampleRate;
	var binfreq = samplerate / this._freqs.length;
	var index = 2 * (band / binfreq);
	var v = 0;
	if( index < 0 )
		v = this._freqs[ 0 ];
	if( index >= this._freqs.length )
		v = this._freqs[ this._freqs.length - 1];
	else
	{
		var pos = index|0;
		var v0 = this._freqs[ pos ];
		var v1 = this._freqs[ pos+1 ];
		var f = index - pos;
		v = v0 * (1-f) + v1 * f;
	}

	this.setOutputData( 0, (v/255) * this.properties.amplitude );
}

LGAudioBandSignal.prototype.onGetInputs = function()
{
	return [["band","number"]];
}

LGAudioBandSignal.title = "Signal";
LGAudioBandSignal.desc = "extract the signal of some frequency";
LiteGraph.registerNodeType("audio/signal", LGAudioBandSignal);


function LGAudioScript()
{
	if(!LGAudioScript.default_code)
	{
		var code = LGAudioScript.default_function.toString();
		var index = code.indexOf("{")+1;
		var index2 = code.lastIndexOf("}");
		LGAudioScript.default_code = code.substr(index, index2 - index);
	}

	//default 
	this.properties = {
		code: LGAudioScript.default_code
	};

	//create node
	var ctx = LGAudio.getAudioContext();
	if(ctx.createScriptProcessor)
		this.audionode = ctx.createScriptProcessor(4096,1,1); //buffer size, input channels, output channels
	else
	{
		console.warn("ScriptProcessorNode deprecated");
		this.audionode = ctx.createGain(); //bypass audio
	}

	this.processCode();
	if(!LGAudioScript._bypass_function)
		LGAudioScript._bypass_function = this.audionode.onaudioprocess;

	//slots
	this.addInput("in","audio");
	this.addOutput("out","audio");
}

LGAudioScript.prototype.onAdded = function( graph )
{
	if(graph.status == LGraph.STATUS_RUNNING)
		this.audionode.onaudioprocess = this._callback;
}

LGAudioScript["@code"] = { widget: "code" };

LGAudioScript.prototype.onStart = function()
{
	this.audionode.onaudioprocess = this._callback;
}

LGAudioScript.prototype.onStop = function()
{
	this.audionode.onaudioprocess = LGAudioScript._bypass_function;
}

LGAudioScript.prototype.onPause = function()
{
	this.audionode.onaudioprocess = LGAudioScript._bypass_function;
}

LGAudioScript.prototype.onUnpause = function()
{
	this.audionode.onaudioprocess = this._callback;
}

LGAudioScript.prototype.onExecute = function()
{
	//nothing! because we need an onExecute to receive onStart... fix that
}

LGAudioScript.prototype.onRemoved = function()
{
	this.audionode.onaudioprocess = LGAudioScript._bypass_function;
}

LGAudioScript.prototype.processCode = function()
{
	try
	{
		var func = new Function( "properties", this.properties.code );
		this._script = new func( this.properties );
		this._old_code = this.properties.code;
		this._callback = this._script.onaudioprocess;
	}
	catch (err)
	{
		console.error("Error in onaudioprocess code",err);
		this._callback = LGAudioScript._bypass_function;
		this.audionode.onaudioprocess = this._callback;
	}
}

LGAudioScript.prototype.onPropertyChanged = function( name, value )
{
	if(name == "code")
	{
		this.properties.code = value;
		this.processCode();
		if(this.graph && this.graph.status == LGraph.STATUS_RUNNING)
			this.audionode.onaudioprocess = this._callback;
	}
}

LGAudioScript.default_function = function()
{

this.onaudioprocess = function(audioProcessingEvent) {
  // The input buffer is the song we loaded earlier
  var inputBuffer = audioProcessingEvent.inputBuffer;

  // The output buffer contains the samples that will be modified and played
  var outputBuffer = audioProcessingEvent.outputBuffer;

  // Loop through the output channels (in this case there is only one)
  for (var channel = 0; channel < outputBuffer.numberOfChannels; channel++) {
    var inputData = inputBuffer.getChannelData(channel);
    var outputData = outputBuffer.getChannelData(channel);

    // Loop through the 4096 samples
    for (var sample = 0; sample < inputBuffer.length; sample++) {
      // make output equal to the same as the input
      outputData[sample] = inputData[sample];
    }
  }
}

}

LGAudio.createAudioNodeWrapper( LGAudioScript );

LGAudioScript.title = "Script";
LGAudioScript.desc = "apply script to signal";
LiteGraph.registerNodeType("audio/script", LGAudioScript);


function LGAudioDestination()
{
	this.audionode = LGAudio.getAudioContext().destination;
	this.addInput("in","audio");
}


LGAudioDestination.title = "Destination";
LGAudioDestination.desc = "Audio output";
LiteGraph.registerNodeType("audio/destination", LGAudioDestination);




})( this );
//event related nodes
(function(global){
var LiteGraph = global.LiteGraph;

function LGWebSocket()
{
	this.size = [60,20];
	this.addInput("send", LiteGraph.ACTION);
	this.addOutput("received", LiteGraph.EVENT);
	this.addInput("in", 0 );
	this.addOutput("out", 0 );
	this.properties = {
		url: "",
		room: "lgraph" //allows to filter messages
	};
	this._ws = null;
	this._last_data = [];
}

LGWebSocket.title = "WebSocket";
LGWebSocket.desc = "Send data through a websocket";

LGWebSocket.prototype.onPropertyChanged = function(name,value)
{
	if(name == "url")
		this.createSocket();
}

LGWebSocket.prototype.onExecute = function()
{
	if(!this._ws && this.properties.url)
		this.createSocket();

	if(!this._ws || this._ws.readyState != WebSocket.OPEN )
		return;

	var room = this.properties.room;

	for(var i = 1; i < this.inputs.length; ++i)
	{
		var data = this.getInputData(i);
		if(data != null)
		{
			var json;
			try
			{
				json = JSON.stringify({ type: 0, room: room, channel: i, data: data });
			}
			catch (err)
			{
				continue;
			}
			this._ws.send( json );
		}
	}

	for(var i = 1; i < this.outputs.length; ++i)
		this.setOutputData( i, this._last_data[i] );
}

LGWebSocket.prototype.createSocket = function()
{
	var that = this;
	var url = this.properties.url;
	if( url.substr(0,2) != "ws" )
		url = "ws://" + url;
	this._ws = new WebSocket( url );
	this._ws.onopen = function()
	{
		console.log("ready");
		that.boxcolor = "#8E8";
	}
	this._ws.onmessage = function(e)
	{
		var data = JSON.parse( e.data );
		if( data.room && data.room != this.properties.room )
			return;
		if( e.data.type == 1 )
			that.triggerSlot( 0, data );
		else
			that._last_data[ e.data.channel || 0 ] = data.data;
	}
	this._ws.onerror = function(e)
	{
		console.log("couldnt connect to websocket");
		that.boxcolor = "#E88";
	}
	this._ws.onclose = function(e)
	{
		console.log("connection closed");
		that.boxcolor = "#000";
	}
}

LGWebSocket.prototype.send = function(data)
{
	if(!this._ws || this._ws.readyState != WebSocket.OPEN )
		return;
	this._ws.send( JSON.stringify({ type:1, msg: data }) );
}

LGWebSocket.prototype.onAction = function( action, param )
{
	if(!this._ws || this._ws.readyState != WebSocket.OPEN )
		return;
	this._ws.send( { type: 1, room: this.properties.room, action: action, data: param } );
}

LGWebSocket.prototype.onGetInputs = function()
{
	return [["in",0]];
}

LGWebSocket.prototype.onGetOutputs = function()
{
	return [["out",0]];
}

LiteGraph.registerNodeType("network/websocket", LGWebSocket );


//It is like a websocket but using the SillyServer.js server that bounces packets back to all clients connected:
//For more information: https://github.com/jagenjo/SillyServer.js

function LGSillyClient()
{
	this.size = [60,20];
	this.addInput("send", LiteGraph.ACTION);
	this.addOutput("received", LiteGraph.EVENT);
	this.addInput("in", 0 );
	this.addOutput("out", 0 );
	this.properties = {
		url: "tamats.com:55000",
		room: "lgraph",
		save_bandwidth: true
	};

	this._server = null;
	this.createSocket();
	this._last_input_data = [];
	this._last_output_data = [];
}

LGSillyClient.title = "SillyClient";
LGSillyClient.desc = "Connects to SillyServer to broadcast messages";

LGSillyClient.prototype.onPropertyChanged = function(name,value)
{
	var final_url = (this.properties.url + "/" + this.properties.room);
	if(this._server && this._final_url != final_url )
	{
		this._server.connect( this.properties.url, this.properties.room );
		this._final_url = final_url;
	}
}

LGSillyClient.prototype.onExecute = function()
{
	if(!this._server || !this._server.is_connected)
		return;

	var save_bandwidth = this.properties.save_bandwidth;

	for(var i = 1; i < this.inputs.length; ++i)
	{
		var data = this.getInputData(i);
		if(data != null)
		{
			if( save_bandwidth && this._last_input_data[i] == data )
				continue;
			this._server.sendMessage( { type: 0, channel: i, data: data } );
			this._last_input_data[i] = data;
		}
	}

	for(var i = 1; i < this.outputs.length; ++i)
		this.setOutputData( i, this._last_output_data[i] );
}

LGSillyClient.prototype.createSocket = function()
{
	var that = this;
	if(typeof(SillyClient) == "undefined")
	{
		if(!this._error)
			console.error("SillyClient node cannot be used, you must include SillyServer.js");
		this._error = true;
		return;
	}

	this._server = new SillyClient();
	this._server.on_ready = function()
	{
		console.log("ready");
		that.boxcolor = "#8E8";
	}
	this._server.on_message = function(id,msg)
	{
		var data = null;
		try
		{
			data = JSON.parse( msg );
		}
		catch (err)
		{
			return;
		}
		
		if(data.type == 1)
			that.triggerSlot( 0, data );
		else
			that._last_output_data[ data.channel || 0 ] = data.data;
	}
	this._server.on_error = function(e)
	{
		console.log("couldnt connect to websocket");
		that.boxcolor = "#E88";
	}
	this._server.on_close = function(e)
	{
		console.log("connection closed");
		that.boxcolor = "#000";
	}

	if(this.properties.url && this.properties.room)
	{
		this._server.connect( this.properties.url, this.properties.room );
		this._final_url = (this.properties.url + "/" + this.properties.room);
	}
}

LGSillyClient.prototype.send = function(data)
{
	if(!this._server || !this._server.is_connected)
		return;
	this._server.sendMessage( { type:1, data: data } );
}

LGSillyClient.prototype.onAction = function( action, param )
{
	if(!this._server || !this._server.is_connected)
		return;
	this._server.sendMessage( { type: 1, action: action, data: param } );
}

LGSillyClient.prototype.onGetInputs = function()
{
	return [["in",0]];
}

LGSillyClient.prototype.onGetOutputs = function()
{
	return [["out",0]];
}

LiteGraph.registerNodeType("network/sillyclient", LGSillyClient );


})(this);<|MERGE_RESOLUTION|>--- conflicted
+++ resolved
@@ -9987,8387 +9987,10 @@
 			this.properties[input.name] = v;
 		}
 
-<<<<<<< HEAD
-/* Called when something visually changed (not the graph!) */
-LGraph.prototype.change = function()
-{
-	if(LiteGraph.debug)
-		console.log("Graph changed");
-	this.sendActionToCanvas("setDirty",[true,true]);
-	if(this.on_change)
-		this.on_change(this);
-}
-
-LGraph.prototype.setDirtyCanvas = function(fg,bg)
-{
-	this.sendActionToCanvas("setDirty",[fg,bg]);
-}
-
-//save and recover app state ***************************************
-/**
-* Creates a Object containing all the info about this graph, it can be serialized
-* @method serialize
-* @return {Object} value of the node
-*/
-LGraph.prototype.serialize = function()
-{
-	var nodes_info = [];
-	for(var i = 0, l = this._nodes.length; i < l; ++i)
-		nodes_info.push( this._nodes[i].serialize() );
-
-	//pack link info into a non-verbose format
-	var links = [];
-	for(var i in this.links) //links is an OBJECT
-	{
-		var link = this.links[i];
-		links.push([ link.id, link.origin_id, link.origin_slot, link.target_id, link.target_slot, link.type ]);
-	}
-
-	var groups_info = [];
-	for(var i = 0; i < this._groups.length; ++i)
-		groups_info.push( this._groups[i].serialize() );
-
-	var data = {
-		last_node_id: this.last_node_id,
-		last_link_id: this.last_link_id,
-		nodes: nodes_info,
-		links: links, 
-		groups: groups_info,
-		config: this.config
-	};
-
-	return data;
-}
-
-
-/**
-* Configure a graph from a JSON string
-* @method configure
-* @param {String} str configure a graph from a JSON string
-* @param {Boolean} returns if there was any error parsing
-*/
-LGraph.prototype.configure = function( data, keep_old )
-{
-	if(!data)
-		return;
-
-	if(!keep_old)
-		this.clear();
-
-	var nodes = data.nodes;
-
-	//decode links info (they are very verbose)
-	if(data.links && data.links.constructor === Array)
-	{
-		var links = [];
-		for(var i = 0; i < data.links.length; ++i)
-		{
-			var link = data.links[i];
-			links[ link[0] ] = { id: link[0], origin_id: link[1], origin_slot: link[2], target_id: link[3], target_slot: link[4], type: link[5] };
-		}
-		data.links = links;
-	}
-
-	//copy all stored fields
-	for (var i in data)
-		this[i] = data[i];
-
-	var error = false;
-
-	//create nodes
-	this._nodes = [];
-	if(nodes)
-	{
-		for(var i = 0, l = nodes.length; i < l; ++i)
-		{
-			var n_info = nodes[i]; //stored info
-			var node = LiteGraph.createNode( n_info.type, n_info.title );
-			if(!node)
-			{
-				if(LiteGraph.debug)
-					console.log("Node not found: " + n_info.type);
-				error = true;
-				continue;
-			}
-
-			node.id = n_info.id; //id it or it will create a new id
-			this.add(node, true); //add before configure, otherwise configure cannot create links
-		}
-
-		//configure nodes afterwards so they can reach each other
-		for(var i = 0, l = nodes.length; i < l; ++i)
-		{
-			var n_info = nodes[i];
-			var node = this.getNodeById( n_info.id );
-			if(node)
-				node.configure( n_info );
-		}
-	}
-
-	//groups
-	this._groups.length = 0;
-	if( data.groups )
-	for(var i = 0; i < data.groups.length; ++i )
-	{
-		var group = new LiteGraph.LGraphGroup();
-		group.configure( data.groups[i] );
-		this.add( group );
-	}
-
-	this.updateExecutionOrder();
-	this._version++;
-	this.setDirtyCanvas(true,true);
-	return error;
-}
-
-LGraph.prototype.load = function(url)
-{
-	var that = this;
-	var req = new XMLHttpRequest();
-	req.open('GET', url, true);
-	req.send(null);
-	req.onload = function (oEvent) {
-		if(req.status !== 200)
-		{
-			console.error("Error loading graph:",req.status,req.response);
-			return;
-		}
-		var data = JSON.parse( req.response );
-		that.configure(data);
-	}
-	req.onerror = function(err)
-	{
-		console.error("Error loading graph:",err);
-	}
-}
-
-LGraph.prototype.onNodeTrace = function(node, msg, color)
-{
-	//TODO
-}
-
-// *************************************************************
-//   Node CLASS                                          *******
-// *************************************************************
-
-/*
-	title: string
-	pos: [x,y]
-	size: [x,y]
-
-	input|output: every connection
-		+  { name:string, type:string, pos: [x,y]=Optional, direction: "input"|"output", links: Array });
-
-	flags:
-		+ clip_area: if you render outside the node, it will be cliped
-		+ unsafe_execution: not allowed for safe execution
-		+ skip_repeated_outputs: when adding new outputs, it wont show if there is one already connected
-		+ resizable: if set to false it wont be resizable with the mouse
-
-	supported callbacks:
-		+ onAdded: when added to graph
-		+ onRemoved: when removed from graph
-		+ onStart:	when the graph starts playing
-		+ onStop:	when the graph stops playing
-		+ onDrawForeground: render the inside widgets inside the node
-		+ onDrawBackground: render the background area inside the node (only in edit mode)
-		+ onMouseDown
-		+ onMouseMove
-		+ onMouseUp
-		+ onMouseEnter
-		+ onMouseLeave
-		+ onExecute: execute the node
-		+ onPropertyChanged: when a property is changed in the panel (return true to skip default behaviour)
-		+ onGetInputs: returns an array of possible inputs
-		+ onGetOutputs: returns an array of possible outputs
-		+ onDblClick
-		+ onSerialize
-		+ onSelected
-		+ onDeselected
-		+ onDropItem : DOM item dropped over the node
-		+ onDropFile : file dropped over the node
-		+ onConnectInput : if returns false the incoming connection will be canceled
-		+ onConnectionsChange : a connection changed (new one or removed) (LiteGraph.INPUT or LiteGraph.OUTPUT, slot, true if connected, link_info, input_info )
-*/
-
-/**
-* Base Class for all the node type classes
-* @class LGraphNode
-* @param {String} name a name for the node
-*/
-
-function LGraphNode(title)
-{
-	this._ctor(title);
-}
-
-global.LGraphNode = LiteGraph.LGraphNode = LGraphNode;
-
-LGraphNode.prototype._ctor = function( title )
-{
-	this.title = title || "Unnamed";
-	this.size = [LiteGraph.NODE_WIDTH,60];
-	this.graph = null;
-
-	this._pos = new Float32Array(10,10);
-
-	Object.defineProperty( this, "pos", {
-		set: function(v)
-		{
-			if(!v || v.length < 2)
-				return;
-			this._pos[0] = v[0];
-			this._pos[1] = v[1];
-		},
-		get: function()
-		{
-			return this._pos;
-		},
-		enumerable: true
-	});
-
-	this.id = -1; //not know till not added
-	this.type = null;
-
-	//inputs available: array of inputs
-	this.inputs = [];
-	this.outputs = [];
-	this.connections = [];
-
-	//local data
-	this.properties = {}; //for the values
-	this.properties_info = []; //for the info
-
-	this.data = null; //persistent local data
-	this.flags = {};
-}
-
-/**
-* configure a node from an object containing the serialized info
-* @method configure
-*/
-LGraphNode.prototype.configure = function(info)
-{
-	if(this.graph)
-		this.graph._version++;
-
-	for (var j in info)
-	{
-		if(j == "console")
-			continue;
-
-		if(j == "properties")
-		{
-			//i dont want to clone properties, I want to reuse the old container
-			for(var k in info.properties)
-			{
-				this.properties[k] = info.properties[k];
-				if(this.onPropertyChanged)
-					this.onPropertyChanged(k,info.properties[k]);
-			}
-			continue;
-		}
-
-		if(info[j] == null)
-			continue;
-
-		else if (typeof(info[j]) == 'object') //object
-		{
-			if(this[j] && this[j].configure)
-				this[j].configure( info[j] );
-			else
-				this[j] = LiteGraph.cloneObject(info[j], this[j]);
-		}
-		else //value
-			this[j] = info[j];
-	}
-
-	if(!info.title)
-		this.title = this.constructor.title;
-
-	if(this.onConnectionsChange)
-	{
-		if(this.inputs)
-		for(var i = 0; i < this.inputs.length; ++i)
-		{
-			var input = this.inputs[i];
-			var link_info = this.graph ? this.graph.links[ input.link ] : null;
-			this.onConnectionsChange( LiteGraph.INPUT, i, true, link_info, input ); //link_info has been created now, so its updated
-		}
-
-		if(this.outputs)
-		for(var i = 0; i < this.outputs.length; ++i)
-		{
-			var output = this.outputs[i];
-			if(!output.links)
-				continue;
-			for(var j = 0; j < output.links.length; ++j)
-			{
-				var link_info = this.graph ? this.graph.links[ output.links[j] ] : null;
-				this.onConnectionsChange( LiteGraph.OUTPUT, i, true, link_info, output ); //link_info has been created now, so its updated
-			}
-		}
-	}
-
-	//FOR LEGACY, PLEASE REMOVE ON NEXT VERSION
-	for(var i in this.inputs)
-	{
-		var input = this.inputs[i];
-		if(!input.link || !input.link.length )
-			continue;
-		var link = input.link;
-		if(typeof(link) != "object")
-			continue;
-		input.link = link[0];
-		if(this.graph)
-		this.graph.links[ link[0] ] = {
-			id: link[0],
-			origin_id: link[1],
-			origin_slot: link[2],
-			target_id: link[3],
-			target_slot: link[4]
-		};
-	}
-	for(var i in this.outputs)
-	{
-		var output = this.outputs[i];
-		if(!output.links || output.links.length == 0)
-			continue;
-		for(var j in output.links)
-		{
-			var link = output.links[j];
-			if(typeof(link) != "object")
-				continue;
-			output.links[j] = link[0];
-		}
-	}
-
-	if( this.onConfigure )
-		this.onConfigure( info );
-}
-
-/**
-* serialize the content
-* @method serialize
-*/
-
-LGraphNode.prototype.serialize = function()
-{
-	//create serialization object
-	var o = {
-		id: this.id,
-		type: this.type,
-		pos: this.pos,
-		size: this.size,
-		data: this.data,
-		flags: LiteGraph.cloneObject(this.flags),
-		mode: this.mode
-	};
-
-	if( this.inputs )
-		o.inputs = this.inputs;
-
-	if( this.outputs )
-	{
-		//clear outputs last data (because data in connections is never serialized but stored inside the outputs info)
-		for(var i = 0; i < this.outputs.length; i++)
-			delete this.outputs[i]._data;
-		o.outputs = this.outputs;
-	}
-
-	if( this.title && this.title != this.constructor.title )
-		o.title = this.title;
-
-	if( this.properties )
-		o.properties = LiteGraph.cloneObject( this.properties );
-
-	if( !o.type )
-		o.type = this.constructor.type;
-
-	if( this.color )
-		o.color = this.color;
-	if( this.bgcolor )
-		o.bgcolor = this.bgcolor;
-	if( this.boxcolor )
-		o.boxcolor = this.boxcolor;
-	if( this.shape )
-		o.shape = this.shape;
-
-	if(this.onSerialize)
-		this.onSerialize(o);
-
-	return o;
-}
-
-
-/* Creates a clone of this node */
-LGraphNode.prototype.clone = function()
-{
-	var node = LiteGraph.createNode(this.type);
-
-	//we clone it because serialize returns shared containers
-	var data = LiteGraph.cloneObject( this.serialize() );
-
-	//remove links
-	if(data.inputs)
-		for(var i = 0; i < data.inputs.length; ++i)
-			data.inputs[i].link = null;
-
-	if(data.outputs)
-		for(var i = 0; i < data.outputs.length; ++i)
-		{
-			if(data.outputs[i].links)
-				data.outputs[i].links.length = 0;
-		}
-
-	delete data["id"];
-	//remove links
-	node.configure(data);
-
-	return node;
-}
-
-
-/**
-* serialize and stringify
-* @method toString
-*/
-
-LGraphNode.prototype.toString = function()
-{
-	return JSON.stringify( this.serialize() );
-}
-//LGraphNode.prototype.unserialize = function(info) {} //this cannot be done from within, must be done in LiteGraph
-
-
-/**
-* get the title string
-* @method getTitle
-*/
-
-LGraphNode.prototype.getTitle = function()
-{
-	return this.title || this.constructor.title;
-}
-
-
-
-// Execution *************************
-/**
-* sets the output data
-* @method setOutputData
-* @param {number} slot
-* @param {*} data
-*/
-LGraphNode.prototype.setOutputData = function(slot, data)
-{
-	if(!this.outputs)
-		return;
-
-	//this maybe slow and a niche case
-	//if(slot && slot.constructor === String)
-	//	slot = this.findOutputSlot(slot);
-
-	if(slot == -1 || slot >= this.outputs.length)
-		return;
-
-	var output_info = this.outputs[slot];
-	if(!output_info)
-		return;
-
-	//store data in the output itself in case we want to debug
-	output_info._data = data;
-
-	//if there are connections, pass the data to the connections
-	if( this.outputs[slot].links )
-	{
-		for(var i = 0; i < this.outputs[slot].links.length; i++)
-		{
-			var link_id = this.outputs[slot].links[i];
-			this.graph.links[ link_id ].data = data;
-		}
-	}
-}
-
-/**
-* Retrieves the input data (data traveling through the connection) from one slot
-* @method getInputData
-* @param {number} slot
-* @param {boolean} force_update if set to true it will force the connected node of this slot to output data into this link
-* @return {*} data or if it is not connected returns undefined
-*/
-LGraphNode.prototype.getInputData = function( slot, force_update )
-{
-	if(!this.inputs)
-		return; //undefined;
-
-	if(slot >= this.inputs.length || this.inputs[slot].link == null)
-		return;
-
-	var link_id = this.inputs[slot].link;
-	var link = this.graph.links[ link_id ];
-	if(!link) //bug: weird case but it happens sometimes
-		return null;
-
-	if(!force_update)
-		return link.data;
-
-	//special case: used to extract data from the incomming connection before the graph has been executed
-	var node = this.graph.getNodeById( link.origin_id );
-	if(!node)
-		return link.data;
-
-	if(node.updateOutputData)
-		node.updateOutputData( link.origin_slot );
-	else if(node.onExecute)
-		node.onExecute();
-
-	return link.data;
-}
-
-/**
-* Retrieves the input data from one slot using its name instead of slot number
-* @method getInputDataByName
-* @param {String} slot_name
-* @param {boolean} force_update if set to true it will force the connected node of this slot to output data into this link
-* @return {*} data or if it is not connected returns null
-*/
-LGraphNode.prototype.getInputDataByName = function( slot_name, force_update )
-{
-	var slot = this.findInputSlot( slot_name );
-	if( slot == -1 )
-		return null;
-	return this.getInputData( slot, force_update );
-}
-
-
-/**
-* tells you if there is a connection in one input slot
-* @method isInputConnected
-* @param {number} slot
-* @return {boolean}
-*/
-LGraphNode.prototype.isInputConnected = function(slot)
-{
-	if(!this.inputs)
-		return false;
-	return (slot < this.inputs.length && this.inputs[slot].link != null);
-}
-
-/**
-* tells you info about an input connection (which node, type, etc)
-* @method getInputInfo
-* @param {number} slot
-* @return {Object} object or null { link: id, name: string, type: string or 0 }
-*/
-LGraphNode.prototype.getInputInfo = function(slot)
-{
-	if(!this.inputs)
-		return null;
-	if(slot < this.inputs.length)
-		return this.inputs[slot];
-	return null;
-}
-
-/**
-* returns the node connected in the input slot
-* @method getInputNode
-* @param {number} slot
-* @return {LGraphNode} node or null
-*/
-LGraphNode.prototype.getInputNode = function( slot )
-{
-	if(!this.inputs)
-		return null;
-	if(slot >= this.inputs.length)
-		return null;
-	var input = this.inputs[slot];
-	if(!input || input.link === null)
-		return null;
-	var link_info = this.graph.links[ input.link ];
-	if(!link_info)
-		return null;
-	return this.graph.getNodeById( link_info.origin_id );
-}
-
-
-/**
-* returns the value of an input with this name, otherwise checks if there is a property with that name
-* @method getInputOrProperty
-* @param {string} name
-* @return {*} value
-*/
-LGraphNode.prototype.getInputOrProperty = function( name )
-{
-	if(!this.inputs || !this.inputs.length)
-		return this.properties ? this.properties[name] : null;
-
-	for(var i = 0, l = this.inputs.length; i < l; ++i)
-		if(name == this.inputs[i].name)
-		{
-			var link_id = this.inputs[i].link;
-			var link = this.graph.links[ link_id ];
-			return link ? link.data : null;
-		}
-	return this.properties[name];
-}
-
-
-
-
-/**
-* tells you the last output data that went in that slot
-* @method getOutputData
-* @param {number} slot
-* @return {Object}  object or null
-*/
-LGraphNode.prototype.getOutputData = function(slot)
-{
-	if(!this.outputs)
-		return null;
-	if(slot >= this.outputs.length)
-		return null;
-
-	var info = this.outputs[slot];
-	return info._data;
-}
-
-
-/**
-* tells you info about an output connection (which node, type, etc)
-* @method getOutputInfo
-* @param {number} slot
-* @return {Object}  object or null { name: string, type: string, links: [ ids of links in number ] }
-*/
-LGraphNode.prototype.getOutputInfo = function(slot)
-{
-	if(!this.outputs)
-		return null;
-	if(slot < this.outputs.length)
-		return this.outputs[slot];
-	return null;
-}
-
-
-/**
-* tells you if there is a connection in one output slot
-* @method isOutputConnected
-* @param {number} slot
-* @return {boolean}
-*/
-LGraphNode.prototype.isOutputConnected = function(slot)
-{
-	if(!this.outputs)
-		return false;
-	return (slot < this.outputs.length && this.outputs[slot].links && this.outputs[slot].links.length);
-}
-
-/**
-* tells you if there is any connection in the output slots
-* @method isAnyOutputConnected
-* @return {boolean}
-*/
-LGraphNode.prototype.isAnyOutputConnected = function()
-{
-	if(!this.outputs)
-		return false;
-	for(var i = 0; i < this.outputs.length; ++i)
-		if( this.outputs[i].links && this.outputs[i].links.length )
-			return true;
-	return false;
-}
-
-
-/**
-* retrieves all the nodes connected to this output slot
-* @method getOutputNodes
-* @param {number} slot
-* @return {array}
-*/
-LGraphNode.prototype.getOutputNodes = function(slot)
-{
-	if(!this.outputs || this.outputs.length == 0)
-		return null;
-
-	if(slot >= this.outputs.length)
-		return null;
-
-	var output = this.outputs[slot];
-	if(!output.links || output.links.length == 0)
-		return null;
-
-	var r = [];
-	for(var i = 0; i < output.links.length; i++)
-	{
-		var link_id = output.links[i];
-		var link = this.graph.links[ link_id ];
-		if(link)
-		{
-			var target_node = this.graph.getNodeById( link.target_id );
-			if( target_node )
-				r.push( target_node );
-		}
-	}
-	return r;
-}
-
-/**
-* Triggers an event in this node, this will trigger any output with the same name
-* @method trigger
-* @param {String} event name ( "on_play", ... ) if action is equivalent to false then the event is send to all
-* @param {*} param
-*/
-LGraphNode.prototype.trigger = function( action, param )
-{
-	if( !this.outputs || !this.outputs.length )
-		return;
-
-	if(this.graph)
-		this.graph._last_trigger_time = LiteGraph.getTime();
-
-	for(var i = 0; i < this.outputs.length; ++i)
-	{
-		var output = this.outputs[ i ];
-		if(!output || output.type !== LiteGraph.EVENT || (action && output.name != action) )
-			continue;
-		this.triggerSlot( i, param );
-	}
-}
-
-/**
-* Triggers an slot event in this node
-* @method triggerSlot
-* @param {Number} slot the index of the output slot
-* @param {*} param
-*/
-LGraphNode.prototype.triggerSlot = function( slot, param )
-{
-	if( !this.outputs )
-		return;
-
-	var output = this.outputs[ slot ];
-	if( !output )
-		return;
-
-	var links = output.links;
-	if(!links || !links.length)
-		return;
-
-	if(this.graph)
-		this.graph._last_trigger_time = LiteGraph.getTime();
-
-	//for every link attached here
-	for(var k = 0; k < links.length; ++k)
-	{
-		var link_info = this.graph.links[ links[k] ];
-		if(!link_info) //not connected
-			continue;
-		var node = this.graph.getNodeById( link_info.target_id );
-		if(!node) //node not found?
-			continue;
-
-		//used to mark events in graph
-		link_info._last_time = LiteGraph.getTime();
-
-		var target_connection = node.inputs[ link_info.target_slot ];
-
-		if(node.onAction)
-			node.onAction( target_connection.name, param );
-		else if(node.mode === LiteGraph.ON_TRIGGER)
-		{
-			if(node.onExecute)
-				node.onExecute(param);
-		}
-	}
-}
-
-/**
-* add a new property to this node
-* @method addProperty
-* @param {string} name
-* @param {*} default_value
-* @param {string} type string defining the output type ("vec3","number",...)
-* @param {Object} extra_info this can be used to have special properties of the property (like values, etc)
-*/
-LGraphNode.prototype.addProperty = function( name, default_value, type, extra_info )
-{
-	var o = { name: name, type: type, default_value: default_value };
-	if(extra_info)
-		for(var i in extra_info)
-			o[i] = extra_info[i];
-	if(!this.properties_info)
-		this.properties_info = [];
-	this.properties_info.push(o);
-	if(!this.properties)
-		this.properties = {};
-	this.properties[ name ] = default_value;
-	return o;
-}
-
-
-//connections
-
-/**
-* add a new output slot to use in this node
-* @method addOutput
-* @param {string} name
-* @param {string} type string defining the output type ("vec3","number",...)
-* @param {Object} extra_info this can be used to have special properties of an output (label, special color, position, etc)
-*/
-LGraphNode.prototype.addOutput = function(name,type,extra_info)
-{
-	var o = { name: name, type: type, links: null };
-	if(extra_info)
-		for(var i in extra_info)
-			o[i] = extra_info[i];
-
-	if(!this.outputs)
-		this.outputs = [];
-	this.outputs.push(o);
-	if(this.onOutputAdded)
-		this.onOutputAdded(o);
-	this.size = this.computeSize();
-	return o;
-}
-
-/**
-* add a new output slot to use in this node
-* @method addOutputs
-* @param {Array} array of triplets like [[name,type,extra_info],[...]]
-*/
-LGraphNode.prototype.addOutputs = function(array)
-{
-	for(var i = 0; i < array.length; ++i)
-	{
-		var info = array[i];
-		var o = {name:info[0],type:info[1],link:null};
-		if(array[2])
-			for(var j in info[2])
-				o[j] = info[2][j];
-
-		if(!this.outputs)
-			this.outputs = [];
-		this.outputs.push(o);
-		if(this.onOutputAdded)
-			this.onOutputAdded(o);
-	}
-
-	this.size = this.computeSize();
-}
-
-/**
-* remove an existing output slot
-* @method removeOutput
-* @param {number} slot
-*/
-LGraphNode.prototype.removeOutput = function(slot)
-{
-	this.disconnectOutput(slot);
-	this.outputs.splice(slot,1);
-	this.size = this.computeSize();
-	if(this.onOutputRemoved)
-		this.onOutputRemoved(slot);
-}
-
-/**
-* add a new input slot to use in this node
-* @method addInput
-* @param {string} name
-* @param {string} type string defining the input type ("vec3","number",...), it its a generic one use 0
-* @param {Object} extra_info this can be used to have special properties of an input (label, color, position, etc)
-*/
-LGraphNode.prototype.addInput = function(name,type,extra_info)
-{
-	type = type || 0;
-	var o = {name:name,type:type,link:null};
-	if(extra_info)
-		for(var i in extra_info)
-			o[i] = extra_info[i];
-
-	if(!this.inputs)
-		this.inputs = [];
-	this.inputs.push(o);
-	this.size = this.computeSize();
-	if(this.onInputAdded)
-		this.onInputAdded(o);
-	return o;
-}
-
-/**
-* add several new input slots in this node
-* @method addInputs
-* @param {Array} array of triplets like [[name,type,extra_info],[...]]
-*/
-LGraphNode.prototype.addInputs = function(array)
-{
-	for(var i = 0; i < array.length; ++i)
-	{
-		var info = array[i];
-		var o = {name:info[0], type:info[1], link:null};
-		if(array[2])
-			for(var j in info[2])
-				o[j] = info[2][j];
-
-		if(!this.inputs)
-			this.inputs = [];
-		this.inputs.push(o);
-		if(this.onInputAdded)
-			this.onInputAdded(o);
-	}
-
-	this.size = this.computeSize();
-}
-
-/**
-* remove an existing input slot
-* @method removeInput
-* @param {number} slot
-*/
-LGraphNode.prototype.removeInput = function(slot)
-{
-	this.disconnectInput(slot);
-	this.inputs.splice(slot,1);
-	this.size = this.computeSize();
-	if(this.onInputRemoved)
-		this.onInputRemoved(slot);
-}
-
-/**
-* add an special connection to this node (used for special kinds of graphs)
-* @method addConnection
-* @param {string} name
-* @param {string} type string defining the input type ("vec3","number",...)
-* @param {[x,y]} pos position of the connection inside the node
-* @param {string} direction if is input or output
-*/
-LGraphNode.prototype.addConnection = function(name,type,pos,direction)
-{
-	var o = {
-		name: name,
-		type: type,
-		pos: pos,
-		direction: direction,
-		links: null
-	};
-	this.connections.push( o );
-	return o;
-}
-
-/**
-* computes the size of a node according to its inputs and output slots
-* @method computeSize
-* @param {number} minHeight
-* @return {number} the total size
-*/
-LGraphNode.prototype.computeSize = function( minHeight, out )
-{
-	var rows = Math.max( this.inputs ? this.inputs.length : 1, this.outputs ? this.outputs.length : 1);
-	var size = out || new Float32Array([0,0]);
-	rows = Math.max(rows, 1);
-	var font_size = LiteGraph.NODE_TEXT_SIZE; //although it should be graphcanvas.inner_text_font size
-	size[1] = (this.constructor.slot_start_y || 0) + rows * (font_size + 1) + ( this.widgets ? this.widgets.length : 0 ) * (LiteGraph.NODE_WIDGET_HEIGHT + 4 ) + 4;
-
-	var font_size = font_size;
-	var title_width = compute_text_size( this.title );
-	var input_width = 0;
-	var output_width = 0;
-
-	if(this.inputs)
-		for(var i = 0, l = this.inputs.length; i < l; ++i)
-		{
-			var input = this.inputs[i];
-			var text = input.label || input.name || "";
-			var text_width = compute_text_size( text );
-			if(input_width < text_width)
-				input_width = text_width;
-		}
-
-	if(this.outputs)
-		for(var i = 0, l = this.outputs.length; i < l; ++i)
-		{
-			var output = this.outputs[i];
-			var text = output.label || output.name || "";
-			var text_width = compute_text_size( text );
-			if(output_width < text_width)
-				output_width = text_width;
-		}
-
-	size[0] = Math.max( input_width + output_width + 10, title_width );
-	size[0] = Math.max( size[0], LiteGraph.NODE_WIDTH );
-
-	if(this.onResize)
-		this.onResize(size);
-
-	function compute_text_size( text )
-	{
-		if(!text)
-			return 0;
-		return font_size * text.length * 0.6;
-	}
-
-	return size;
-}
-
-/**
-* Allows to pass 
-* 
-* @method addWidget
-* @return {Float32Array[4]} the total size
-*/
-LGraphNode.prototype.addWidget = function( type, name, value, callback, options )
-{
-	if(!this.widgets)
-		this.widgets = [];
-	var w = {
-		type: type.toLowerCase(),
-		name: name,
-		value: value,
-		callback: callback,
-		options: options || {}
-	};
-
-	if(w.options.y !== undefined )
-		w.y = w.options.y;
-
-	if( type == "combo" && !w.options.values )
-		throw("LiteGraph addWidget('combo',...) requires to pass values in options: { values:['red','blue'] }");
-	this.widgets.push(w);
-	return w;
-}
-
-
-/**
-* returns the bounding of the object, used for rendering purposes
-* bounding is: [topleft_cornerx, topleft_cornery, width, height]
-* @method getBounding
-* @return {Float32Array[4]} the total size
-*/
-LGraphNode.prototype.getBounding = function( out )
-{
-	out = out || new Float32Array(4);
-	out[0] = this.pos[0] - 4;
-	out[1] = this.pos[1] - LiteGraph.NODE_TITLE_HEIGHT;
-	out[2] = this.size[0] + 4;
-	out[3] = this.size[1] + LiteGraph.NODE_TITLE_HEIGHT;
-	return out;
-}
-
-/**
-* checks if a point is inside the shape of a node
-* @method isPointInside
-* @param {number} x
-* @param {number} y
-* @return {boolean}
-*/
-LGraphNode.prototype.isPointInside = function(x,y, margin)
-{
-	margin = margin || 0;
-
-	var margin_top = this.graph && this.graph.isLive() ? 0 : 20;
-	if(this.flags && this.flags.collapsed)
-	{
-		//if ( distance([x,y], [this.pos[0] + this.size[0]*0.5, this.pos[1] + this.size[1]*0.5]) < LiteGraph.NODE_COLLAPSED_RADIUS)
-		if( isInsideRectangle( x, y, this.pos[0] - margin, this.pos[1] - LiteGraph.NODE_TITLE_HEIGHT - margin, (this._collapsed_width||LiteGraph.NODE_COLLAPSED_WIDTH) + 2 * margin, LiteGraph.NODE_TITLE_HEIGHT + 2 * margin ) )
-			return true;
-	}
-	else if ( (this.pos[0] - 4 - margin) < x && (this.pos[0] + this.size[0] + 4 + margin) > x
-		&& (this.pos[1] - margin_top - margin) < y && (this.pos[1] + this.size[1] + margin) > y)
-		return true;
-	return false;
-}
-
-/**
-* checks if a point is inside a node slot, and returns info about which slot
-* @method getSlotInPosition
-* @param {number} x
-* @param {number} y
-* @return {Object} if found the object contains { input|output: slot object, slot: number, link_pos: [x,y] }
-*/
-LGraphNode.prototype.getSlotInPosition = function( x, y )
-{
-	//search for inputs
-	if(this.inputs)
-		for(var i = 0, l = this.inputs.length; i < l; ++i)
-		{
-			var input = this.inputs[i];
-			var link_pos = this.getConnectionPos( true,i );
-			if( isInsideRectangle(x, y, link_pos[0] - 10, link_pos[1] - 5, 20,10) )
-				return { input: input, slot: i, link_pos: link_pos, locked: input.locked };
-		}
-
-	if(this.outputs)
-		for(var i = 0, l = this.outputs.length; i < l; ++i)
-		{
-			var output = this.outputs[i];
-			var link_pos = this.getConnectionPos(false,i);
-			if( isInsideRectangle(x, y, link_pos[0] - 10, link_pos[1] - 5, 20,10) )
-				return { output: output, slot: i, link_pos: link_pos, locked: output.locked };
-		}
-
-	return null;
-}
-
-/**
-* returns the input slot with a given name (used for dynamic slots), -1 if not found
-* @method findInputSlot
-* @param {string} name the name of the slot
-* @return {number} the slot (-1 if not found)
-*/
-LGraphNode.prototype.findInputSlot = function(name)
-{
-	if(!this.inputs)
-		return -1;
-	for(var i = 0, l = this.inputs.length; i < l; ++i)
-		if(name == this.inputs[i].name)
-			return i;
-	return -1;
-}
-
-/**
-* returns the output slot with a given name (used for dynamic slots), -1 if not found
-* @method findOutputSlot
-* @param {string} name the name of the slot
-* @return {number} the slot (-1 if not found)
-*/
-LGraphNode.prototype.findOutputSlot = function(name)
-{
-	if(!this.outputs) return -1;
-	for(var i = 0, l = this.outputs.length; i < l; ++i)
-		if(name == this.outputs[i].name)
-			return i;
-	return -1;
-}
-
-/**
-* connect this node output to the input of another node
-* @method connect
-* @param {number_or_string} slot (could be the number of the slot or the string with the name of the slot)
-* @param {LGraphNode} node the target node
-* @param {number_or_string} target_slot the input slot of the target node (could be the number of the slot or the string with the name of the slot, or -1 to connect a trigger)
-* @return {boolean} if it was connected succesfully
-*/
-LGraphNode.prototype.connect = function( slot, target_node, target_slot )
-{
-	target_slot = target_slot || 0;
-
-	if(!this.graph) //could be connected before adding it to a graph
-	{
-		console.log("Connect: Error, node doesnt belong to any graph. Nodes must be added first to a graph before connecting them."); //due to link ids being associated with graphs
-		return false;
-	}
-
-
-	//seek for the output slot
-	if( slot.constructor === String )
-	{
-		slot = this.findOutputSlot(slot);
-		if(slot == -1)
-		{
-			if(LiteGraph.debug)
-				console.log("Connect: Error, no slot of name " + slot);
-			return false;
-		}
-	}
-	else if(!this.outputs || slot >= this.outputs.length)
-	{
-		if(LiteGraph.debug)
-			console.log("Connect: Error, slot number not found");
-		return false;
-	}
-
-	if(target_node && target_node.constructor === Number)
-		target_node = this.graph.getNodeById( target_node );
-	if(!target_node)
-		throw("target node is null");
-
-	//avoid loopback
-	if(target_node == this)
-		return false;
-
-	//you can specify the slot by name
-	if(target_slot.constructor === String)
-	{
-		target_slot = target_node.findInputSlot( target_slot );
-		if(target_slot == -1)
-		{
-			if(LiteGraph.debug)
-				console.log("Connect: Error, no slot of name " + target_slot);
-			return false;
-		}
-	}
-	else if( target_slot === LiteGraph.EVENT )
-	{
-		//search for first slot with event?
-		/*
-		//create input for trigger
-		var input = target_node.addInput("onTrigger", LiteGraph.EVENT );
-		target_slot = target_node.inputs.length - 1; //last one is the one created
-		target_node.mode = LiteGraph.ON_TRIGGER;
-		*/
-		return false;
-	}
-	else if( !target_node.inputs || target_slot >= target_node.inputs.length )
-	{
-		if(LiteGraph.debug)
-			console.log("Connect: Error, slot number not found");
-		return false;
-	}
-
-	//if there is something already plugged there, disconnect
-	if(target_node.inputs[ target_slot ].link != null )
-		target_node.disconnectInput( target_slot );
-
-	//why here??
-	//this.setDirtyCanvas(false,true);
-	//this.graph.connectionChange( this );
-
-	var output = this.outputs[slot];
-
-	//allows nodes to block connection
-	if(target_node.onConnectInput)
-		if( target_node.onConnectInput( target_slot, output.type, output ) === false)
-			return false;
-
-	var input = target_node.inputs[target_slot];
-
-	if( LiteGraph.isValidConnection( output.type, input.type ) )
-	{
-		var link_info = {
-			id: this.graph.last_link_id++,
-			type: input.type,
-			origin_id: this.id,
-			origin_slot: slot,
-			target_id: target_node.id,
-			target_slot: target_slot
-		};
-
-		//add to graph links list
-		this.graph.links[ link_info.id ] = link_info;
-
-		//connect in output
-		if( output.links == null )
-			output.links = [];
-		output.links.push( link_info.id );
-		//connect in input
-		target_node.inputs[target_slot].link = link_info.id;
-		if(this.graph)
-			this.graph._version++;
-		if(this.onConnectionsChange)
-			this.onConnectionsChange( LiteGraph.OUTPUT, slot, true, link_info, output ); //link_info has been created now, so its updated
-		if(target_node.onConnectionsChange)
-			target_node.onConnectionsChange( LiteGraph.INPUT, target_slot, true, link_info, input );
-		if( this.graph && this.graph.onNodeConnectionChange )
-			this.graph.onNodeConnectionChange( LiteGraph.OUTPUT, this, slot, target_node, target_slot );
-	}
-
-	this.setDirtyCanvas(false,true);
-	this.graph.connectionChange( this );
-
-	return true;
-}
-
-/**
-* disconnect one output to an specific node
-* @method disconnectOutput
-* @param {number_or_string} slot (could be the number of the slot or the string with the name of the slot)
-* @param {LGraphNode} target_node the target node to which this slot is connected [Optional, if not target_node is specified all nodes will be disconnected]
-* @return {boolean} if it was disconnected succesfully
-*/
-LGraphNode.prototype.disconnectOutput = function( slot, target_node )
-{
-	if( slot.constructor === String )
-	{
-		slot = this.findOutputSlot(slot);
-		if(slot == -1)
-		{
-			if(LiteGraph.debug)
-				console.log("Connect: Error, no slot of name " + slot);
-			return false;
-		}
-	}
-	else if(!this.outputs || slot >= this.outputs.length)
-	{
-		if(LiteGraph.debug)
-			console.log("Connect: Error, slot number not found");
-		return false;
-	}
-
-	//get output slot
-	var output = this.outputs[slot];
-	if(!output.links || output.links.length == 0)
-		return false;
-
-	//one of the output links in this slot
-	if(target_node)
-	{
-		if(target_node.constructor === Number)
-			target_node = this.graph.getNodeById( target_node );
-		if(!target_node)
-			throw("Target Node not found");
-
-		for(var i = 0, l = output.links.length; i < l; i++)
-		{
-			var link_id = output.links[i];
-			var link_info = this.graph.links[ link_id ];
-
-			//is the link we are searching for...
-			if( link_info.target_id == target_node.id )
-			{
-				output.links.splice(i,1); //remove here
-				var input = target_node.inputs[ link_info.target_slot ];
-				input.link = null; //remove there
-				delete this.graph.links[ link_id ]; //remove the link from the links pool
-				if(this.graph)
-					this.graph._version++;
-				if(target_node.onConnectionsChange)
-					target_node.onConnectionsChange( LiteGraph.INPUT, link_info.target_slot, false, link_info, input ); //link_info hasnt been modified so its ok
-				if(this.onConnectionsChange)
-					this.onConnectionsChange( LiteGraph.OUTPUT, slot, false, link_info, output );
-				if( this.graph && this.graph.onNodeConnectionChange )
-					this.graph.onNodeConnectionChange( LiteGraph.OUTPUT, this, slot );
-				if( this.graph && this.graph.onNodeConnectionChange )
-					this.graph.onNodeConnectionChange( LiteGraph.INPUT, target_node, link_info.target_slot );
-				break;
-			}
-		}
-	}
-	else //all the links in this output slot
-	{
-		for(var i = 0, l = output.links.length; i < l; i++)
-		{
-			var link_id = output.links[i];
-			var link_info = this.graph.links[ link_id ];
-			if(!link_info) //bug: it happens sometimes
-				continue;
-
-			var target_node = this.graph.getNodeById( link_info.target_id );
-			var input = null;
-			if(this.graph)
-				this.graph._version++;
-			if(target_node)
-			{
-				input = target_node.inputs[ link_info.target_slot ];
-				input.link = null; //remove other side link
-				if(target_node.onConnectionsChange)
-					target_node.onConnectionsChange( LiteGraph.INPUT, link_info.target_slot, false, link_info, input ); //link_info hasnt been modified so its ok
-				if( this.graph && this.graph.onNodeConnectionChange )
-					this.graph.onNodeConnectionChange( LiteGraph.INPUT, target_node, link_info.target_slot );
-			}
-			delete this.graph.links[ link_id ]; //remove the link from the links pool
-			if(this.onConnectionsChange)
-				this.onConnectionsChange( LiteGraph.OUTPUT, slot, false, link_info, output );
-			if( this.graph && this.graph.onNodeConnectionChange )
-				this.graph.onNodeConnectionChange( LiteGraph.OUTPUT, this, slot );
-		}
-		output.links = null;
-	}
-
-
-	this.setDirtyCanvas(false,true);
-	this.graph.connectionChange( this );
-	return true;
-}
-
-/**
-* disconnect one input
-* @method disconnectInput
-* @param {number_or_string} slot (could be the number of the slot or the string with the name of the slot)
-* @return {boolean} if it was disconnected succesfully
-*/
-LGraphNode.prototype.disconnectInput = function( slot )
-{
-	//seek for the output slot
-	if( slot.constructor === String )
-	{
-		slot = this.findInputSlot(slot);
-		if(slot == -1)
-		{
-			if(LiteGraph.debug)
-				console.log("Connect: Error, no slot of name " + slot);
-			return false;
-		}
-	}
-	else if(!this.inputs || slot >= this.inputs.length)
-	{
-		if(LiteGraph.debug)
-			console.log("Connect: Error, slot number not found");
-		return false;
-	}
-
-	var input = this.inputs[slot];
-	if(!input)
-		return false;
-
-	var link_id = this.inputs[slot].link;
-	this.inputs[slot].link = null;
-
-	//remove other side
-	var link_info = this.graph.links[ link_id ];
-	if( link_info )
-	{
-		var target_node = this.graph.getNodeById( link_info.origin_id );
-		if(!target_node)
-			return false;
-
-		var output = target_node.outputs[ link_info.origin_slot ];
-		if(!output || !output.links || output.links.length == 0)
-			return false;
-
-		//search in the inputs list for this link
-		for(var i = 0, l = output.links.length; i < l; i++)
-		{
-			if( output.links[i] == link_id )
-			{
-				output.links.splice(i,1);
-				break;
-			}
-		}
-
-		delete this.graph.links[ link_id ]; //remove from the pool
-		if(this.graph)
-			this.graph._version++;
-		if( this.onConnectionsChange )
-			this.onConnectionsChange( LiteGraph.INPUT, slot, false, link_info, input );
-		if( target_node.onConnectionsChange )
-			target_node.onConnectionsChange( LiteGraph.OUTPUT, i, false, link_info, output );
-	}
-
-	this.setDirtyCanvas(false,true);
-	this.graph.connectionChange( this );
-	return true;
-}
-
-/**
-* returns the center of a connection point in canvas coords
-* @method getConnectionPos
-* @param {boolean} is_input true if if a input slot, false if it is an output
-* @param {number_or_string} slot (could be the number of the slot or the string with the name of the slot)
-* @return {[x,y]} the position
-**/
-LGraphNode.prototype.getConnectionPos = function( is_input, slot_number )
-{
-	if(this.flags.collapsed)
-	{
-		if(is_input)
-			return [this.pos[0], this.pos[1] - LiteGraph.NODE_TITLE_HEIGHT * 0.5];
-		else
-			return [this.pos[0] + (this._collapsed_width || LiteGraph.NODE_COLLAPSED_WIDTH), this.pos[1] - LiteGraph.NODE_TITLE_HEIGHT * 0.5];
-	}
-
-	if(is_input && slot_number == -1)
-	{
-		return [this.pos[0] + 10, this.pos[1] + 10];
-	}
-
-	if(is_input && this.inputs.length > slot_number && this.inputs[slot_number].pos)
-		return [this.pos[0] + this.inputs[slot_number].pos[0],this.pos[1] + this.inputs[slot_number].pos[1]];
-	else if(!is_input && this.outputs.length > slot_number && this.outputs[slot_number].pos)
-		return [this.pos[0] + this.outputs[slot_number].pos[0],this.pos[1] + this.outputs[slot_number].pos[1]];
-
-	//horizontal distributed slots
-	if(this.flags.horizontal)
-	{
-		if(is_input)
-			return [this.pos[0] + (slot_number + 0.5) * (this.size[0] / (this.inputs.length)), this.pos[1] - LiteGraph.NODE_TITLE_HEIGHT ];
-		return [this.pos[0] + (slot_number + 0.5) * (this.size[0] / (this.outputs.length)), this.pos[1] + this.size[1] ];
-	}
-	
-	//default
-	if(is_input)
-		return [this.pos[0] , this.pos[1] + 10 + slot_number * LiteGraph.NODE_SLOT_HEIGHT + (this.constructor.slot_start_y || 0) ];
-	return [this.pos[0] + this.size[0] + 1, this.pos[1] + 10 + slot_number * LiteGraph.NODE_SLOT_HEIGHT + (this.constructor.slot_start_y || 0)];
-}
-
-/* Force align to grid */
-LGraphNode.prototype.alignToGrid = function()
-{
-	this.pos[0] = LiteGraph.CANVAS_GRID_SIZE * Math.round(this.pos[0] / LiteGraph.CANVAS_GRID_SIZE);
-	this.pos[1] = LiteGraph.CANVAS_GRID_SIZE * Math.round(this.pos[1] / LiteGraph.CANVAS_GRID_SIZE);
-}
-
-
-/* Console output */
-LGraphNode.prototype.trace = function(msg)
-{
-	if(!this.console)
-		this.console = [];
-	this.console.push(msg);
-	if(this.console.length > LGraphNode.MAX_CONSOLE)
-		this.console.shift();
-
-	this.graph.onNodeTrace(this,msg);
-}
-
-/* Forces to redraw or the main canvas (LGraphNode) or the bg canvas (links) */
-LGraphNode.prototype.setDirtyCanvas = function(dirty_foreground, dirty_background)
-{
-	if(!this.graph)
-		return;
-	this.graph.sendActionToCanvas("setDirty",[dirty_foreground, dirty_background]);
-}
-
-LGraphNode.prototype.loadImage = function(url)
-{
-	var img = new Image();
-	img.src = LiteGraph.node_images_path + url;
-	img.ready = false;
-
-	var that = this;
-	img.onload = function() {
-		this.ready = true;
-		that.setDirtyCanvas(true);
-	}
-	return img;
-}
-
-//safe LGraphNode action execution (not sure if safe)
-/*
-LGraphNode.prototype.executeAction = function(action)
-{
-	if(action == "") return false;
-
-	if( action.indexOf(";") != -1 || action.indexOf("}") != -1)
-	{
-		this.trace("Error: Action contains unsafe characters");
-		return false;
-	}
-
-	var tokens = action.split("(");
-	var func_name = tokens[0];
-	if( typeof(this[func_name]) != "function")
-	{
-		this.trace("Error: Action not found on node: " + func_name);
-		return false;
-	}
-
-	var code = action;
-
-	try
-	{
-		var _foo = eval;
-		eval = null;
-		(new Function("with(this) { " + code + "}")).call(this);
-		eval = _foo;
-	}
-	catch (err)
-	{
-		this.trace("Error executing action {" + action + "} :" + err);
-		return false;
-	}
-
-	return true;
-}
-*/
-
-/* Allows to get onMouseMove and onMouseUp events even if the mouse is out of focus */
-LGraphNode.prototype.captureInput = function(v)
-{
-	if(!this.graph || !this.graph.list_of_graphcanvas)
-		return;
-
-	var list = this.graph.list_of_graphcanvas;
-
-	for(var i = 0; i < list.length; ++i)
-	{
-		var c = list[i];
-		//releasing somebody elses capture?!
-		if(!v && c.node_capturing_input != this)
-			continue;
-
-		//change
-		c.node_capturing_input = v ? this : null;
-	}
-}
-
-/**
-* Collapse the node to make it smaller on the canvas
-* @method collapse
-**/
-LGraphNode.prototype.collapse = function( force )
-{
-	this.graph._version++;
-	if(this.constructor.collapsable === false && !force)
-		return;
-	if(!this.flags.collapsed)
-		this.flags.collapsed = true;
-	else
-		this.flags.collapsed = false;
-	this.setDirtyCanvas(true,true);
-}
-
-/**
-* Forces the node to do not move or realign on Z
-* @method pin
-**/
-
-LGraphNode.prototype.pin = function(v)
-{
-	this.graph._version++;
-	if(v === undefined)
-		this.flags.pinned = !this.flags.pinned;
-	else
-		this.flags.pinned = v;
-}
-
-LGraphNode.prototype.localToScreen = function(x,y, graphcanvas)
-{
-	return [(x + this.pos[0]) * graphcanvas.scale + graphcanvas.offset[0],
-		(y + this.pos[1]) * graphcanvas.scale + graphcanvas.offset[1]];
-}
-
-
-
-
-function LGraphGroup( title )
-{
-	this._ctor( title );
-}
-
-global.LGraphGroup = LiteGraph.LGraphGroup = LGraphGroup;
-
-LGraphGroup.prototype._ctor = function( title )
-{
-	this.title = title || "Group";
-	this._bounding = new Float32Array([10,10,140,80]);
-	this._pos = this._bounding.subarray(0,2);
-	this._size = this._bounding.subarray(2,4);
-	this._nodes = [];
-	this.color = LGraphCanvas.node_colors.pale_blue ? LGraphCanvas.node_colors.pale_blue.groupcolor : "#AAA";
-	this.graph = null;
-
-	Object.defineProperty( this, "pos", {
-		set: function(v)
-		{
-			if(!v || v.length < 2)
-				return;
-			this._pos[0] = v[0];
-			this._pos[1] = v[1];
-		},
-		get: function()
-		{
-			return this._pos;
-		},
-		enumerable: true
-	});
-
-	Object.defineProperty( this, "size", {
-		set: function(v)
-		{
-			if(!v || v.length < 2)
-				return;
-			this._size[0] = Math.max(140,v[0]);
-			this._size[1] = Math.max(80,v[1]);
-		},
-		get: function()
-		{
-			return this._size;
-		},
-		enumerable: true
-	});
-}
-
-LGraphGroup.prototype.configure = function(o)
-{
-	this.title = o.title;
-	this._bounding.set( o.bounding );
-	this.color = o.color;
-}
-
-LGraphGroup.prototype.serialize = function()
-{
-	var b = this._bounding;
-	return {
-		title: this.title,
-		bounding: [ b[0], b[1], b[2], b[3] ],
-		color: this.color
-	};
-}
-
-LGraphGroup.prototype.move = function(deltax, deltay, ignore_nodes)
-{
-	this._pos[0] += deltax;
-	this._pos[1] += deltay;
-	if(ignore_nodes)
-		return;
-	for(var i = 0; i < this._nodes.length; ++i)
-	{
-		var node = this._nodes[i];
-		node.pos[0] += deltax;
-		node.pos[1] += deltay;
-	}
-}
-
-LGraphGroup.prototype.recomputeInsideNodes = function()
-{
-	this._nodes.length = 0;
-	var nodes = this.graph._nodes;
-	var node_bounding = new Float32Array(4);
-
-	for(var i = 0; i < nodes.length; ++i)
-	{
-		var node = nodes[i];
-		node.getBounding( node_bounding );
-		if(!overlapBounding( this._bounding, node_bounding ))
-			continue; //out of the visible area
-		this._nodes.push( node );
-	}
-}
-
-LGraphGroup.prototype.isPointInside = LGraphNode.prototype.isPointInside;
-LGraphGroup.prototype.setDirtyCanvas = LGraphNode.prototype.setDirtyCanvas;
-
-//*********************************************************************************
-// LGraphCanvas: LGraph renderer CLASS
-//*********************************************************************************
-
-/**
-* This class is in charge of rendering one graph inside a canvas. And provides all the interaction required.
-* Valid callbacks are: onNodeSelected, onNodeDeselected, onShowNodePanel, onNodeDblClicked
-*
-* @class LGraphCanvas
-* @constructor
-* @param {HTMLCanvas} canvas the canvas where you want to render (it accepts a selector in string format or the canvas element itself)
-* @param {LGraph} graph [optional]
-* @param {Object} options [optional] { skip_rendering, autoresize }
-*/
-function LGraphCanvas( canvas, graph, options )
-{
-	options = options || {};
-
-	//if(graph === undefined)
-  //	throw ("No graph assigned");
-	this.background_image = 'data:image/png;base64,iVBORw0KGgoAAAANSUhEUgAAAGQAAABkCAIAAAD/gAIDAAAAGXRFWHRTb2Z0d2FyZQBBZG9iZSBJbWFnZVJlYWR5ccllPAAAAQBJREFUeNrs1rEKwjAUhlETUkj3vP9rdmr1Ysammk2w5wdxuLgcMHyptfawuZX4pJSWZTnfnu/lnIe/jNNxHHGNn//HNbbv+4dr6V+11uF527arU7+u63qfa/bnmh8sWLBgwYJlqRf8MEptXPBXJXa37BSl3ixYsGDBMliwFLyCV/DeLIMFCxYsWLBMwSt4Be/NggXLYMGCBUvBK3iNruC9WbBgwYJlsGApeAWv4L1ZBgsWLFiwYJmCV/AK3psFC5bBggULloJX8BpdwXuzYMGCBctgwVLwCl7Be7MMFixYsGDBsu8FH1FaSmExVfAxBa/gvVmwYMGCZbBg/W4vAQYA5tRF9QYlv/QAAAAASUVORK5CYII='
-
-	if(canvas && canvas.constructor === String )
-		canvas = document.querySelector( canvas );
-
-	this.max_zoom = 10;
-	this.min_zoom = 0.1;
-	this.zoom_modify_alpha = true; //otherwise it generates ugly patterns when scaling down too much
-
-	this.title_text_font = "bold "+LiteGraph.NODE_TEXT_SIZE+"px Arial";
-	this.inner_text_font = "normal "+LiteGraph.NODE_SUBTEXT_SIZE+"px Arial";
-	this.node_title_color = LiteGraph.NODE_TITLE_COLOR;
-	this.default_link_color = LiteGraph.LINK_COLOR;
-	this.default_connection_color = {
-		input_off: "#AAB",
-		input_on: "#7F7",
-		output_off: "#AAB",
-		output_on: "#7F7"
-	};
-
-	this.highquality_render = true;
-	this.use_gradients = false; //set to true to render titlebar with gradients
-	this.editor_alpha = 1; //used for transition
-	this.pause_rendering = false;
-	this.render_shadows = true;
-	this.clear_background = true;
-
-	this.render_only_selected = true;
-	this.live_mode = false;
-	this.show_info = true;
-	this.allow_dragcanvas = true;
-	this.allow_dragnodes = true;
-	this.allow_interaction = true; //allow to control widgets, buttons, collapse, etc
-	this.allow_searchbox = true;
-	this.drag_mode = false;
-	this.dragging_rectangle = null;
-
-	this.filter = null; //allows to filter to only accept some type of nodes in a graph
-
-	this.always_render_background = false;
-	this.render_canvas_border = true;
-	this.render_connections_shadows = false; //too much cpu
-	this.render_connections_border = true;
-	this.render_curved_connections = true;
-	this.render_connection_arrows = true;
-	this.render_execution_order = false;
-
-	this.canvas_mouse = [0,0]; //mouse in canvas graph coordinates, where 0,0 is the top-left corner of the blue rectangle
-
-	//to personalize the search box
-	this.onSearchBox = null;
-	this.onSearchBoxSelection = null;
-
-	this.connections_width = 3;
-	this.round_radius = 8;
-
-	this.current_node = null;
-	this.node_widget = null; //used for widgets
-	this.last_mouse_position = [0,0];
-
-	//link canvas and graph
-	if(graph)
-		graph.attachCanvas(this);
-
-	this.setCanvas( canvas );
-	this.clear();
-
-	if(!options.skip_render)
-		this.startRendering();
-
-	this.autoresize = options.autoresize;
-}
-
-global.LGraphCanvas = LiteGraph.LGraphCanvas = LGraphCanvas;
-
-LGraphCanvas.link_type_colors = {"-1":"#F85",'number':"#AAC","node":"#DCA"};
-LGraphCanvas.gradients = {}; //cache of gradients
-
-/**
-* clears all the data inside
-*
-* @method clear
-*/
-LGraphCanvas.prototype.clear = function()
-{
-	this.frame = 0;
-	this.last_draw_time = 0;
-	this.render_time = 0;
-	this.fps = 0;
-
-	this.scale = 1;
-	this.offset = [0,0];
-
-	this.dragging_rectangle = null;
-
-	this.selected_nodes = {};
-	this.selected_group = null;
-
-	this.visible_nodes = [];
-	this.node_dragged = null;
-	this.node_over = null;
-	this.node_capturing_input = null;
-	this.connecting_node = null;
-	this.highlighted_links = {};
-
-	this.dirty_canvas = true;
-	this.dirty_bgcanvas = true;
-	this.dirty_area = null;
-
-	this.node_in_panel = null;
-	this.node_widget = null;
-
-	this.last_mouse = [0,0];
-	this.last_mouseclick = 0;
-
-	if(this.onClear)
-		this.onClear();
-	//this.UIinit();
-}
-
-/**
-* assigns a graph, you can reasign graphs to the same canvas
-*
-* @method setGraph
-* @param {LGraph} graph
-*/
-LGraphCanvas.prototype.setGraph = function( graph, skip_clear )
-{
-	if(this.graph == graph)
-		return;
-
-	if(!skip_clear)
-		this.clear();
-
-	if(!graph && this.graph)
-	{
-		this.graph.detachCanvas(this);
-		return;
-	}
-
-	/*
-	if(this.graph)
-		this.graph.canvas = null; //remove old graph link to the canvas
-	this.graph = graph;
-	if(this.graph)
-		this.graph.canvas = this;
-	*/
-	graph.attachCanvas(this);
-	this.setDirty(true,true);
-}
-
-/**
-* opens a graph contained inside a node in the current graph
-*
-* @method openSubgraph
-* @param {LGraph} graph
-*/
-LGraphCanvas.prototype.openSubgraph = function(graph)
-{
-	if(!graph)
-		throw("graph cannot be null");
-
-	if(this.graph == graph)
-		throw("graph cannot be the same");
-
-	this.clear();
-
-	if(this.graph)
-	{
-		if(!this._graph_stack)
-			this._graph_stack = [];
-		this._graph_stack.push(this.graph);
-	}
-
-	graph.attachCanvas(this);
-	this.setDirty(true,true);
-}
-
-/**
-* closes a subgraph contained inside a node
-*
-* @method closeSubgraph
-* @param {LGraph} assigns a graph
-*/
-LGraphCanvas.prototype.closeSubgraph = function()
-{
-	if(!this._graph_stack || this._graph_stack.length == 0)
-		return;
-	var graph = this._graph_stack.pop();
-	this.selected_nodes = {};
-	this.highlighted_links = {};
-	graph.attachCanvas(this);
-	this.setDirty(true,true);
-}
-
-/**
-* assigns a canvas
-*
-* @method setCanvas
-* @param {Canvas} assigns a canvas (also accepts the ID of the element (not a selector)
-*/
-LGraphCanvas.prototype.setCanvas = function( canvas, skip_events )
-{
-	var that = this;
-
-	if(canvas)
-	{
-		if( canvas.constructor === String )
-		{
-			canvas = document.getElementById(canvas);
-			if(!canvas)
-				throw("Error creating LiteGraph canvas: Canvas not found");
-		}
-	}
-
-	if(canvas === this.canvas)
-		return;
-
-	if(!canvas && this.canvas)
-	{
-		//maybe detach events from old_canvas
-		if(!skip_events)
-			this.unbindEvents();
-	}
-
-	this.canvas = canvas;
-
-	if(!canvas)
-		return;
-
-	//this.canvas.tabindex = "1000";
-	canvas.className += " lgraphcanvas";
-	canvas.data = this;
-
-	//bg canvas: used for non changing stuff
-	this.bgcanvas = null;
-	if(!this.bgcanvas)
-	{
-		this.bgcanvas = document.createElement("canvas");
-		this.bgcanvas.width = this.canvas.width;
-		this.bgcanvas.height = this.canvas.height;
-	}
-
-	if(canvas.getContext == null)
-	{
-		if( canvas.localName != "canvas" )
-			throw("Element supplied for LGraphCanvas must be a <canvas> element, you passed a " + canvas.localName );
-		throw("This browser doesnt support Canvas");
-	}
-
-	var ctx = this.ctx = canvas.getContext("2d");
-	if(ctx == null)
-	{
-		if(!canvas.webgl_enabled)
-			console.warn("This canvas seems to be WebGL, enabling WebGL renderer");
-		this.enableWebGL();
-	}
-
-	//input:  (move and up could be unbinded)
-	this._mousemove_callback = this.processMouseMove.bind(this);
-	this._mouseup_callback = this.processMouseUp.bind(this);
-
-	if(!skip_events)
-		this.bindEvents();
-}
-
-//used in some events to capture them
-LGraphCanvas.prototype._doNothing = function doNothing(e) { e.preventDefault(); return false; };
-LGraphCanvas.prototype._doReturnTrue = function doNothing(e) { e.preventDefault(); return true; };
-
-/**
-* binds mouse, keyboard, touch and drag events to the canvas
-* @method bindEvents
-**/
-LGraphCanvas.prototype.bindEvents = function()
-{
-	if(	this._events_binded )
-	{
-		console.warn("LGraphCanvas: events already binded");
-		return;
-	}
-
-	var canvas = this.canvas;
-	var ref_window = this.getCanvasWindow();
-	var document = ref_window.document; //hack used when moving canvas between windows
-
-	this._mousedown_callback = this.processMouseDown.bind(this);
-	this._mousewheel_callback = this.processMouseWheel.bind(this);
-
-	canvas.addEventListener("mousedown", this._mousedown_callback, true ); //down do not need to store the binded
-	canvas.addEventListener("mousemove", this._mousemove_callback );
-	canvas.addEventListener("mousewheel", this._mousewheel_callback, false);
-
-	canvas.addEventListener("contextmenu", this._doNothing );
-	canvas.addEventListener("DOMMouseScroll", this._mousewheel_callback, false);
-
-	//touch events
-	//if( 'touchstart' in document.documentElement )
-	{
-		canvas.addEventListener("touchstart", this.touchHandler, true);
-		canvas.addEventListener("touchmove", this.touchHandler, true);
-		canvas.addEventListener("touchend", this.touchHandler, true);
-		canvas.addEventListener("touchcancel", this.touchHandler, true);
-	}
-
-	//Keyboard ******************
-	this._key_callback = this.processKey.bind(this);
-
-	canvas.addEventListener("keydown", this._key_callback, true );
-	document.addEventListener("keyup", this._key_callback, true ); //in document, otherwise it doesnt fire keyup
-
-	//Droping Stuff over nodes ************************************
-	this._ondrop_callback = this.processDrop.bind(this);
-
-	canvas.addEventListener("dragover", this._doNothing, false );
-	canvas.addEventListener("dragend", this._doNothing, false );
-	canvas.addEventListener("drop", this._ondrop_callback, false );
-	canvas.addEventListener("dragenter", this._doReturnTrue, false );
-
-	this._events_binded = true;
-}
-
-/**
-* unbinds mouse events from the canvas
-* @method unbindEvents
-**/
-LGraphCanvas.prototype.unbindEvents = function()
-{
-	if(	!this._events_binded )
-	{
-		console.warn("LGraphCanvas: no events binded");
-		return;
-	}
-
-	var ref_window = this.getCanvasWindow();
-	var document = ref_window.document;
-
-	this.canvas.removeEventListener( "mousedown", this._mousedown_callback );
-	this.canvas.removeEventListener( "mousewheel", this._mousewheel_callback );
-	this.canvas.removeEventListener( "DOMMouseScroll", this._mousewheel_callback );
-	this.canvas.removeEventListener( "keydown", this._key_callback );
-	document.removeEventListener( "keyup", this._key_callback );
-	this.canvas.removeEventListener( "contextmenu", this._doNothing );
-	this.canvas.removeEventListener( "drop", this._ondrop_callback );
-	this.canvas.removeEventListener( "dragenter", this._doReturnTrue );
-
-	this.canvas.removeEventListener("touchstart", this.touchHandler );
-	this.canvas.removeEventListener("touchmove", this.touchHandler );
-	this.canvas.removeEventListener("touchend", this.touchHandler );
-	this.canvas.removeEventListener("touchcancel", this.touchHandler );
-
-	this._mousedown_callback = null;
-	this._mousewheel_callback = null;
-	this._key_callback = null;
-	this._ondrop_callback = null;
-
-	this._events_binded = false;
-}
-
-LGraphCanvas.getFileExtension = function (url)
-{
-	var question = url.indexOf("?");
-	if(question != -1)
-		url = url.substr(0,question);
-	var point = url.lastIndexOf(".");
-	if(point == -1)
-		return "";
-	return url.substr(point+1).toLowerCase();
-}
-
-/**
-* this function allows to render the canvas using WebGL instead of Canvas2D
-* this is useful if you plant to render 3D objects inside your nodes, it uses litegl.js for webgl and canvas2DtoWebGL to emulate the Canvas2D calls in webGL
-* @method enableWebGL
-**/
-LGraphCanvas.prototype.enableWebGL = function()
-{
-	if(typeof(GL) === undefined)
-		throw("litegl.js must be included to use a WebGL canvas");
-	if(typeof(enableWebGLCanvas) === undefined)
-		throw("webglCanvas.js must be included to use this feature");
-
-	this.gl = this.ctx = enableWebGLCanvas(this.canvas);
-	this.ctx.webgl = true;
-	this.bgcanvas = this.canvas;
-	this.bgctx = this.gl;
-	this.canvas.webgl_enabled = true;
-
-	/*
-	GL.create({ canvas: this.bgcanvas });
-	this.bgctx = enableWebGLCanvas( this.bgcanvas );
-	window.gl = this.gl;
-	*/
-}
-
-
-/**
-* marks as dirty the canvas, this way it will be rendered again
-*
-* @class LGraphCanvas
-* @method setDirty
-* @param {bool} fgcanvas if the foreground canvas is dirty (the one containing the nodes)
-* @param {bool} bgcanvas if the background canvas is dirty (the one containing the wires)
-*/
-LGraphCanvas.prototype.setDirty = function( fgcanvas, bgcanvas )
-{
-	if(fgcanvas)
-		this.dirty_canvas = true;
-	if(bgcanvas)
-		this.dirty_bgcanvas = true;
-}
-
-/**
-* Used to attach the canvas in a popup
-*
-* @method getCanvasWindow
-* @return {window} returns the window where the canvas is attached (the DOM root node)
-*/
-LGraphCanvas.prototype.getCanvasWindow = function()
-{
-	if(!this.canvas)
-		return window;
-	var doc = this.canvas.ownerDocument;
-	return doc.defaultView || doc.parentWindow;
-}
-
-/**
-* starts rendering the content of the canvas when needed
-*
-* @method startRendering
-*/
-LGraphCanvas.prototype.startRendering = function()
-{
-	if(this.is_rendering)
-		return; //already rendering
-
-	this.is_rendering = true;
-	renderFrame.call(this);
-
-	function renderFrame()
-	{
-		if(!this.pause_rendering)
-			this.draw();
-
-		var window = this.getCanvasWindow();
-		if(this.is_rendering)
-			window.requestAnimationFrame( renderFrame.bind(this) );
-	}
-}
-
-/**
-* stops rendering the content of the canvas (to save resources)
-*
-* @method stopRendering
-*/
-LGraphCanvas.prototype.stopRendering = function()
-{
-	this.is_rendering = false;
-	/*
-	if(this.rendering_timer_id)
-	{
-		clearInterval(this.rendering_timer_id);
-		this.rendering_timer_id = null;
-	}
-	*/
-}
-
-/* LiteGraphCanvas input */
-
-LGraphCanvas.prototype.processMouseDown = function(e)
-{
-	if(!this.graph)
-		return;
-
-	this.adjustMouseEvent(e);
-
-	var ref_window = this.getCanvasWindow();
-	var document = ref_window.document;
-	LGraphCanvas.active_canvas = this;
-	var that = this;
-
-	//move mouse move event to the window in case it drags outside of the canvas
-	this.canvas.removeEventListener("mousemove", this._mousemove_callback );
-	ref_window.document.addEventListener("mousemove", this._mousemove_callback, true ); //catch for the entire window
-	ref_window.document.addEventListener("mouseup", this._mouseup_callback, true );
-
-	var node = this.graph.getNodeOnPos( e.canvasX, e.canvasY, this.visible_nodes );
-	var skip_dragging = false;
-	var skip_action = false;
-	var now = LiteGraph.getTime();
-	var is_double_click = (now - this.last_mouseclick) < 300;
-
-	this.canvas_mouse[0] = e.canvasX;
-	this.canvas_mouse[1] = e.canvasY;
-
-    LiteGraph.closeAllContextMenus( ref_window );
-
-	if(e.which == 1) //left button mouse
-	{
-		if( e.ctrlKey )
-		{
-			this.dragging_rectangle = new Float32Array(4);
-			this.dragging_rectangle[0] = e.canvasX;
-			this.dragging_rectangle[1] = e.canvasY;
-			this.dragging_rectangle[2] = 1;
-			this.dragging_rectangle[3] = 1;
-			skip_action = true;
-		}
-
-		var clicking_canvas_bg = false;
-
-		//when clicked on top of a node
-		//and it is not interactive
-		if( node && this.allow_interaction && !skip_action )
-		{
-			if( !this.live_mode && !node.flags.pinned )
-				this.bringToFront( node ); //if it wasnt selected?
-
-			//not dragging mouse to connect two slots
-			if(!this.connecting_node && !node.flags.collapsed && !this.live_mode)
-			{
-				//search for outputs
-				if(node.outputs)
-					for(var i = 0, l = node.outputs.length; i < l; ++i)
-					{
-						var output = node.outputs[i];
-						var link_pos = node.getConnectionPos(false,i);
-						if( isInsideRectangle( e.canvasX, e.canvasY, link_pos[0] - 10, link_pos[1] - 5, 20,10) )
-						{
-							this.connecting_node = node;
-							this.connecting_output = output;
-							this.connecting_pos = node.getConnectionPos(false,i);
-							this.connecting_slot = i;
-
-                            if (is_double_click) {
-                                if (node.onOutputDblClick)
-                                    node.onOutputDblClick(i, e);
-                            } else {
-                                if (node.onOutputClick)
-                                    node.onOutputClick(i, e);
-                            }
-
-							skip_action = true;
-							break;
-						}
-					}
-
-				//search for inputs
-				if(node.inputs)
-					for(var i = 0, l = node.inputs.length; i < l; ++i)
-					{
-						var input = node.inputs[i];
-						var link_pos = node.getConnectionPos( true, i );
-						if( isInsideRectangle(e.canvasX, e.canvasY, link_pos[0] - 10, link_pos[1] - 5, 20,10) )
-						{
-                            if (is_double_click) {
-                                if (node.onInputDblClick)
-                                    node.onInputDblClick(i, e);
-                            } else {
-                                if (node.onInputClick)
-                                    node.onInputClick(i, e);
-                            }
-
-							if(input.link !== null)
-							{
-								node.disconnectInput(i);
-								this.dirty_bgcanvas = true;
-								skip_action = true;
-							}
-						}
-					}
-
-				//Search for corner
-				if( !skip_action && node.flags.resizable !== false && isInsideRectangle(e.canvasX, e.canvasY, node.pos[0] + node.size[0] - 5, node.pos[1] + node.size[1] - 5 ,5,5 ))
-				{
-					this.resizing_node = node;
-					this.canvas.style.cursor = "se-resize";
-					skip_action = true;
-				}
-			}
-
-			//Search for corner
-			if( !skip_action && isInsideRectangle(e.canvasX, e.canvasY, node.pos[0], node.pos[1] - LiteGraph.NODE_TITLE_HEIGHT, LiteGraph.NODE_TITLE_HEIGHT, LiteGraph.NODE_TITLE_HEIGHT ))
-			{
-				node.collapse();
-				skip_action = true;
-			}
-
-			//it wasnt clicked on the links boxes
-			if(!skip_action)
-			{
-				var block_drag_node = false;
-
-				//widgets
-				var widget = this.processNodeWidgets( node, this.canvas_mouse, e );
-				if(widget)
-				{
-					block_drag_node = true;
-					this.node_widget = [node, widget];
-				}
-
-				//double clicking
-				if (is_double_click && this.selected_nodes[ node.id ])
-				{
-					//double click node
-					if( node.onDblClick)
-						node.onDblClick(e);
-					this.processNodeDblClicked( node );
-					block_drag_node = true;
-				}
-
-				//if do not capture mouse
-				if( node.onMouseDown && node.onMouseDown( e, [e.canvasX - node.pos[0], e.canvasY - node.pos[1]] ) )
-					block_drag_node = true;
-				else if(this.live_mode)
-				{
-					clicking_canvas_bg = true;
-					block_drag_node = true;
-				}
-
-				if(!block_drag_node)
-				{
-					if(this.allow_dragnodes)
-						this.node_dragged = node;
-					if(!this.selected_nodes[ node.id ])
-						this.processNodeSelected( node, e );
-				}
-
-				this.dirty_canvas = true;
-			}
-		}
-		else //clicked outside of nodes
-		{
-			this.selected_group = this.graph.getGroupOnPos( e.canvasX, e.canvasY );
-			this.selected_group_resizing = false;
-			if( this.selected_group )
-			{
-				if( e.ctrlKey )
-					this.dragging_rectangle = null;
-
-				var dist = distance( [e.canvasX, e.canvasY], [ this.selected_group.pos[0] + this.selected_group.size[0], this.selected_group.pos[1] + this.selected_group.size[1] ] );
-				if( (dist * this.scale) < 10 )
-					this.selected_group_resizing = true;
-				else
-					this.selected_group.recomputeInsideNodes();
-			}
-
-			if( is_double_click )
-				this.showSearchBox( e );
-			
-			clicking_canvas_bg = true;
-		}
-
-		if( !skip_action && clicking_canvas_bg && this.allow_dragcanvas )
-		{
-			this.dragging_canvas = true;
-		}
-	}
-	else if (e.which == 2) //middle button
-	{
-
-	}
-	else if (e.which == 3) //right button
-	{
-		this.processContextMenu( node, e );
-	}
-
-	//TODO
-	//if(this.node_selected != prev_selected)
-	//	this.onNodeSelectionChange(this.node_selected);
-
-	this.last_mouse[0] = e.localX;
-	this.last_mouse[1] = e.localY;
-	this.last_mouseclick = LiteGraph.getTime();
-
-	/*
-	if( (this.dirty_canvas || this.dirty_bgcanvas) && this.rendering_timer_id == null)
-		this.draw();
-	*/
-
-	this.graph.change();
-
-	//this is to ensure to defocus(blur) if a text input element is on focus
-	if(!ref_window.document.activeElement || (ref_window.document.activeElement.nodeName.toLowerCase() != "input" && ref_window.document.activeElement.nodeName.toLowerCase() != "textarea"))
-		e.preventDefault();
-	e.stopPropagation();
-
-	if(this.onMouseDown)
-		this.onMouseDown(e);
-
-	return false;
-}
-
-/**
-* Called when a mouse move event has to be processed
-* @method processMouseMove
-**/
-LGraphCanvas.prototype.processMouseMove = function(e)
-{
-	if(this.autoresize)
-		this.resize();
-
-	if(!this.graph)
-		return;
-
-	LGraphCanvas.active_canvas = this;
-	this.adjustMouseEvent(e);
-	var mouse = [e.localX, e.localY];
-	var delta = [mouse[0] - this.last_mouse[0], mouse[1] - this.last_mouse[1]];
-	this.last_mouse = mouse;
-	this.canvas_mouse[0] = e.canvasX;
-	this.canvas_mouse[1] = e.canvasY;
-
-	if( this.node_widget )
-	{
-		this.processNodeWidgets( this.node_widget[0], this.canvas_mouse, e, this.node_widget[1] );
-		this.dirty_canvas = true;
-	}
-
-	if( this.dragging_rectangle )
-	{
-		this.dragging_rectangle[2] = e.canvasX - this.dragging_rectangle[0];
-		this.dragging_rectangle[3] = e.canvasY - this.dragging_rectangle[1];
-		this.dirty_canvas = true;
-	}
-	else if (this.selected_group)
-	{
-		if( this.selected_group_resizing )
-			this.selected_group.size = [ e.canvasX - this.selected_group.pos[0], e.canvasY - this.selected_group.pos[1] ];
-		else
-		{
-			var deltax = delta[0] / this.scale;
-			var deltay = delta[1] / this.scale;
-			this.selected_group.move( deltax, deltay, e.ctrlKey );
-			if( this.selected_group._nodes.length)
-				this.dirty_canvas = true;
-		}
-		this.dirty_bgcanvas = true;
-	}
-	else if(this.dragging_canvas)
-	{
-		this.offset[0] += delta[0] / this.scale;
-		this.offset[1] += delta[1] / this.scale;
-		this.dirty_canvas = true;
-		this.dirty_bgcanvas = true;
-	}
-	else if(this.allow_interaction)
-	{
-		if(this.connecting_node)
-			this.dirty_canvas = true;
-
-		//get node over
-		var node = this.graph.getNodeOnPos( e.canvasX, e.canvasY, this.visible_nodes );
-
-		//remove mouseover flag
-		for(var i = 0, l = this.graph._nodes.length; i < l; ++i)
-		{
-			if(this.graph._nodes[i].mouseOver && node != this.graph._nodes[i])
-			{
-				//mouse leave
-				this.graph._nodes[i].mouseOver = false;
-				if(this.node_over && this.node_over.onMouseLeave)
-					this.node_over.onMouseLeave(e);
-				this.node_over = null;
-				this.dirty_canvas = true;
-			}
-		}
-
-		//mouse over a node
-		if(node)
-		{
-			//this.canvas.style.cursor = "move";
-			if(!node.mouseOver)
-			{
-				//mouse enter
-				node.mouseOver = true;
-				this.node_over = node;
-				this.dirty_canvas = true;
-
-				if(node.onMouseEnter) node.onMouseEnter(e);
-			}
-
-			//in case the node wants to do something
-			if(node.onMouseMove)
-				node.onMouseMove(e);
-
-			//if dragging a link 
-			if(this.connecting_node)
-			{
-				var pos = this._highlight_input || [0,0]; //to store the output of isOverNodeInput
-
-				//on top of input
-				if( this.isOverNodeBox( node, e.canvasX, e.canvasY ) )
-				{
-					//mouse on top of the corner box, dont know what to do
-				}
-				else
-				{
-					//check if I have a slot below de mouse
-					var slot = this.isOverNodeInput( node, e.canvasX, e.canvasY, pos );
-					if(slot != -1 && node.inputs[slot] )
-					{
-						var slot_type = node.inputs[slot].type;
-						if( LiteGraph.isValidConnection( this.connecting_output.type, slot_type ) )
-							this._highlight_input = pos;
-					}
-					else
-						this._highlight_input = null;
-				}
-			}
-
-			//Search for corner
-			if(this.canvas)
-			{
-				if( isInsideRectangle(e.canvasX, e.canvasY, node.pos[0] + node.size[0] - 5, node.pos[1] + node.size[1] - 5 ,5,5 ))
-					this.canvas.style.cursor = "se-resize";
-				else
-					this.canvas.style.cursor = null;
-			}
-		}
-		else if(this.canvas)
-			this.canvas.style.cursor = null;
-
-		if(this.node_capturing_input && this.node_capturing_input != node && this.node_capturing_input.onMouseMove)
-		{
-			this.node_capturing_input.onMouseMove(e);
-		}
-
-
-		if(this.node_dragged && !this.live_mode)
-		{
-			/*
-			this.node_dragged.pos[0] += delta[0] / this.scale;
-			this.node_dragged.pos[1] += delta[1] / this.scale;
-			this.node_dragged.pos[0] = Math.round(this.node_dragged.pos[0]);
-			this.node_dragged.pos[1] = Math.round(this.node_dragged.pos[1]);
-			*/
-
-			for(var i in this.selected_nodes)
-			{
-				var n = this.selected_nodes[i];
-
-				n.pos[0] += delta[0] / this.scale;
-				n.pos[1] += delta[1] / this.scale;
-				//n.pos[0] = Math.round(n.pos[0]);
-				//n.pos[1] = Math.round(n.pos[1]);
-			}
-
-			this.dirty_canvas = true;
-			this.dirty_bgcanvas = true;
-		}
-
-		if(this.resizing_node && !this.live_mode)
-		{
-			//convert mouse to node space
-			this.resizing_node.size[0] = e.canvasX - this.resizing_node.pos[0];
-			this.resizing_node.size[1] = e.canvasY - this.resizing_node.pos[1];
-
-			//constraint size
-			var max_slots = Math.max( this.resizing_node.inputs ? this.resizing_node.inputs.length : 0, this.resizing_node.outputs ? this.resizing_node.outputs.length : 0);
-			var min_height = max_slots * LiteGraph.NODE_SLOT_HEIGHT + ( this.resizing_node.widgets ? this.resizing_node.widgets.length : 0 ) * (LiteGraph.NODE_WIDGET_HEIGHT + 4 ) + 4;
-			if(this.resizing_node.size[1] < min_height )
-				this.resizing_node.size[1] = min_height;
-			if(this.resizing_node.size[0] < LiteGraph.NODE_MIN_WIDTH)
-				this.resizing_node.size[0] = LiteGraph.NODE_MIN_WIDTH;
-
-			this.canvas.style.cursor = "se-resize";
-			this.dirty_canvas = true;
-			this.dirty_bgcanvas = true;
-		}
-	}
-
-	/*
-	if((this.dirty_canvas || this.dirty_bgcanvas) && this.rendering_timer_id == null)
-		this.draw();
-	*/
-
-	e.preventDefault();
-	//e.stopPropagation();
-	return false;
-	//this is not really optimal
-	//this.graph.change();
-}
-
-/**
-* Called when a mouse up event has to be processed
-* @method processMouseUp
-**/
-LGraphCanvas.prototype.processMouseUp = function(e)
-{
-	if(!this.graph)
-		return;
-
-	var window = this.getCanvasWindow();
-	var document = window.document;
-	LGraphCanvas.active_canvas = this;
-
-	//restore the mousemove event back to the canvas
-	document.removeEventListener("mousemove", this._mousemove_callback, true );
-	this.canvas.addEventListener("mousemove", this._mousemove_callback, true);
-	document.removeEventListener("mouseup", this._mouseup_callback, true );
-
-	this.adjustMouseEvent(e);
-	var now = LiteGraph.getTime();
-	e.click_time = (now - this.last_mouseclick);
-
-	if (e.which == 1) //left button
-	{
-		this.node_widget = null;
-		this.selected_group = null;
-		this.selected_group_resizing = false;
-
-		if( this.dragging_rectangle )
-		{
-			if(this.graph)
-			{
-				var nodes = this.graph._nodes;
-				var node_bounding = new Float32Array(4);
-				this.deselectAllNodes();
-				if( this.dragging_rectangle[2] < 0 ) //flip if negative width
-					this.dragging_rectangle[0] += this.dragging_rectangle[2];
-				if( this.dragging_rectangle[3] < 0 ) //flip if negative height
-					this.dragging_rectangle[1] += this.dragging_rectangle[3];
-				this.dragging_rectangle[2] = Math.abs( this.dragging_rectangle[2] * this.scale ); //abs to convert negative width
-				this.dragging_rectangle[3] = Math.abs( this.dragging_rectangle[3] * this.scale ); //abs to convert negative height
-
-				for(var i = 0; i < nodes.length; ++i)
-				{
-					var node = nodes[i];
-					node.getBounding( node_bounding );
-					if(!overlapBounding( this.dragging_rectangle, node_bounding ))
-						continue; //out of the visible area
-					this.selectNode( node, true );
-				}
-			}
-			this.dragging_rectangle = null;
-		}
-		else if(this.connecting_node) //dragging a connection
-		{
-			this.dirty_canvas = true;
-			this.dirty_bgcanvas = true;
-
-			var node = this.graph.getNodeOnPos( e.canvasX, e.canvasY, this.visible_nodes );
-
-			//node below mouse
-			if(node)
-			{
-				if( this.connecting_output.type == LiteGraph.EVENT && this.isOverNodeBox( node, e.canvasX, e.canvasY ) )
-				{
-					this.connecting_node.connect( this.connecting_slot, node, LiteGraph.EVENT );
-				}
-				else
-				{
-					//slot below mouse? connect
-					var slot = this.isOverNodeInput(node, e.canvasX, e.canvasY);
-					if(slot != -1)
-					{
-						this.connecting_node.connect(this.connecting_slot, node, slot);
-					}
-					else
-					{ //not on top of an input
-						var input = node.getInputInfo(0);
-						//auto connect
-						if(this.connecting_output.type == LiteGraph.EVENT)
-							this.connecting_node.connect( this.connecting_slot, node, LiteGraph.EVENT );
-						else
-							if(input && !input.link && LiteGraph.isValidConnection( input.type && this.connecting_output.type ) )
-								this.connecting_node.connect( this.connecting_slot, node, 0 );
-					}
-				}
-			}
-
-			this.connecting_output = null;
-			this.connecting_pos = null;
-			this.connecting_node = null;
-			this.connecting_slot = -1;
-
-		}//not dragging connection
-		else if(this.resizing_node)
-		{
-			this.dirty_canvas = true;
-			this.dirty_bgcanvas = true;
-			this.resizing_node = null;
-		}
-		else if(this.node_dragged) //node being dragged?
-		{
-			this.dirty_canvas = true;
-			this.dirty_bgcanvas = true;
-			this.node_dragged.pos[0] = Math.round(this.node_dragged.pos[0]);
-			this.node_dragged.pos[1] = Math.round(this.node_dragged.pos[1]);
-			if(this.graph.config.align_to_grid)
-				this.node_dragged.alignToGrid();
-			this.node_dragged = null;
-		}
-		else //no node being dragged
-		{
-			//get node over
-			var node = this.graph.getNodeOnPos( e.canvasX, e.canvasY, this.visible_nodes );
-			if ( !node && e.click_time < 300 )
-				this.deselectAllNodes();
-
-			this.dirty_canvas = true;
-			this.dragging_canvas = false;
-
-			if( this.node_over && this.node_over.onMouseUp )
-				this.node_over.onMouseUp(e, [e.canvasX - this.node_over.pos[0], e.canvasY - this.node_over.pos[1]] );
-			if( this.node_capturing_input && this.node_capturing_input.onMouseUp )
-				this.node_capturing_input.onMouseUp(e, [e.canvasX - this.node_capturing_input.pos[0], e.canvasY - this.node_capturing_input.pos[1]] );
-		}
-	}
-	else if (e.which == 2) //middle button
-	{
-		//trace("middle");
-		this.dirty_canvas = true;
-		this.dragging_canvas = false;
-	}
-	else if (e.which == 3) //right button
-	{
-		//trace("right");
-		this.dirty_canvas = true;
-		this.dragging_canvas = false;
-	}
-
-	/*
-	if((this.dirty_canvas || this.dirty_bgcanvas) && this.rendering_timer_id == null)
-		this.draw();
-	*/
-
-	this.graph.change();
-
-	e.stopPropagation();
-	e.preventDefault();
-	return false;
-}
-
-/**
-* Called when a mouse wheel event has to be processed
-* @method processMouseWheel
-**/
-LGraphCanvas.prototype.processMouseWheel = function(e)
-{
-	if(!this.graph || !this.allow_dragcanvas)
-		return;
-
-	var delta = (e.wheelDeltaY != null ? e.wheelDeltaY : e.detail * -60);
-
-	this.adjustMouseEvent(e);
-
-	var zoom = this.scale;
-
-	if (delta > 0)
-		zoom *= 1.1;
-	else if (delta < 0)
-		zoom *= 1/(1.1);
-
-	this.setZoom( zoom, [ e.localX, e.localY ] );
-
-	/*
-	if(this.rendering_timer_id == null)
-		this.draw();
-	*/
-
-	this.graph.change();
-
-	e.preventDefault();
-	return false; // prevent default
-}
-
-/**
-* retuns true if a position (in graph space) is on top of a node little corner box
-* @method isOverNodeBox
-**/
-LGraphCanvas.prototype.isOverNodeBox = function( node, canvasx, canvasy )
-{
-	var title_height = LiteGraph.NODE_TITLE_HEIGHT;
-	if( isInsideRectangle( canvasx, canvasy, node.pos[0] + 2, node.pos[1] + 2 - title_height, title_height - 4,title_height - 4) )
-		return true;
-	return false;
-}
-
-/**
-* retuns true if a position (in graph space) is on top of a node input slot
-* @method isOverNodeInput
-**/
-LGraphCanvas.prototype.isOverNodeInput = function(node, canvasx, canvasy, slot_pos )
-{
-	if(node.inputs)
-		for(var i = 0, l = node.inputs.length; i < l; ++i)
-		{
-			var input = node.inputs[i];
-			var link_pos = node.getConnectionPos(true,i);
-			if( isInsideRectangle(canvasx, canvasy, link_pos[0] - 10, link_pos[1] - 5, 20,10) )
-			{
-				if(slot_pos)
-				{
-					slot_pos[0] = link_pos[0];
-					slot_pos[1] = link_pos[1];
-				}
-				return i;
-			}
-		}
-	return -1;
-}
-
-/**
-* process a key event
-* @method processKey
-**/
-LGraphCanvas.prototype.processKey = function(e)
-{
-	if(!this.graph)
-		return;
-
-	var block_default = false;
-	//console.log(e); //debug
-
-	if(e.target.localName == "input")
-		return;
-
-	if(e.type == "keydown")
-	{
-		if(e.keyCode == 32)
-		{
-			this.dragging_canvas = true;
-			block_default = true;
-		}
-
-		//select all Control A
-		if(e.keyCode == 65 && e.ctrlKey)
-		{
-			this.selectNodes();
-			block_default = true;
-		}
-
-		if(e.code == "KeyC" && (e.metaKey || e.ctrlKey) && !e.shiftKey ) //copy
-		{
-			if(this.selected_nodes)
-			{
-				this.copyToClipboard();
-				block_default = true;
-			}
-		}
-
-		if(e.code == "KeyV" && (e.metaKey || e.ctrlKey) && !e.shiftKey ) //paste
-		{
-			this.pasteFromClipboard();
-		}
-
-		//delete or backspace
-		if(e.keyCode == 46 || e.keyCode == 8)
-		{
-			this.deleteSelectedNodes();
-			block_default = true;
-		}
-
-		//collapse
-		//...
-
-		//TODO
-		if(this.selected_nodes)
-			for (var i in this.selected_nodes)
-				if(this.selected_nodes[i].onKeyDown)
-					this.selected_nodes[i].onKeyDown(e);
-	}
-	else if( e.type == "keyup" )
-	{
-		if(e.keyCode == 32)
-			this.dragging_canvas = false;
-
-		if(this.selected_nodes)
-			for (var i in this.selected_nodes)
-				if(this.selected_nodes[i].onKeyUp)
-					this.selected_nodes[i].onKeyUp(e);
-	}
-
-	this.graph.change();
-
-	if(block_default)
-	{
-		e.preventDefault();
-		return false;
-	}
-}
-
-LGraphCanvas.prototype.copyToClipboard = function()
-{
-	var clipboard_info = {
-		nodes: [],
-		links: []
-	};
-	var index = 0;
-	var selected_nodes_array = [];
-	for(var i in this.selected_nodes)
-	{
-		var node = this.selected_nodes[i];
-		node._relative_id = index;
-		selected_nodes_array.push( node );
-		index += 1;
-	}
-
-	for(var i = 0; i < selected_nodes_array.length; ++i)
-	{
-		var node = selected_nodes_array[i];
-		clipboard_info.nodes.push( node.clone().serialize() );
-		if(node.inputs && node.inputs.length)
-			for(var j = 0; j < node.inputs.length; ++j)
-			{
-				var input = node.inputs[j];
-				if(!input || input.link == null)
-					continue;
-				var link_info = this.graph.links[ input.link ];
-				if(!link_info)
-					continue;
-				var target_node = this.graph.getNodeById( link_info.origin_id );
-				if(!target_node || !this.selected_nodes[ target_node.id ] ) //improve this by allowing connections to non-selected nodes
-					continue; //not selected
-				clipboard_info.links.push([ target_node._relative_id, j, node._relative_id, link_info.target_slot ]);
-			}
-	}
-	localStorage.setItem( "litegrapheditor_clipboard", JSON.stringify( clipboard_info ) );
-}
-
-LGraphCanvas.prototype.pasteFromClipboard = function()
-{
-	var data = localStorage.getItem( "litegrapheditor_clipboard" );
-	if(!data)
-		return;
-
-	//create nodes
-	var clipboard_info = JSON.parse(data);
-	var nodes = [];
-	for(var i = 0; i < clipboard_info.nodes.length; ++i)
-	{
-		var node_data = clipboard_info.nodes[i];
-		var node = LiteGraph.createNode( node_data.type );
-		if(node)
-		{
-			node.configure(node_data);
-			node.pos[0] += 5;
-			node.pos[1] += 5;
-			this.graph.add( node );
-			nodes.push( node );
-		}
-	}
-
-	//create links
-	for(var i = 0; i < clipboard_info.links.length; ++i)
-	{
-		var link_info = clipboard_info.links[i];
-		var origin_node = nodes[ link_info[0] ];
-		var target_node = nodes[ link_info[2] ];
-		origin_node.connect( link_info[1], target_node, link_info[3] );
-	}
-
-	this.selectNodes( nodes );
-}
-
-/**
-* process a item drop event on top the canvas
-* @method processDrop
-**/
-LGraphCanvas.prototype.processDrop = function(e)
-{
-	e.preventDefault();
-	this.adjustMouseEvent(e);
-
-
-	var pos = [e.canvasX,e.canvasY];
-	var node = this.graph.getNodeOnPos(pos[0],pos[1]);
-
-	if(!node)
-	{
-		var r = null;
-		if(this.onDropItem)
-			r = this.onDropItem( event );
-		if(!r)
-			this.checkDropItem(e);
-		return;
-	}
-
-	if( node.onDropFile || node.onDropData )
-	{
-		var files = e.dataTransfer.files;
-		if(files && files.length)
-		{
-			for(var i=0; i < files.length; i++)
-			{
-				var file = e.dataTransfer.files[0];
-				var filename = file.name;
-				var ext = LGraphCanvas.getFileExtension( filename );
-				//console.log(file);
-
-				if(node.onDropFile)
-					node.onDropFile(file);
-
-				if(node.onDropData)
-				{
-					//prepare reader
-					var reader = new FileReader();
-					reader.onload = function (event) {
-						//console.log(event.target);
-						var data = event.target.result;
-						node.onDropData( data, filename, file );
-					};
-
-					//read data
-					var type = file.type.split("/")[0];
-					if(type == "text" || type == "")
-						reader.readAsText(file);
-					else if (type == "image")
-						reader.readAsDataURL(file);
-					else
-						reader.readAsArrayBuffer(file);
-				}
-			}
-		}
-	}
-
-	if(node.onDropItem)
-	{
-		if( node.onDropItem( event ) )
-			return true;
-	}
-
-	if(this.onDropItem)
-		return this.onDropItem( event );
-
-	return false;
-}
-
-//called if the graph doesnt have a default drop item behaviour
-LGraphCanvas.prototype.checkDropItem = function(e)
-{
-	if(e.dataTransfer.files.length)
-	{
-		var file = e.dataTransfer.files[0];
-		var ext = LGraphCanvas.getFileExtension( file.name ).toLowerCase();
-		var nodetype = LiteGraph.node_types_by_file_extension[ext];
-		if(nodetype)
-		{
-			var node = LiteGraph.createNode( nodetype.type );
-			node.pos = [e.canvasX, e.canvasY];
-			this.graph.add( node );
-			if( node.onDropFile )
-				node.onDropFile( file );
-		}
-	}
-}
-
-
-LGraphCanvas.prototype.processNodeDblClicked = function(n)
-{
-	if(this.onShowNodePanel)
-		this.onShowNodePanel(n);
-
-	if(this.onNodeDblClicked)
-		this.onNodeDblClicked(n);
-
-	this.setDirty(true);
-}
-
-LGraphCanvas.prototype.processNodeSelected = function(node,e)
-{
-	this.selectNode( node, e && e.shiftKey );
-	if(this.onNodeSelected)
-		this.onNodeSelected(node);
-}
-
-LGraphCanvas.prototype.processNodeDeselected = function(node)
-{
-	this.deselectNode(node);
-	if(this.onNodeDeselected)
-		this.onNodeDeselected(node);
-}
-
-/**
-* selects a given node (or adds it to the current selection)
-* @method selectNode
-**/
-LGraphCanvas.prototype.selectNode = function( node, add_to_current_selection )
-{
-	if(node == null)
-		this.deselectAllNodes();
-	else
-		this.selectNodes([node], add_to_current_selection );
-}
-
-/**
-* selects several nodes (or adds them to the current selection)
-* @method selectNodes
-**/
-LGraphCanvas.prototype.selectNodes = function( nodes, add_to_current_selection )
-{
-	if(!add_to_current_selection)
-		this.deselectAllNodes();
-
-	nodes = nodes || this.graph._nodes;
-	for(var i = 0; i < nodes.length; ++i)
-	{
-		var node = nodes[i];
-		if(node.selected)
-			continue;
-
-		if( !node.selected && node.onSelected )
-			node.onSelected();
-		node.selected = true;
-		this.selected_nodes[ node.id ] = node;
-
-		if(node.inputs)
-			for(var j = 0; j < node.inputs.length; ++j)
-				this.highlighted_links[ node.inputs[j].link ] = true;
-		if(node.outputs)
-			for(var j = 0; j < node.outputs.length; ++j)
-			{
-				var out = node.outputs[j];
-				if( out.links )
-					for(var k = 0; k < out.links.length; ++k)
-						this.highlighted_links[ out.links[k] ] = true;
-			}
-
-	}
-
-	this.setDirty(true);
-}
-
-/**
-* removes a node from the current selection
-* @method deselectNode
-**/
-LGraphCanvas.prototype.deselectNode = function( node )
-{
-	if(!node.selected)
-		return;
-	if(node.onDeselected)
-		node.onDeselected();
-	node.selected = false;
-
-	//remove highlighted
-	if(node.inputs)
-		for(var i = 0; i < node.inputs.length; ++i)
-			delete this.highlighted_links[ node.inputs[i].link ];
-	if(node.outputs)
-		for(var i = 0; i < node.outputs.length; ++i)
-		{
-			var out = node.outputs[i];
-			if( out.links )
-				for(var j = 0; j < out.links.length; ++j)
-					delete this.highlighted_links[ out.links[j] ];
-		}
-}
-
-/**
-* removes all nodes from the current selection
-* @method deselectAllNodes
-**/
-LGraphCanvas.prototype.deselectAllNodes = function()
-{
-	if(!this.graph)
-		return;
-	var nodes = this.graph._nodes;
-	for(var i = 0, l = nodes.length; i < l; ++i)
-	{
-		var node = nodes[i];
-		if(!node.selected)
-			continue;
-		if(node.onDeselected)
-			node.onDeselected();
-		node.selected = false;
-	}
-	this.selected_nodes = {};
-	this.highlighted_links = {};
-	this.setDirty(true);
-}
-
-/**
-* deletes all nodes in the current selection from the graph
-* @method deleteSelectedNodes
-**/
-LGraphCanvas.prototype.deleteSelectedNodes = function()
-{
-	for(var i in this.selected_nodes)
-	{
-		var m = this.selected_nodes[i];
-		//if(m == this.node_in_panel) this.showNodePanel(null);
-		this.graph.remove(m);
-	}
-	this.selected_nodes = {};
-	this.highlighted_links = {};
-	this.setDirty(true);
-}
-
-/**
-* centers the camera on a given node
-* @method centerOnNode
-**/
-LGraphCanvas.prototype.centerOnNode = function(node)
-{
-	this.offset[0] = -node.pos[0] - node.size[0] * 0.5 + (this.canvas.width * 0.5 / this.scale);
-	this.offset[1] = -node.pos[1] - node.size[1] * 0.5 + (this.canvas.height * 0.5 / this.scale);
-	this.setDirty(true,true);
-}
-
-/**
-* adds some useful properties to a mouse event, like the position in graph coordinates
-* @method adjustMouseEvent
-**/
-LGraphCanvas.prototype.adjustMouseEvent = function(e)
-{
-	if(this.canvas)
-	{
-		var b = this.canvas.getBoundingClientRect();
-		e.localX = e.pageX - b.left;
-		e.localY = e.pageY - b.top;
-	}
-	else
-	{
-		e.localX = e.pageX;
-		e.localY = e.pageY;
-	}
-
-	e.deltaX = e.localX - this.last_mouse_position[0];
-	e.deltaY = e.localY - this.last_mouse_position[1];
-
-	this.last_mouse_position[0] = e.localX;
-	this.last_mouse_position[1] = e.localY;
-
-	e.canvasX = e.localX / this.scale - this.offset[0];
-	e.canvasY = e.localY / this.scale - this.offset[1];
-}
-
-/**
-* changes the zoom level of the graph (default is 1), you can pass also a place used to pivot the zoom
-* @method setZoom
-**/
-LGraphCanvas.prototype.setZoom = function(value, zooming_center)
-{
-	if(!zooming_center && this.canvas)
-		zooming_center = [this.canvas.width * 0.5,this.canvas.height * 0.5];
-
-	var center = this.convertOffsetToCanvas( zooming_center );
-
-	this.scale = value;
-
-	if(this.scale > this.max_zoom)
-		this.scale = this.max_zoom;
-	else if(this.scale < this.min_zoom)
-		this.scale = this.min_zoom;
-
-	var new_center = this.convertOffsetToCanvas( zooming_center );
-	var delta_offset = [new_center[0] - center[0], new_center[1] - center[1]];
-
-	this.offset[0] += delta_offset[0];
-	this.offset[1] += delta_offset[1];
-
-	this.dirty_canvas = true;
-	this.dirty_bgcanvas = true;
-}
-
-/**
-* converts a coordinate in canvas2D space to graphcanvas space (NAME IS CONFUSION, SHOULD BE THE OTHER WAY AROUND)
-* @method convertOffsetToCanvas
-**/
-LGraphCanvas.prototype.convertOffsetToCanvas = function( pos, out )
-{
-	out = out || [];
-	out[0] = pos[0] / this.scale - this.offset[0];
-	out[1] = pos[1] / this.scale - this.offset[1];
-	return out;
-}
-
-/**
-* converts a coordinate in graphcanvas space to canvas2D space (NAME IS CONFUSION, SHOULD BE THE OTHER WAY AROUND)
-* @method convertCanvasToOffset
-**/
-LGraphCanvas.prototype.convertCanvasToOffset = function( pos, out )
-{
-	out = out || [];
-	out[0] = (pos[0] + this.offset[0]) * this.scale;
-	out[1] = (pos[1] + this.offset[1]) * this.scale;
-	return out;
-}
-
-LGraphCanvas.prototype.convertEventToCanvas = function(e)
-{
-	var rect = this.canvas.getBoundingClientRect();
-	return this.convertOffsetToCanvas([e.pageX - rect.left,e.pageY - rect.top]);
-}
-
-/**
-* brings a node to front (above all other nodes)
-* @method bringToFront
-**/
-LGraphCanvas.prototype.bringToFront = function(node)
-{
-	var i = this.graph._nodes.indexOf(node);
-	if(i == -1) return;
-
-	this.graph._nodes.splice(i,1);
-	this.graph._nodes.push(node);
-}
-
-/**
-* sends a node to the back (below all other nodes)
-* @method sendToBack
-**/
-LGraphCanvas.prototype.sendToBack = function(node)
-{
-	var i = this.graph._nodes.indexOf(node);
-	if(i == -1) return;
-
-	this.graph._nodes.splice(i,1);
-	this.graph._nodes.unshift(node);
-}
-
-/* Interaction */
-
-
-
-/* LGraphCanvas render */
-var temp = new Float32Array(4);
-
-/**
-* checks which nodes are visible (inside the camera area)
-* @method computeVisibleNodes
-**/
-LGraphCanvas.prototype.computeVisibleNodes = function( nodes, out )
-{
-	var visible_nodes = out || [];
-	visible_nodes.length = 0;
-	nodes = nodes || this.graph._nodes;
-	for(var i = 0, l = nodes.length; i < l; ++i)
-	{
-		var n = nodes[i];
-
-		//skip rendering nodes in live mode
-		if(this.live_mode && !n.onDrawBackground && !n.onDrawForeground)
-			continue;
-
-		if(!overlapBounding( this.visible_area, n.getBounding( temp ) ))
-			continue; //out of the visible area
-
-		visible_nodes.push(n);
-	}
-	return visible_nodes;
-}
-
-/**
-* renders the whole canvas content, by rendering in two separated canvas, one containing the background grid and the connections, and one containing the nodes)
-* @method draw
-**/
-LGraphCanvas.prototype.draw = function(force_canvas, force_bgcanvas)
-{
-	if(!this.canvas)
-		return;
-
-	//fps counting
-	var now = LiteGraph.getTime();
-	this.render_time = (now - this.last_draw_time)*0.001;
-	this.last_draw_time = now;
-
-	if(this.graph)
-	{
-		var start = [-this.offset[0], -this.offset[1] ];
-		var end = [start[0] + this.canvas.width / this.scale, start[1] + this.canvas.height / this.scale];
-		this.visible_area = new Float32Array([ start[0], start[1], end[0] - start[0], end[1] - start[1] ]);
-	}
-
-	if(this.dirty_bgcanvas || force_bgcanvas || this.always_render_background || (this.graph && this.graph._last_trigger_time && (now - this.graph._last_trigger_time) < 1000) )
-		this.drawBackCanvas();
-
-	if(this.dirty_canvas || force_canvas)
-		this.drawFrontCanvas();
-
-	this.fps = this.render_time ? (1.0 / this.render_time) : 0;
-	this.frame += 1;
-}
-
-/**
-* draws the front canvas (the one containing all the nodes)
-* @method drawFrontCanvas
-**/
-LGraphCanvas.prototype.drawFrontCanvas = function()
-{
-	this.dirty_canvas = false;
-
-	if(!this.ctx)
-		this.ctx = this.bgcanvas.getContext("2d");
-	var ctx = this.ctx;
-	if(!ctx) //maybe is using webgl...
-		return;
-
-	if(ctx.start2D)
-		ctx.start2D();
-
-	var canvas = this.canvas;
-
-	//reset in case of error
-	ctx.restore();
-	ctx.setTransform(1, 0, 0, 1, 0, 0);
-
-	//clip dirty area if there is one, otherwise work in full canvas
-	if(this.dirty_area)
-	{
-		ctx.save();
-		ctx.beginPath();
-		ctx.rect(this.dirty_area[0],this.dirty_area[1],this.dirty_area[2],this.dirty_area[3]);
-		ctx.clip();
-	}
-
-	//clear
-	//canvas.width = canvas.width;
-	if(this.clear_background)
-		ctx.clearRect(0,0,canvas.width, canvas.height);
-
-	//draw bg canvas
-	if(this.bgcanvas == this.canvas)
-		this.drawBackCanvas();
-	else
-		ctx.drawImage(this.bgcanvas,0,0);
-
-	//rendering
-	if(this.onRender)
-		this.onRender(canvas, ctx);
-
-	//info widget
-	if(this.show_info)
-		this.renderInfo(ctx);
-
-	if(this.graph)
-	{
-		//apply transformations
-		ctx.save();
-		ctx.scale(this.scale,this.scale);
-		ctx.translate( this.offset[0],this.offset[1] );
-
-		//draw nodes
-		var drawn_nodes = 0;
-		var visible_nodes = this.computeVisibleNodes( null, this.visible_nodes );
-
-		for (var i = 0; i < visible_nodes.length; ++i)
-		{
-			var node = visible_nodes[i];
-
-			//transform coords system
-			ctx.save();
-			ctx.translate( node.pos[0], node.pos[1] );
-
-			//Draw
-			this.drawNode( node, ctx );
-			drawn_nodes += 1;
-
-			//Restore
-			ctx.restore();
-		}
-
-		//on top (debug)
-		if( this.render_execution_order)
-			this.drawExecutionOrder(ctx);
-
-
-		//connections ontop?
-		if(this.graph.config.links_ontop)
-			if(!this.live_mode)
-				this.drawConnections(ctx);
-
-		//current connection (the one being dragged by the mouse)
-		if(this.connecting_pos != null)
-		{
-			ctx.lineWidth = this.connections_width;
-			var link_color = null;
-			switch( this.connecting_output.type )
-			{
-				case LiteGraph.EVENT: link_color = LiteGraph.EVENT_LINK_COLOR; break;
-				default:
-					link_color = LiteGraph.CONNECTING_LINK_COLOR;
-			}
-			//the connection being dragged by the mouse
-			this.renderLink( ctx, this.connecting_pos, [this.canvas_mouse[0],this.canvas_mouse[1]], null, false, null, link_color, this.connecting_output.dir || (this.connecting_node.flags.horizontal ? LiteGraph.DOWN : LiteGraph.RIGHT), LiteGraph.CENTER );
-
-			ctx.beginPath();
-				if( this.connecting_output.type === LiteGraph.EVENT || this.connecting_output.shape === LiteGraph.BOX_SHAPE )
-					ctx.rect( (this.connecting_pos[0] - 6) + 0.5, (this.connecting_pos[1] - 5) + 0.5,14,10);
-				else
-					ctx.arc( this.connecting_pos[0], this.connecting_pos[1],4,0,Math.PI*2);
-			ctx.fill();
-
-			ctx.fillStyle = "#ffcc00";
-			if(this._highlight_input)
-			{
-				ctx.beginPath();
-					ctx.arc( this._highlight_input[0], this._highlight_input[1],6,0,Math.PI*2);
-				ctx.fill();
-			}
-		}
-
-		if( this.dragging_rectangle )
-		{
-			ctx.strokeStyle = "#FFF";
-			ctx.strokeRect( this.dragging_rectangle[0], this.dragging_rectangle[1], this.dragging_rectangle[2], this.dragging_rectangle[3] );
-		}
-
-
-		ctx.restore();
-	}
-
-	if(this.dirty_area)
-	{
-		ctx.restore();
-		//this.dirty_area = null;
-	}
-
-	if(ctx.finish2D) //this is a function I use in webgl renderer
-		ctx.finish2D();
-}
-
-/**
-* draws some useful stats in the corner of the canvas
-* @method renderInfo
-**/
-LGraphCanvas.prototype.renderInfo = function( ctx, x, y )
-{
-	x = x || 0;
-	y = y || 0;
-
-	ctx.save();
-	ctx.translate( x, y );
-
-	ctx.font = "10px Arial";
-	ctx.fillStyle = "#888";
-	if(this.graph)
-	{
-		ctx.fillText( "T: " + this.graph.globaltime.toFixed(2)+"s",5,13*1 );
-		ctx.fillText( "I: " + this.graph.iteration,5,13*2 );
-		ctx.fillText( "V: " + this.graph._version,5,13*3 );
-		ctx.fillText( "FPS:" + this.fps.toFixed(2),5,13*4 );
-	}
-	else
-		ctx.fillText( "No graph selected",5,13*1 );
-	ctx.restore();
-}
-
-/**
-* draws the back canvas (the one containing the background and the connections)
-* @method drawBackCanvas
-**/
-LGraphCanvas.prototype.drawBackCanvas = function()
-{
-	var canvas = this.bgcanvas;
-	if(canvas.width != this.canvas.width ||
-		canvas.height != this.canvas.height)
-	{
-		canvas.width = this.canvas.width;
-		canvas.height = this.canvas.height;
-	}
-
-	if(!this.bgctx)
-		this.bgctx = this.bgcanvas.getContext("2d");
-	var ctx = this.bgctx;
-	if(ctx.start)
-		ctx.start();
-
-	//clear
-	if(this.clear_background)
-		ctx.clearRect(0,0,canvas.width, canvas.height);
-
-	if(this._graph_stack && this._graph_stack.length)
-	{
-		ctx.strokeStyle = this._graph_stack[ this._graph_stack.length - 1].bgcolor;
-		ctx.lineWidth = 10;
-		ctx.strokeRect(1,1,canvas.width-2,canvas.height-2);
-		ctx.lineWidth = 1;
-	}
-
-	var bg_already_painted = false;
-	if(this.onRenderBackground)
-		bg_already_painted = this.onRenderBackground( canvas, ctx );
-
-	//reset in case of error
-	ctx.restore();
-	ctx.setTransform(1, 0, 0, 1, 0, 0);
-
-	if(this.graph)
-	{
-		//apply transformations
-		ctx.save();
-		ctx.scale(this.scale,this.scale);
-		ctx.translate(this.offset[0],this.offset[1]);
-
-		//render BG
-		if(this.background_image && this.scale > 0.5 && !bg_already_painted)
-		{
-			if (this.zoom_modify_alpha)
-				ctx.globalAlpha = (1.0 - 0.5 / this.scale) * this.editor_alpha;
-			else
-				ctx.globalAlpha = this.editor_alpha;
-			ctx.imageSmoothingEnabled = ctx.mozImageSmoothingEnabled = ctx.imageSmoothingEnabled = false;
-			if(!this._bg_img || this._bg_img.name != this.background_image)
-			{
-				this._bg_img = new Image();
-				this._bg_img.name = this.background_image;
-				this._bg_img.src = this.background_image;
-				var that = this;
-				this._bg_img.onload = function() {
-					that.draw(true,true);
-				}
-			}
-
-			var pattern = null;
-			if(this._pattern == null && this._bg_img.width > 0)
-			{
-				pattern = ctx.createPattern( this._bg_img, 'repeat' );
-				this._pattern_img = this._bg_img;
-				this._pattern = pattern;
-			}
-			else
-				pattern = this._pattern;
-			if(pattern)
-			{
-				ctx.fillStyle = pattern;
-				ctx.fillRect(this.visible_area[0],this.visible_area[1],this.visible_area[2],this.visible_area[3]);
-				ctx.fillStyle = "transparent";
-			}
-
-			ctx.globalAlpha = 1.0;
-			ctx.imageSmoothingEnabled = ctx.mozImageSmoothingEnabled = ctx.imageSmoothingEnabled = true;
-		}
-
-		//groups
-		if(this.graph._groups.length && !this.live_mode)
-			this.drawGroups(canvas, ctx);
-
-		if(this.onBackgroundRender)
-			this.onBackgroundRender(canvas, ctx);
-
-		//DEBUG: show clipping area
-		//ctx.fillStyle = "red";
-		//ctx.fillRect( this.visible_area[0] + 10, this.visible_area[1] + 10, this.visible_area[2] - 20, this.visible_area[3] - 20);
-
-		//bg
-		if (this.render_canvas_border) {
-			ctx.strokeStyle = "#235";
-			ctx.strokeRect(0,0,canvas.width,canvas.height);
-		}
-
-		if(this.render_connections_shadows)
-		{
-			ctx.shadowColor = "#000";
-			ctx.shadowOffsetX = 0;
-			ctx.shadowOffsetY = 0;
-			ctx.shadowBlur = 6;
-		}
-		else
-			ctx.shadowColor = "rgba(0,0,0,0)";
-
-		//draw connections
-		if(!this.live_mode)
-			this.drawConnections(ctx);
-
-		ctx.shadowColor = "rgba(0,0,0,0)";
-
-		//restore state
-		ctx.restore();
-	}
-
-	if(ctx.finish)
-		ctx.finish();
-
-	this.dirty_bgcanvas = false;
-	this.dirty_canvas = true; //to force to repaint the front canvas with the bgcanvas
-}
-
-var temp_vec2 = new Float32Array(2);
-
-/**
-* draws the given node inside the canvas
-* @method drawNode
-**/
-LGraphCanvas.prototype.drawNode = function(node, ctx )
-{
-	var glow = false;
-	this.current_node = node;
-
-	var color = node.color || node.constructor.color || LiteGraph.NODE_DEFAULT_COLOR;
-	var bgcolor = node.bgcolor || node.constructor.bgcolor || LiteGraph.NODE_DEFAULT_BGCOLOR;
-
-	//shadow and glow
-	if (node.mouseOver)
-		glow = true;
-
-	//only render if it forces it to do it
-	if(this.live_mode)
-	{
-		if(!node.flags.collapsed)
-		{
-			ctx.shadowColor = "transparent";
-			if(node.onDrawForeground)
-				node.onDrawForeground(ctx, this);
-		}
-
-		return;
-	}
-
-	var editor_alpha = this.editor_alpha;
-	ctx.globalAlpha = editor_alpha;
-
-	if(this.render_shadows)
-	{
-		ctx.shadowColor = LiteGraph.DEFAULT_SHADOW_COLOR;
-		ctx.shadowOffsetX = 2 * this.scale;
-		ctx.shadowOffsetY = 2 * this.scale;
-		ctx.shadowBlur = 3 * this.scale;
-	}
-	else
-		ctx.shadowColor = "transparent";
-
-	//custom draw collapsed method (draw after shadows because they are affected)
-	if(node.flags.collapsed && node.onDrawCollaped && node.onDrawCollapsed(ctx, this) == true)
-		return;
-
-	//clip if required (mask)
-	var shape = node._shape || LiteGraph.BOX_SHAPE;
-	var size = temp_vec2;
-	temp_vec2.set( node.size );
-	if( node.flags.collapsed )
-	{
-		ctx.font = this.inner_text_font;
-		var title = node.getTitle ? node.getTitle() : node.title;
-		node._collapsed_width = Math.min( node.size[0], ctx.measureText(title).width + 40 );//LiteGraph.NODE_COLLAPSED_WIDTH;
-		size[0] = node._collapsed_width;
-		size[1] = 0;
-	}
-	
-	if( node.flags.clip_area ) //Start clipping
-	{
-		ctx.save();
-		ctx.beginPath();
-		if(shape == LiteGraph.BOX_SHAPE)
-			ctx.rect(0,0,size[0], size[1]);
-		else if (shape == LiteGraph.ROUND_SHAPE)
-			ctx.roundRect(0,0,size[0], size[1],10);
-		else if (shape == LiteGraph.CIRCLE_SHAPE)
-			ctx.arc(size[0] * 0.5, size[1] * 0.5, size[0] * 0.5, 0, Math.PI*2);
-		ctx.clip();
-	}
-
-	//draw shape
-	this.drawNodeShape( node, ctx, size, color, bgcolor, node.selected, node.mouseOver );
-	ctx.shadowColor = "transparent";
-
-	//connection slots
-	ctx.textAlign = node.flags.horizontal ? "center" : "left";
-	ctx.font = this.inner_text_font;
-
-	var render_text = this.scale > 0.6;
-
-	var out_slot = this.connecting_output;
-	ctx.lineWidth = 1;
-
-	var max_y = 0;
-
-	//render inputs and outputs
-	if(!node.flags.collapsed)
-	{
-		//input connection slots
-		if(node.inputs)
-			for(var i = 0; i < node.inputs.length; i++)
-			{
-				var slot = node.inputs[i];
-
-				ctx.globalAlpha = editor_alpha;
-				//change opacity of incompatible slots when dragging a connection
-				if ( this.connecting_node && LiteGraph.isValidConnection( slot.type && out_slot.type ) )
-					ctx.globalAlpha = 0.4 * editor_alpha;
-
-				ctx.fillStyle = slot.link != null ? (slot.color_on || this.default_connection_color.input_on) : (slot.color_off || this.default_connection_color.input_off);
-
-				var pos = node.getConnectionPos( true, i );
-				pos[0] -= node.pos[0];
-				pos[1] -= node.pos[1];
-				if( max_y < pos[1] + LiteGraph.NODE_SLOT_HEIGHT*0.5 )
-					max_y = pos[1] + LiteGraph.NODE_SLOT_HEIGHT*0.5;
-
-				ctx.beginPath();
-
-				if (slot.type === LiteGraph.EVENT || slot.shape === LiteGraph.BOX_SHAPE) {
-                    ctx.rect((pos[0] - 6) + 0.5, (pos[1] - 5) + 0.5, 14, 10);
-                } else if (slot.shape === LiteGraph.ARROW_SHAPE) {
-                    ctx.moveTo(pos[0] + 8, pos[1] + 0.5);
-                    ctx.lineTo(pos[0] - 4, (pos[1] + 6) + 0.5);
-                    ctx.lineTo(pos[0] - 4, (pos[1] - 6) + 0.5);
-                    ctx.closePath();
-                } else {
-                    ctx.arc(pos[0], pos[1], 4, 0, Math.PI * 2);
-                }
-
-				ctx.fill();
-
-				//render name
-				if(render_text)
-				{
-					var text = slot.label != null ? slot.label : slot.name;
-					if(text)
-					{
-						ctx.fillStyle = LiteGraph.NODE_TEXT_COLOR;
-						if( node.flags.horizontal || slot.dir == LiteGraph.UP )
-							ctx.fillText(text,pos[0],pos[1] - 10);
-						else
-							ctx.fillText(text,pos[0] + 10,pos[1] + 5);
-					}
-				}
-			}
-
-		//output connection slots
-		if(this.connecting_node)
-			ctx.globalAlpha = 0.4 * editor_alpha;
-
-		ctx.textAlign = node.flags.horizontal ? "center" : "right";
-		ctx.strokeStyle = "black";
-		if(node.outputs)
-			for(var i = 0; i < node.outputs.length; i++)
-			{
-				var slot = node.outputs[i];
-
-				var pos = node.getConnectionPos(false,i);
-				pos[0] -= node.pos[0];
-				pos[1] -= node.pos[1];
-				if( max_y < pos[1] + LiteGraph.NODE_SLOT_HEIGHT*0.5)
-					max_y = pos[1] + LiteGraph.NODE_SLOT_HEIGHT*0.5;
-
-				ctx.fillStyle = slot.links && slot.links.length ? (slot.color_on || this.default_connection_color.output_on) : (slot.color_off || this.default_connection_color.output_off);
-				ctx.beginPath();
-				//ctx.rect( node.size[0] - 14,i*14,10,10);
-
-				if (slot.type === LiteGraph.EVENT || slot.shape === LiteGraph.BOX_SHAPE) {
-					ctx.rect((pos[0] - 6) + 0.5,(pos[1] - 5) + 0.5,14,10);
-                } else if (slot.shape === LiteGraph.ARROW_SHAPE) {
-                    ctx.moveTo(pos[0] + 8, pos[1] + 0.5);
-                    ctx.lineTo(pos[0] - 4, (pos[1] + 6) + 0.5);
-                    ctx.lineTo(pos[0] - 4, (pos[1] - 6) + 0.5);
-                    ctx.closePath();
-                } else {
-                    ctx.arc(pos[0], pos[1], 4, 0, Math.PI * 2);
-                }
-
-				//trigger
-				//if(slot.node_id != null && slot.slot == -1)
-				//	ctx.fillStyle = "#F85";
-
-				//if(slot.links != null && slot.links.length)
-				ctx.fill();
-				ctx.stroke();
-
-				//render output name
-				if(render_text)
-				{
-					var text = slot.label != null ? slot.label : slot.name;
-					if(text)
-					{
-						ctx.fillStyle = LiteGraph.NODE_TEXT_COLOR;
-						if( node.flags.horizontal || slot.dir == LiteGraph.DOWN )
-							ctx.fillText(text,pos[0],pos[1] - 8);
-						else
-							ctx.fillText(text, pos[0] - 10,pos[1] + 5);
-					}
-				}
-			}
-
-		ctx.textAlign = "left";
-		ctx.globalAlpha = 1;
-
-		if(node.widgets)
-		{
-			if( node.flags.horizontal || node.flags.widgets_up )
-				max_y = 2;
-			this.drawNodeWidgets( node, max_y, ctx, (this.node_widget && this.node_widget[0] == node) ? this.node_widget[1] : null );
-		}
-
-		//draw foreground
-		if(node.onDrawForeground)
-		{
-			//immediate gui stuff
-			if( node.gui_rects )
-				node.gui_rects.length = 0;
-			node.onDrawForeground( ctx, this );
-		}
-	}
-	else //if collapsed
-	{
-		if(node.inputs)
-		{
-			for(var i = 0; i < node.inputs.length; i++)
-			{
-				var slot = node.inputs[i];
-				if( slot.link == null )
-					continue;
-				ctx.fillStyle = slot.color_on || this.default_connection_color.input_on;
-				ctx.beginPath();
-				if ( slot.type === LiteGraph.EVENT || slot.shape === LiteGraph.BOX_SHAPE) {
-					ctx.rect(0.5, 4 - LiteGraph.NODE_TITLE_HEIGHT + 0.5,14,LiteGraph.NODE_TITLE_HEIGHT - 8);
-                } else if (slot.shape === LiteGraph.ARROW_SHAPE) {
-                    ctx.moveTo(8, LiteGraph.NODE_TITLE_HEIGHT * -0.5);
-                    ctx.lineTo(-4, LiteGraph.NODE_TITLE_HEIGHT * -0.8);
-                    ctx.lineTo(-4, LiteGraph.NODE_TITLE_HEIGHT * -0.2);
-                    ctx.closePath();
-                } else {
-                    ctx.arc(0, LiteGraph.NODE_TITLE_HEIGHT * -0.5, 4, 0, Math.PI * 2);
-                }
-				ctx.fill();
-				break;
-			}
-		}
-
-		if(node.outputs)
-		{
-			for(var i = 0; i < node.outputs.length; i++)
-			{
-				var slot = node.outputs[i];
-				if(!slot.links || !slot.links.length)
-					continue;
-				ctx.fillStyle = slot.color_on || this.default_connection_color.output_on;
-				ctx.strokeStyle = "black";
-				ctx.beginPath();
-				if (slot.type === LiteGraph.EVENT || slot.shape === LiteGraph.BOX_SHAPE) {
-					ctx.rect( node._collapsed_width - 4 + 0.5, 4 - LiteGraph.NODE_TITLE_HEIGHT + 0.5,14,LiteGraph.NODE_TITLE_HEIGHT - 8);
-                } else if (slot.shape === LiteGraph.ARROW_SHAPE) {
-                    ctx.moveTo(node._collapsed_width + 6, LiteGraph.NODE_TITLE_HEIGHT * -0.5);
-                    ctx.lineTo(node._collapsed_width - 6, LiteGraph.NODE_TITLE_HEIGHT * -0.8);
-                    ctx.lineTo(node._collapsed_width - 6, LiteGraph.NODE_TITLE_HEIGHT * -0.2);
-                    ctx.closePath();
-                } else {
-                    ctx.arc(node._collapsed_width, LiteGraph.NODE_TITLE_HEIGHT * -0.5, 4, 0, Math.PI * 2);
-                }
-				ctx.fill();
-				ctx.stroke();
-			}
-		}
-		
-	}
-
-	if(node.flags.clip_area)
-		ctx.restore();
-
-	ctx.globalAlpha = 1.0;
-}
-
-/**
-* draws the shape of the given node in the canvas
-* @method drawNodeShape
-**/
-LGraphCanvas.prototype.drawNodeShape = function( node, ctx, size, fgcolor, bgcolor, selected, mouse_over )
-{
-	//bg rect
-	ctx.strokeStyle = fgcolor;
-	ctx.fillStyle = bgcolor;
-
-	var title_height = LiteGraph.NODE_TITLE_HEIGHT;
-
-	//render node area depending on shape
-	var shape = node._shape || node.constructor.shape || LiteGraph.BOX_SHAPE;
-	var title_mode = node.constructor.title_mode;
-
-	var render_title = true;
-	if( title_mode == LiteGraph.TRANSPARENT_TITLE )
-		render_title = false;
-	else if( title_mode == LiteGraph.AUTOHIDE_TITLE && mouse_over)
-		render_title = true;
-
-	var areax = 0;
-	var areay = render_title ? -title_height : 0;
-	var areaw = size[0]+1;
-	var areah = render_title ? size[1] + title_height : size[1];
-
-	if(!node.flags.collapsed)
-	{
-		if(shape == LiteGraph.BOX_SHAPE || this.scale < 0.5)
-		{
-			ctx.beginPath();
-			ctx.rect( areax, areay, areaw, areah );
-			ctx.fill();
-		}
-		else if (shape == LiteGraph.ROUND_SHAPE || shape == LiteGraph.CARD_SHAPE)
-		{
-			ctx.beginPath();
-			ctx.roundRect( areax, areay, areaw, areah, this.round_radius, shape == LiteGraph.CARD_SHAPE ? 0 : this.round_radius);
-			ctx.fill();
-		}
-		else if (shape == LiteGraph.CIRCLE_SHAPE)
-		{
-			ctx.beginPath();
-			ctx.arc(size[0] * 0.5, size[1] * 0.5, size[0] * 0.5, 0, Math.PI*2);
-			ctx.fill();
-		}
-	}
-	ctx.shadowColor = "transparent";
-
-	//image
-	if (node.bgImage && node.bgImage.width)
-		ctx.drawImage( node.bgImage, (size[0] - node.bgImage.width) * 0.5 , (size[1] - node.bgImage.height) * 0.5);
-
-	if(node.bgImageUrl && !node.bgImage)
-		node.bgImage = node.loadImage(node.bgImageUrl);
-
-	if( node.onDrawBackground )
-	{
-		//immediate gui stuff
-		if( node.gui_rects )
-			node.gui_rects.length = 0;
-		node.onDrawBackground( ctx, this );
-	}
-
-	//title bg (remember, it is rendered ABOVE the node)
-	if(render_title || title_mode == LiteGraph.TRANSPARENT_TITLE )
-	{
-		//title bar
-		if(title_mode != LiteGraph.TRANSPARENT_TITLE) //!node.flags.collapsed)
-		{
-			if(node.flags.collapsed)
-				ctx.shadowColor = LiteGraph.DEFAULT_SHADOW_COLOR;
-	
-			//* gradient test
-			if(this.use_gradients)
-			{
-				var grad = LGraphCanvas.gradients[ fgcolor ];
-				if(!grad)
-				{
-					grad = LGraphCanvas.gradients[ fgcolor ] = ctx.createLinearGradient(0,0,400,0);
-					grad.addColorStop(0, fgcolor);
-					grad.addColorStop(1, "#000");
-				}
-				ctx.fillStyle = grad;
-			}
-			else
-				ctx.fillStyle = fgcolor;
-
-			var old_alpha = ctx.globalAlpha;
-			//ctx.globalAlpha = 0.5 * old_alpha;
-			ctx.beginPath();
-			if(shape == LiteGraph.BOX_SHAPE || this.scale < 0.5)
-			{
-				ctx.rect(0, -title_height, size[0]+1, title_height);
-				ctx.fill()
-				//ctx.stroke();
-			}
-			else if (shape == LiteGraph.ROUND_SHAPE || shape == LiteGraph.CARD_SHAPE)
-			{
-				ctx.roundRect(0,-title_height,size[0]+1, title_height, this.round_radius, node.flags.collapsed ? this.round_radius : 0);
-				ctx.fill();
-			}
-			ctx.shadowColor = "transparent";
-		}
-
-		//title box
-		if (shape == LiteGraph.ROUND_SHAPE || shape == LiteGraph.CIRCLE_SHAPE || shape == LiteGraph.CARD_SHAPE)
-		{
-			if( this.scale > 0.5 )
-			{
-				ctx.fillStyle = "black";
-				ctx.beginPath();
-				ctx.arc(title_height *0.5, title_height * -0.5, (title_height - 8) *0.5,0,Math.PI*2);
-				ctx.fill();
-			}
-
-			ctx.fillStyle = node.boxcolor || LiteGraph.NODE_DEFAULT_BOXCOLOR;
-			ctx.beginPath();
-			ctx.arc(title_height *0.5, title_height * -0.5, (title_height - 8) *0.4,0,Math.PI*2);
-			ctx.fill();
-		}
-		else
-		{
-			if( this.scale > 0.5 )
-			{
-				ctx.fillStyle = "black";
-				ctx.fillRect(4,-title_height + 4,title_height - 8,title_height - 8);
-			}
-			ctx.fillStyle = node.boxcolor || LiteGraph.NODE_DEFAULT_BOXCOLOR;
-			ctx.fillRect(5,-title_height + 5,title_height - 10,title_height - 10);
-		}
-		ctx.globalAlpha = old_alpha;
-
-		//title text
-		if( this.scale > 0.5 )
-		{
-			ctx.font = this.title_text_font;
-			var title = node.getTitle();
-			if(title)
-			{
-				if(selected)
-					ctx.fillStyle = "white";
-				else
-					ctx.fillStyle = node.constructor.title_text_color || this.node_title_color;
-				if( node.flags.collapsed )
-				{
-					ctx.textAlign =  "center";
-					var measure = ctx.measureText(title);
-					ctx.fillText( title, title_height + measure.width * 0.5, -title_height * 0.2 );
-					ctx.textAlign =  "left";
-				}
-				else
-				{
-					ctx.textAlign =  "left";
-					ctx.fillText( title, title_height, -title_height * 0.2 );
-				}
-			}
-		}
-	}
-
-	//render selection marker
-	if(selected)
-	{
-		if( title_mode == LiteGraph.TRANSPARENT_TITLE )
-		{
-			areay -= title_height;
-			areah += title_height;
-		}
-		ctx.lineWidth = 1;
-		ctx.globalAlpha = 0.8;
-		ctx.beginPath();
-		if(shape == LiteGraph.BOX_SHAPE)
-			ctx.rect(-6 + areax,-6 + areay, 12 + areaw, 12 + areah );
-		else if (shape == LiteGraph.ROUND_SHAPE || (shape == LiteGraph.CARD_SHAPE && node.flags.collapsed) )
-			ctx.roundRect(-6 + areax,-6 + areay, 12 + areaw, 12 + areah , this.round_radius * 2);
-		else if (shape == LiteGraph.CARD_SHAPE)
-			ctx.roundRect(-6 + areax,-6 + areay, 12 + areaw, 12 + areah , this.round_radius * 2, 2);
-		else if (shape == LiteGraph.CIRCLE_SHAPE)
-			ctx.arc(size[0] * 0.5, size[1] * 0.5, size[0] * 0.5 + 6, 0, Math.PI*2);
-		ctx.strokeStyle = "#FFF";
-		ctx.stroke();
-		ctx.strokeStyle = fgcolor;
-		ctx.globalAlpha = 1;
-	}
-}
-
-/**
-* draws every connection visible in the canvas
-* OPTIMIZE THIS: precatch connections position instead of recomputing them every time
-* @method drawConnections
-**/
-LGraphCanvas.prototype.drawConnections = function(ctx)
-{
-	var now = LiteGraph.getTime();
-
-	//draw connections
-	ctx.lineWidth = this.connections_width;
-
-	ctx.fillStyle = "#AAA";
-	ctx.strokeStyle = "#AAA";
-	ctx.globalAlpha = this.editor_alpha;
-	//for every node
-	for (var n = 0, l = this.graph._nodes.length; n < l; ++n)
-	{
-		var node = this.graph._nodes[n];
-		//for every input (we render just inputs because it is easier as every slot can only have one input)
-		if(node.inputs && node.inputs.length)
-			for(var i = 0; i < node.inputs.length; ++i)
-			{
-				var input = node.inputs[i];
-				if(!input || input.link == null)
-					continue;
-				var link_id = input.link;
-				var link = this.graph.links[ link_id ];
-				if(!link)
-					continue;
-
-				var start_node = this.graph.getNodeById( link.origin_id );
-				if(start_node == null) continue;
-				var start_node_slot = link.origin_slot;
-				var start_node_slotpos = null;
-
-				if(start_node_slot == -1)
-					start_node_slotpos = [start_node.pos[0] + 10, start_node.pos[1] + 10];
-				else
-					start_node_slotpos = start_node.getConnectionPos(false, start_node_slot);
-				var end_node_slotpos = node.getConnectionPos(true,i);
-				var start_slot = start_node.outputs[start_node_slot];
-				var end_slot = node.inputs[i];
-				var start_dir = start_slot.dir || (start_node.flags.horizontal ? LiteGraph.DOWN : LiteGraph.RIGHT);
-				var end_dir = end_slot.dir || (node.flags.horizontal ? LiteGraph.UP : LiteGraph.LEFT);
-
-				this.renderLink( ctx, start_node_slotpos, end_node_slotpos, link, false, 0, null, start_dir, end_dir );
-
-				//event triggered rendered on top
-				if(link && link._last_time && (now - link._last_time) < 1000 )
-				{
-					var f = 2.0 - (now - link._last_time) * 0.002;
-					var color = "rgba(255,255,255, " + f.toFixed(2) + ")";
-					this.renderLink( ctx, start_node_slotpos, end_node_slotpos, link, true, f, color, start_dir, end_dir );
-				}
-			}
-	}
-	ctx.globalAlpha = 1;
-}
-
-/**
-* draws a link between two points
-* @method renderLink
-**/
-LGraphCanvas.prototype.renderLink = function( ctx, a, b, link, skip_border, flow, color, start_dir, end_dir )
-{
-	if(!this.highquality_render)
-	{
-		ctx.beginPath();
-		ctx.moveTo(a[0],a[1]);
-		ctx.lineTo(b[0],b[1]);
-		ctx.stroke();
-		return;
-	}
-
-	start_dir = start_dir || LiteGraph.RIGHT;
-	end_dir = end_dir || LiteGraph.LEFT;
-
-	var dist = distance(a,b);
-
-	if(this.render_connections_border && this.scale > 0.6)
-		ctx.lineWidth = this.connections_width + 4;
-
-	//choose color
-	if( !color && link )
-		color = LGraphCanvas.link_type_colors[ link.type ];
-	if( !color )
-		color = this.default_link_color;
-
-	if( link != null && this.highlighted_links[ link.id ] )
-		color = "#FFF";
-
-	//begin line shape
-	ctx.beginPath();
-
-	if(this.render_curved_connections) //splines
-	{
-		ctx.moveTo(a[0],a[1]);
-		var start_offset_x = 0;
-		var start_offset_y = 0;
-		var end_offset_x = 0;
-		var end_offset_y = 0;
-		switch(start_dir)
-		{
-			case LiteGraph.LEFT: start_offset_x = dist*-0.25; break;
-			case LiteGraph.RIGHT: start_offset_x = dist*0.25; break;
-			case LiteGraph.UP: start_offset_y = dist*-0.25; break;
-			case LiteGraph.DOWN: start_offset_y = dist*0.25; break;
-		}
-		switch(end_dir)
-		{
-			case LiteGraph.LEFT: end_offset_x = dist*-0.25; break;
-			case LiteGraph.RIGHT: end_offset_x = dist*0.25; break;
-			case LiteGraph.UP: end_offset_y = dist*-0.25; break;
-			case LiteGraph.DOWN: end_offset_y = dist*0.25; break;
-		}
-		ctx.bezierCurveTo(a[0] + start_offset_x, a[1] + start_offset_y,
-							b[0] + end_offset_x , b[1] + end_offset_y,
-							b[0], b[1] );
-	}
-	else //lines
-	{
-		ctx.moveTo(a[0]+10,a[1]);
-		ctx.lineTo(((a[0]+10) + (b[0]-10))*0.5,a[1]);
-		ctx.lineTo(((a[0]+10) + (b[0]-10))*0.5,b[1]);
-		ctx.lineTo(b[0]-10,b[1]);
-	}
-
-	//rendering the outline of the connection can be a little bit slow
-	if(this.render_connections_border && this.scale > 0.6 && !skip_border)
-	{
-		ctx.strokeStyle = "rgba(0,0,0,0.5)";
-		ctx.stroke();
-	}
-
-	ctx.lineWidth = this.connections_width;
-	ctx.fillStyle = ctx.strokeStyle = color;
-	ctx.stroke();
-	//end line shape
-
-	//render arrow in the middle
-	if( this.render_connection_arrows && this.scale >= 0.6 )
-	{
-		//render arrow
-		if(this.render_connection_arrows && this.scale > 0.6)
-		{
-			//compute two points in the connection
-			var pos = this.computeConnectionPoint(a, b, 0.5, start_dir, end_dir);
-			var pos2 = this.computeConnectionPoint(a, b, 0.51, start_dir, end_dir);
-
-			//compute the angle between them so the arrow points in the right direction
-			var angle = 0;
-			if(this.render_curved_connections)
-				angle = -Math.atan2( pos2[0] - pos[0], pos2[1] - pos[1]);
-			else
-				angle = b[1] > a[1] ? 0 : Math.PI;
-
-			//render arrow
-			ctx.save();
-			ctx.translate(pos[0],pos[1]);
-			ctx.rotate(angle);
-			ctx.beginPath();
-			ctx.moveTo(-5,-5);
-			ctx.lineTo(0,+5);
-			ctx.lineTo(+5,-5);
-			ctx.fill();
-			ctx.restore();
-		}
-	}
-
-	//render flowing points
-	if(flow)
-	{
-		for(var i = 0; i < 5; ++i)
-		{
-			var f = (LiteGraph.getTime() * 0.001 + (i * 0.2)) % 1;
-			var pos = this.computeConnectionPoint(a,b,f, start_dir, end_dir);
-			ctx.beginPath();
-			ctx.arc(pos[0],pos[1],5,0,2*Math.PI);
-			ctx.fill();
-		}
-	}
-}
-
-LGraphCanvas.prototype.computeConnectionPoint = function(a,b,t,start_dir,end_dir)
-{
-	start_dir = start_dir || LiteGraph.RIGHT;
-	end_dir = end_dir || LiteGraph.LEFT;
-
-	var dist = distance(a,b);
-	var p0 = a;
-	var p1 = [ a[0], a[1] ];
-	var p2 = [ b[0], b[1] ];
-	var p3 = b;
-
-	switch(start_dir)
-	{
-		case LiteGraph.LEFT: p1[0] += dist*-0.25; break;
-		case LiteGraph.RIGHT: p1[0] += dist*0.25; break;
-		case LiteGraph.UP: p1[1] += dist*-0.25; break;
-		case LiteGraph.DOWN: p1[1] += dist*0.25; break;
-	}
-	switch(end_dir)
-	{
-		case LiteGraph.LEFT: p2[0] += dist*-0.25; break;
-		case LiteGraph.RIGHT: p2[0] += dist*0.25; break;
-		case LiteGraph.UP: p2[1] += dist*-0.25; break;
-		case LiteGraph.DOWN: p2[1] += dist*0.25; break;
-	}
-
-	var c1 = (1-t)*(1-t)*(1-t);
-	var c2 = 3*((1-t)*(1-t))*t;
-	var c3 = 3*(1-t)*(t*t);
-	var c4 = t*t*t;
-
-	var x = c1*p0[0] + c2*p1[0] + c3*p2[0] + c4*p3[0];
-	var y = c1*p0[1] + c2*p1[1] + c3*p2[1] + c4*p3[1];
-	return [x,y];
-}
-
-LGraphCanvas.prototype.drawExecutionOrder = function(ctx)
-{
-	ctx.shadowColor = "transparent";
-	ctx.globalAlpha = 0.25;
-
-	ctx.textAlign = "center";
-	ctx.strokeStyle = "white";
-	ctx.globalAlpha = 0.75;
-
-	var visible_nodes = this.visible_nodes;
-	for (var i = 0; i < visible_nodes.length; ++i)
-	{
-		var node = visible_nodes[i];
-		ctx.fillStyle = "black";
-		ctx.fillRect( node.pos[0] - LiteGraph.NODE_TITLE_HEIGHT, node.pos[1] - LiteGraph.NODE_TITLE_HEIGHT, LiteGraph.NODE_TITLE_HEIGHT, LiteGraph.NODE_TITLE_HEIGHT );
-		if(node.order == 0)
-			ctx.strokeRect( node.pos[0] - LiteGraph.NODE_TITLE_HEIGHT + 0.5, node.pos[1] - LiteGraph.NODE_TITLE_HEIGHT + 0.5, LiteGraph.NODE_TITLE_HEIGHT, LiteGraph.NODE_TITLE_HEIGHT );
-		ctx.fillStyle = "#FFF";
-		ctx.fillText( node.order, node.pos[0] + LiteGraph.NODE_TITLE_HEIGHT * -0.5, node.pos[1] - 6 );
-	}
-	ctx.globalAlpha = 1;
-}
-
-
-/**
-* draws the widgets stored inside a node
-* @method drawNodeWidgets
-**/
-LGraphCanvas.prototype.drawNodeWidgets = function( node, posY, ctx, active_widget )
-{
-	if(!node.widgets || !node.widgets.length)
-		return 0;
-	var width = node.size[0];
-	var widgets = node.widgets;
-	posY += 2;
-	var H = LiteGraph.NODE_WIDGET_HEIGHT;
-	var show_text = this.scale > 0.5;
-	ctx.save();
-	ctx.globalAlpha = this.editor_alpha;
-
-	for(var i = 0; i < widgets.length; ++i)
-	{
-		var w = widgets[i];
-		var y = posY;
-		if(w.y)
-			y = w.y;
-		w.last_y = y;
-		ctx.strokeStyle = "#AAA";
-		ctx.fillStyle = "#222";
-		ctx.textAlign = "left";
-
-		switch( w.type )
-		{
-			case "button": 
-				if(w.clicked)
-				{
-					ctx.fillStyle = "#AAA";
-					w.clicked = false;
-					this.dirty_canvas = true;
-				}
-				ctx.fillRect(10,y,width-20,H);
-				ctx.strokeRect(10,y,width-20,H);
-				if(show_text)
-				{
-					ctx.textAlign = "center";
-					ctx.fillStyle = "#AAA";
-					ctx.fillText( w.name, width*0.5, y + H*0.7 );
-				}
-				break;
-			case "slider": 
-				ctx.fillStyle = "#111";
-				ctx.fillRect(10,y,width-20,H);
-				var range = w.options.max - w.options.min;
-				var nvalue = (w.value - w.options.min) / range;
-				ctx.fillStyle = active_widget == w ? "#89A" : "#678";
-				ctx.fillRect(10,y,nvalue*(width-20),H);
-				ctx.strokeRect(10,y,width-20,H);
-				if(show_text)
-				{
-					ctx.textAlign = "center";
-					ctx.fillStyle = "#DDD";
-					ctx.fillText( w.name + "  " + Number(w.value).toFixed(3), width*0.5, y + H*0.7 );
-				}
-				break;
-			case "number":
-			case "combo":
-				ctx.textAlign = "left";
-				ctx.strokeStyle = "#AAA";
-				ctx.fillStyle = "#111";
-				ctx.beginPath();
-				ctx.roundRect( 10, posY, width - 20, H,H*0.5 );
-				ctx.fill();
-				ctx.stroke();
-				ctx.fillStyle = "#AAA";
-				ctx.beginPath();
-				ctx.moveTo( 26, posY + 5 );
-				ctx.lineTo( 16, posY + H*0.5 );
-				ctx.lineTo( 26, posY + H - 5 );
-				ctx.moveTo( width - 26, posY + 5 );
-				ctx.lineTo( width - 16, posY + H*0.5 );
-				ctx.lineTo( width - 26, posY + H - 5 );
-				ctx.fill();
-				if(show_text)
-				{
-					ctx.fillStyle = "#999";
-					ctx.fillText( w.name, 30, y + H*0.7 );
-					ctx.fillStyle = "#DDD";
-					ctx.textAlign = "right";
-					if(w.type == "number")
-						ctx.fillText( Number(w.value).toFixed( w.options.precision !== undefined ? w.options.precision : 3), width - 40, y + H*0.7 );
-					else
-						ctx.fillText( w.value, width - 40, y + H*0.7 );
-				}
-				break;
-			case "text":
-				ctx.textAlign = "left";
-				ctx.strokeStyle = "#AAA";
-				ctx.fillStyle = "#111";
-				ctx.beginPath();
-				ctx.roundRect( 10, posY, width - 20, H,H*0.5 );
-				ctx.fill();
-				ctx.stroke();
-				if(show_text)
-				{
-					ctx.fillStyle = "#999";
-					if(w.name != null)
-						ctx.fillText( w.name, 20, y + H*0.7 );
-					ctx.fillStyle = "#DDD";
-					ctx.textAlign = "right";
-					ctx.fillText( w.value, width - 20, y + H*0.7 );
-				}
-				break;
-			default:
-				break;
-		}
-		posY += H + 4;
-	}
-	ctx.restore();
-}
-
-/**
-* process an event on widgets 
-* @method processNodeWidgets
-**/
-LGraphCanvas.prototype.processNodeWidgets = function( node, pos, event, active_widget )
-{
-	if(!node.widgets || !node.widgets.length)
-		return null;
-
-	var x = pos[0] - node.pos[0];
-	var y = pos[1] - node.pos[1];
-	var width = node.size[0];
-	var that = this;
-
-	for(var i = 0; i < node.widgets.length; ++i)
-	{
-		var w = node.widgets[i];
-		if( w == active_widget || (x > 6 && x < (width - 12) && y > w.last_y && y < (w.last_y + LiteGraph.NODE_WIDGET_HEIGHT)) )
-		{
-			//inside widget
-			switch( w.type )
-			{
-				case "button": 
-					if(w.callback)
-						setTimeout( function(){	w.callback( w, that, node, pos ); }, 20 );
-					w.clicked = true;
-					this.dirty_canvas = true;
-					break;
-				case "slider": 
-					var range = w.options.max - w.options.min;
-					var nvalue = Math.clamp( (x - 10) / (width - 20), 0, 1);
-					w.value = w.options.min + (w.options.max - w.options.min) * nvalue;
-					if(w.callback)
-						setTimeout( function(){	w.callback( w.value, that, node, pos ); }, 20 );
-					this.dirty_canvas = true;
-					break;
-				case "number": 
-				case "combo": 
-					if(event.type == "mousemove" && w.type == "number")
-					{
-						w.value += (event.deltaX * 0.1) * (w.options.step || 1);
-						if(w.options.min != null && w.value < w.options.min)
-							w.value = w.options.min;
-						if(w.options.max != null && w.value > w.options.max)
-							w.value = w.options.max;
-					}
-					else if( event.type == "mousedown" )
-					{
-						var delta = ( x < 40 ? -1 : ( x > width - 40 ? 1 : 0) );
-						if (w.type == "number")
-						{
-							w.value += delta * 0.1 * (w.options.step || 1);
-							if(w.options.min != null && w.value < w.options.min)
-								w.value = w.options.min;
-							if(w.options.max != null && w.value > w.options.max)
-								w.value = w.options.max;
-						}
-						else if(delta)
-						{
-							var index = w.options.values.indexOf( w.value ) + delta;
-							if( index >= w.options.values.length )
-								index = 0;
-							if( index < 0 )
-								index = w.options.values.length - 1;
-							w.value = w.options.values[ index ];
-						}
-					}
-					if(w.callback)
-						setTimeout( (function(){ this.callback( this.value, that, node, pos ); }).bind(w), 20 );
-					this.dirty_canvas = true;
-					break;
-				case "text":
-					if( event.type == "mousedown" )
-						this.prompt( "Value", w.value, (function(v){ this.value = v; }).bind(w), event );
-					break;
-			}
-
-			return w;
-		}
-	}
-	return null;
-}
-
-/**
-* draws every group area in the background
-* @method drawGroups
-**/
-LGraphCanvas.prototype.drawGroups = function(canvas, ctx)
-{
-	if(!this.graph)
-		return;
-
-	var groups = this.graph._groups;
-
-	ctx.save();
-	ctx.globalAlpha = 0.5 * this.editor_alpha;
-	ctx.font = "24px Arial";
-
-	for(var i = 0; i < groups.length; ++i)
-	{
-		var group = groups[i];
-
-		if(!overlapBounding( this.visible_area, group._bounding ))
-			continue; //out of the visible area
-
-		ctx.fillStyle = group.color || "#335";
-		ctx.strokeStyle = group.color || "#335";
-		var pos = group._pos;
-		var size = group._size;
-		ctx.globalAlpha = 0.25 * this.editor_alpha;
-		ctx.beginPath();
-		ctx.rect( pos[0] + 0.5, pos[1] + 0.5, size[0], size[1] );
-		ctx.fill();
-		ctx.globalAlpha = this.editor_alpha;;
-		ctx.stroke();
-
-		ctx.beginPath();
-		ctx.moveTo( pos[0] + size[0], pos[1] + size[1] );
-		ctx.lineTo( pos[0] + size[0] - 10, pos[1] + size[1] );
-		ctx.lineTo( pos[0] + size[0], pos[1] + size[1] - 10 );
-		ctx.fill();
-
-		ctx.fillText( group.title, pos[0] + 4, pos[1] + 24 );
-	}
-
-	ctx.restore();
-}
-
-/**
-* resizes the canvas to a given size, if no size is passed, then it tries to fill the parentNode
-* @method resize
-**/
-LGraphCanvas.prototype.resize = function(width, height)
-{
-	if(!width && !height)
-	{
-		var parent = this.canvas.parentNode;
-		width = parent.offsetWidth;
-		height = parent.offsetHeight;
-	}
-
-	if(this.canvas.width == width && this.canvas.height == height)
-		return;
-
-	this.canvas.width = width;
-	this.canvas.height = height;
-	this.bgcanvas.width = this.canvas.width;
-	this.bgcanvas.height = this.canvas.height;
-	this.setDirty(true,true);
-}
-
-/**
-* switches to live mode (node shapes are not rendered, only the content)
-* this feature was designed when graphs where meant to create user interfaces
-* @method switchLiveMode
-**/
-LGraphCanvas.prototype.switchLiveMode = function(transition)
-{
-	if(!transition)
-	{
-		this.live_mode = !this.live_mode;
-		this.dirty_canvas = true;
-		this.dirty_bgcanvas = true;
-		return;
-	}
-
-	var self = this;
-	var delta = this.live_mode ? 1.1 : 0.9;
-	if(this.live_mode)
-	{
-		this.live_mode = false;
-		this.editor_alpha = 0.1;
-	}
-
-	var t = setInterval(function() {
-		self.editor_alpha *= delta;
-		self.dirty_canvas = true;
-		self.dirty_bgcanvas = true;
-
-		if(delta < 1  && self.editor_alpha < 0.01)
-		{
-			clearInterval(t);
-			if(delta < 1)
-				self.live_mode = true;
-		}
-		if(delta > 1 && self.editor_alpha > 0.99)
-		{
-			clearInterval(t);
-			self.editor_alpha = 1;
-		}
-	},1);
-}
-
-LGraphCanvas.prototype.onNodeSelectionChange = function(node)
-{
-	return; //disabled
-}
-
-LGraphCanvas.prototype.touchHandler = function(event)
-{
-	//alert("foo");
-    var touches = event.changedTouches,
-        first = touches[0],
-        type = "";
-
-         switch(event.type)
-    {
-        case "touchstart": type = "mousedown"; break;
-        case "touchmove":  type = "mousemove"; break;
-        case "touchend":   type = "mouseup"; break;
-        default: return;
-    }
-
-             //initMouseEvent(type, canBubble, cancelable, view, clickCount,
-    //           screenX, screenY, clientX, clientY, ctrlKey,
-    //           altKey, shiftKey, metaKey, button, relatedTarget);
-
-	var window = this.getCanvasWindow();
-	var document = window.document;
-
-    var simulatedEvent = document.createEvent("MouseEvent");
-    simulatedEvent.initMouseEvent(type, true, true, window, 1,
-                              first.screenX, first.screenY,
-                              first.clientX, first.clientY, false,
-                              false, false, false, 0/*left*/, null);
-	first.target.dispatchEvent(simulatedEvent);
-    event.preventDefault();
-}
-
-/* CONTEXT MENU ********************/
-
-LGraphCanvas.onGroupAdd = function(info,entry,mouse_event)
-{
-	var canvas = LGraphCanvas.active_canvas;
-	var ref_window = canvas.getCanvasWindow();
-		
-	var group = new LiteGraph.LGraphGroup();
-	group.pos = canvas.convertEventToCanvas( mouse_event );
-	canvas.graph.add( group );
-}
-
-LGraphCanvas.onMenuAdd = function( node, options, e, prev_menu )
-{
-	var canvas = LGraphCanvas.active_canvas;
-	var ref_window = canvas.getCanvasWindow();
-
-	var values = LiteGraph.getNodeTypesCategories();
-	var entries = [];
-	for(var i in values)
-		if(values[i])
-			entries.push({ value: values[i], content: values[i], has_submenu: true });
-
-	var menu = new LiteGraph.ContextMenu( entries, { event: e, callback: inner_clicked, parentMenu: prev_menu }, ref_window);
-
-	function inner_clicked( v, option, e )
-	{
-		var category = v.value;
-		var node_types = LiteGraph.getNodeTypesInCategory( category, canvas.filter );
-		var values = [];
-		for(var i in node_types)
-			values.push( { content: node_types[i].title, value: node_types[i].type });
-
-		new LiteGraph.ContextMenu( values, {event: e, callback: inner_create, parentMenu: menu }, ref_window);
-		return false;
-	}
-
-	function inner_create( v, e )
-	{
-		var first_event = prev_menu.getFirstEvent();
-		var node = LiteGraph.createNode( v.value );
-		if(node)
-		{
-			node.pos = canvas.convertEventToCanvas( first_event );
-			canvas.graph.add( node );
-		}
-	}
-
-	return false;
-}
-
-LGraphCanvas.onMenuCollapseAll = function()
-{
-
-}
-
-
-LGraphCanvas.onMenuNodeEdit = function()
-{
-
-}
-
-LGraphCanvas.showMenuNodeOptionalInputs = function( v, options, e, prev_menu, node )
-{
-	if(!node)
-		return;
-
-	var that = this;
-	var canvas = LGraphCanvas.active_canvas;
-	var ref_window = canvas.getCanvasWindow();
-
-	var options = node.optional_inputs;
-	if(node.onGetInputs)
-		options = node.onGetInputs();
-
-	var entries = [];
-	if(options)
-		for (var i in options)
-		{
-			var entry = options[i];
-			if(!entry)
-			{
-				entries.push(null);
-				continue;
-			}
-			var label = entry[0];
-			if(entry[2] && entry[2].label)
-				label = entry[2].label;
-			var data = {content: label, value: entry};
-			if(entry[1] == LiteGraph.ACTION)
-				data.className = "event";
-			entries.push(data);
-		}
-
-	if(this.onMenuNodeInputs)
-		entries = this.onMenuNodeInputs( entries );
-
-	if(!entries.length)
-		return;
-
-	var menu = new LiteGraph.ContextMenu(entries, { event: e, callback: inner_clicked, parentMenu: prev_menu, node: node }, ref_window);
-
-	function inner_clicked(v, e, prev)
-	{
-		if(!node)
-			return;
-
-		if(v.callback)
-			v.callback.call( that, node, v, e, prev );
-
-		if(v.value)
-		{
-			node.addInput(v.value[0],v.value[1], v.value[2]);
-			node.setDirtyCanvas(true,true);
-		}
-	}
-
-	return false;
-}
-
-LGraphCanvas.showMenuNodeOptionalOutputs = function( v, options, e, prev_menu, node )
-{
-	if(!node)
-		return;
-
-	var that = this;
-	var canvas = LGraphCanvas.active_canvas;
-	var ref_window = canvas.getCanvasWindow();
-
-	var options = node.optional_outputs;
-	if(node.onGetOutputs)
-		options = node.onGetOutputs();
-
-	var entries = [];
-	if(options)
-		for (var i in options)
-		{
-			var entry = options[i];
-			if(!entry) //separator?
-			{
-				entries.push(null);
-				continue;
-			}
-
-			if(node.flags && node.flags.skip_repeated_outputs && node.findOutputSlot(entry[0]) != -1)
-				continue; //skip the ones already on
-			var label = entry[0];
-			if(entry[2] && entry[2].label)
-				label = entry[2].label;
-			var data = {content: label, value: entry};
-			if(entry[1] == LiteGraph.EVENT)
-				data.className = "event";
-			entries.push(data);
-		}
-
-	if(this.onMenuNodeOutputs)
-		entries = this.onMenuNodeOutputs( entries );
-
-	if(!entries.length)
-		return;
-
-	var menu = new LiteGraph.ContextMenu(entries, {event: e, callback: inner_clicked, parentMenu: prev_menu, node: node }, ref_window);
-
-	function inner_clicked( v, e, prev )
-	{
-		if(!node)
-			return;
-
-		if(v.callback)
-			v.callback.call( that, node, v, e, prev );
-
-		if(!v.value)
-			return;
-
-		var value = v.value[1];
-
-		if(value && (value.constructor === Object || value.constructor === Array)) //submenu why?
-		{
-			var entries = [];
-			for(var i in value)
-				entries.push({ content: i, value: value[i]});
-			new LiteGraph.ContextMenu( entries, { event: e, callback: inner_clicked, parentMenu: prev_menu, node: node });
-			return false;
-		}
-		else
-		{
-			node.addOutput( v.value[0], v.value[1], v.value[2]);
-			node.setDirtyCanvas(true,true);
-		}
-
-	}
-
-	return false;
-}
-
-LGraphCanvas.onShowMenuNodeProperties = function( value, options, e, prev_menu, node )
-{
-	if(!node || !node.properties)
-		return;
-
-	var that = this;
-	var canvas = LGraphCanvas.active_canvas;
-	var ref_window = canvas.getCanvasWindow();
-
-	var entries = [];
-		for (var i in node.properties)
-		{
-			var value = node.properties[i] !== undefined ? node.properties[i] : " ";
-			//value could contain invalid html characters, clean that
-			value = LGraphCanvas.decodeHTML(value);
-			entries.push({content: "<span class='property_name'>" + i + "</span>" + "<span class='property_value'>" + value + "</span>", value: i});
-		}
-	if(!entries.length)
-		return;
-
-	var menu = new LiteGraph.ContextMenu(entries, {event: e, callback: inner_clicked, parentMenu: prev_menu, allow_html: true, node: node },ref_window);
-
-	function inner_clicked( v, options, e, prev )
-	{
-		if(!node)
-			return;
-		var rect = this.getBoundingClientRect();
-		canvas.showEditPropertyValue( node, v.value, { position: [rect.left, rect.top] });
-	}
-
-	return false;
-}
-
-LGraphCanvas.decodeHTML = function( str )
-{
-	var e = document.createElement("div");
-	e.innerText = str;
-	return e.innerHTML;
-}
-
-LGraphCanvas.onResizeNode = function( value, options, e, menu, node )
-{
-	if(!node)
-		return;
-	node.size = node.computeSize();
-	node.setDirtyCanvas(true,true);
-}
-
-
-LGraphCanvas.onShowTitleEditor = function( value, options, e, menu, node )
-{
-	var input_html = "";
-
-	var dialog = document.createElement("div");
-	dialog.className = "graphdialog";
-	dialog.innerHTML = "<span class='name'>Title</span><input autofocus type='text' class='value'/><button>OK</button>";
-	var input = dialog.querySelector("input");
-	if(input)
-	{
-		input.value = node.title;
-        input.addEventListener("blur", function(e){
-            this.focus();
-        });
-		input.addEventListener("keydown", function(e){
-			if(e.keyCode != 13)
-				return;
-			inner();
-			e.preventDefault();
-			e.stopPropagation();
-		});
-	}
-
-	var graphcanvas = LGraphCanvas.active_canvas;
-	var canvas = graphcanvas.canvas;
-
-	var rect = canvas.getBoundingClientRect();
-	var offsetx = -20;
-	var offsety = -20;
-	if(rect)
-	{
-		offsetx -= rect.left;
-		offsety -= rect.top;
-	}
-
-	if( event )
-	{
-		dialog.style.left = (event.pageX + offsetx) + "px";
-		dialog.style.top = (event.pageY + offsety)+ "px";
-	}
-	else
-	{
-		dialog.style.left = (canvas.width * 0.5 + offsetx) + "px";
-		dialog.style.top = (canvas.height * 0.5 + offsety) + "px";
-	}
-
-	var button = dialog.querySelector("button");
-	button.addEventListener("click", inner );
-	canvas.parentNode.appendChild( dialog );
-
-	function inner()
-	{
-		setValue( input.value );
-	}
-
-	function setValue(value)
-	{
-		node.title = value;
-		dialog.parentNode.removeChild( dialog );
-		node.setDirtyCanvas(true,true);
-	}
-}
-
-LGraphCanvas.prototype.prompt = function( title, value, callback, event )
-{
-	var that = this;
-	var input_html = "";
-	title = title || "";
-
-	var dialog = document.createElement("div");
-	dialog.className = "graphdialog rounded";
-	dialog.innerHTML = "<span class='name'></span> <input autofocus type='text' class='value'/><button class='rounded'>OK</button>";
-	dialog.close = function()
-	{
-		that.prompt_box = null;
-		dialog.parentNode.removeChild( dialog );
-	}
-
-	dialog.addEventListener("mouseleave",function(e){
-		 dialog.close();
-	});
-
-	if(that.prompt_box)
-		that.prompt_box.close();
-	that.prompt_box = dialog;
-
-	var first = null;
-	var timeout = null;
-	var selected = null;
-
-	var name_element = dialog.querySelector(".name");
-	name_element.innerText = title;
-	var value_element = dialog.querySelector(".value");
-	value_element.value = value;
-
-	var input = dialog.querySelector("input");
-	input.addEventListener("keydown", function(e){
-		if(e.keyCode == 27) //ESC
-			dialog.close();
-		else if(e.keyCode == 13)
-		{
-			if( callback )
-				callback( this.value );
-			dialog.close();
-		}
-		else
-			return;
-		e.preventDefault();
-		e.stopPropagation();
-	});
-
-	var button = dialog.querySelector("button");
-	button.addEventListener("click", function(e){
-		if( callback )
-			callback( input.value );
-		that.setDirty(true);
-		dialog.close();		
-	});
-
-	var graphcanvas = LGraphCanvas.active_canvas;
-	var canvas = graphcanvas.canvas;
-
-	var rect = canvas.getBoundingClientRect();
-	var offsetx = -20;
-	var offsety = -20;
-	if(rect)
-	{
-		offsetx -= rect.left;
-		offsety -= rect.top;
-	}
-
-	if( event )
-	{
-		dialog.style.left = (event.pageX + offsetx) + "px";
-		dialog.style.top = (event.pageY + offsety)+ "px";
-	}
-	else
-	{
-		dialog.style.left = (canvas.width * 0.5 + offsetx) + "px";
-		dialog.style.top = (canvas.height * 0.5 + offsety) + "px";
-	}
-
-	canvas.parentNode.appendChild( dialog );
-	setTimeout( function(){	input.focus(); },10 );
-
-	return dialog;
-}
-
-
-LGraphCanvas.search_filter = false;
-LGraphCanvas.search_limit = -1;
-LGraphCanvas.prototype.showSearchBox = function(event)
-{
-	var that = this;
-	var input_html = "";
-
-	var dialog = document.createElement("div");
-	dialog.className = "litegraph litesearchbox graphdialog rounded";
-	dialog.innerHTML = "<span class='name'>Search</span> <input autofocus type='text' class='value rounded'/><div class='helper'></div>";
-	dialog.close = function()
-	{
-		that.search_box = null;
-		dialog.parentNode.removeChild( dialog );
-	}
-
-	dialog.addEventListener("mouseleave",function(e){
-		 dialog.close();
-	});
-
-	if(that.search_box)
-		that.search_box.close();
-	that.search_box = dialog;
-
-	var helper = dialog.querySelector(".helper");
-
-	var first = null;
-	var timeout = null;
-	var selected = null;
-
-	var input = dialog.querySelector("input");
-	if(input)
-	{
-        input.addEventListener("blur", function(e){
-            this.focus();
-        });
-		input.addEventListener("keydown", function(e){
-
-			if(e.keyCode == 38) //UP
-				changeSelection(false);
-			else if(e.keyCode == 40) //DOWN
-				changeSelection(true);
-			else if(e.keyCode == 27) //ESC
-				dialog.close();
-			else if(e.keyCode == 13)
-			{
-				if(selected)
-					select( selected.innerHTML )
-				else if(first)
-					select(first);
-				else
-					dialog.close();
-			}
-			else
-			{
-				if(timeout)
-					clearInterval(timeout);
-				timeout = setTimeout( refreshHelper, 10 );
-				return;
-			}
-			e.preventDefault();
-			e.stopPropagation();
-		});
-	}
-
-	var graphcanvas = LGraphCanvas.active_canvas;
-	var canvas = graphcanvas.canvas;
-
-	var rect = canvas.getBoundingClientRect();
-	var offsetx = -20;
-	var offsety = -20;
-	if(rect)
-	{
-		offsetx -= rect.left;
-		offsety -= rect.top;
-	}
-
-	if( event )
-	{
-		dialog.style.left = (event.pageX + offsetx) + "px";
-		dialog.style.top = (event.pageY + offsety)+ "px";
-	}
-	else
-	{
-		dialog.style.left = (canvas.width * 0.5 + offsetx) + "px";
-		dialog.style.top = (canvas.height * 0.5 + offsety) + "px";
-	}
-
-	canvas.parentNode.appendChild( dialog );
-	input.focus();
-
-	function select( name )
-	{
-		if(name)
-		{
-			if( that.onSearchBoxSelection )
-				that.onSearchBoxSelection( name, event, graphcanvas );
-			else
-			{
-				var node = LiteGraph.createNode( name );
-				if(node)
-				{
-					node.pos = graphcanvas.convertEventToCanvas( event );
-					graphcanvas.graph.add( node );
-				}
-			}
-		}
-
-		dialog.close();
-	}
-
-	function changeSelection( forward )
-	{
-		var prev = selected;
-		if(selected)
-			selected.classList.remove("selected");
-		if(!selected)
-			selected = forward ? helper.childNodes[0] : helper.childNodes[ helper.childNodes.length ];
-		else
-		{
-			selected = forward ? selected.nextSibling : selected.previousSibling;
-			if(!selected)
-				selected = prev;
-		}
-		if(!selected)
-			return;
-		selected.classList.add("selected");
-		selected.scrollIntoView();
-	}
-
-	function refreshHelper() {
-        timeout = null;
-        var str = input.value;
-        first = null;
-        helper.innerHTML = "";
-        if (!str)
-            return;
-
-        if (that.onSearchBox){
-            that.onSearchBox(help, str, graphcanvas);
-    	} else {
-        	function addResult(result) {
-                var help = document.createElement("div");
-                if (!first) first = result;
-                help.innerText = result;
-                help.className = "litegraph lite-search-item";
-                help.addEventListener("click", function (e) {
-                    select(this.innerText);
-                });
-                helper.appendChild(help);
-			}
-            let c = 0;
-        	if(LGraphCanvas.search_filter) {
-        		str = str.toLowerCase();
-
-        		var keys = Object.keys(LiteGraph.registered_node_types);
-        		var filtered = keys.filter(function (item) {
-					return item.toLowerCase().indexOf(str) !== -1;
-                });
-        		for(var i = 0; i < filtered.length; i++) {
-                    addResult(filtered[i]);
-                    if(LGraphCanvas.search_limit !== -1 && c++ > LGraphCanvas.search_limit) break;
-				}
-			} else {
-                for (var i in LiteGraph.registered_node_types) {
-                    if (i.indexOf(str) != -1) {
-                        addResult(i);
-                        if(LGraphCanvas.search_limit !== -1 && c++ > LGraphCanvas.search_limit) break;
-                    }
-                }
-            }
-        }
-	}
-
-	return dialog;
-}
-
-LGraphCanvas.prototype.showEditPropertyValue = function( node, property, options )
-{
-	if(!node || node.properties[ property ] === undefined )
-		return;
-
-	options = options || {};
-	var that = this;
-
-	var type = "string";
-
-	if(node.properties[ property ] !== null)
-		type = typeof(node.properties[ property ]);
-
-	//for arrays
-	if(type == "object")
-	{
-		if( node.properties[ property ].length )
-			type = "array";
-	}
-
-	var info = null;
-	if(node.getPropertyInfo)
-		info = node.getPropertyInfo(property);
-	if(node.properties_info)
-	{
-		for(var i = 0; i < node.properties_info.length; ++i)
-		{
-			if( node.properties_info[i].name == property )
-			{
-				info = node.properties_info[i];
-				break;
-			}
-		}
-	}
-
-	if(info !== undefined && info !== null && info.type )
-		type = info.type;
-
-	var input_html = "";
-
-	if(type == "string" || type == "number" || type == "array")
-		input_html = "<input autofocus type='text' class='value'/>";
-	else if(type == "enum" && info.values)
-	{
-		input_html = "<select autofocus type='text' class='value'>";
-		for(var i in info.values)
-		{
-			var v = info.values.constructor === Array ? info.values[i] : i;
-			input_html += "<option value='"+v+"' "+(v == node.properties[property] ? "selected" : "")+">"+info.values[i]+"</option>";
-		}
-		input_html += "</select>";
-	}
-	else if(type == "boolean")
-	{
-		input_html = "<input autofocus type='checkbox' class='value' "+(node.properties[property] ? "checked" : "")+"/>";
-	}
-	else
-	{
-		console.warn("unknown type: " + type );
-		return;
-	}
-
-	var dialog = this.createDialog( "<span class='name'>" + property + "</span>"+input_html+"<button>OK</button>" , options );
-
-	if(type == "enum" && info.values)
-	{
-		var input = dialog.querySelector("select");
-		input.addEventListener("change", function(e){
-			setValue( e.target.value );
-			//var index = e.target.value;
-			//setValue( e.options[e.selectedIndex].value );
-		});
-	}
-	else if(type == "boolean")
-	{
-		var input = dialog.querySelector("input");
-		if(input)
-		{
-			input.addEventListener("click", function(e){
-				setValue( !!input.checked );
-			});
-		}
-	}
-	else
-	{
-		var input = dialog.querySelector("input");
-		if(input)
-		{
-            input.addEventListener("blur", function(e){
-                this.focus();
-            });
-			input.value = node.properties[ property ] !== undefined ? node.properties[ property ] : "";
-			input.addEventListener("keydown", function(e){
-				if(e.keyCode != 13)
-					return;
-				inner();
-				e.preventDefault();
-				e.stopPropagation();
-			});
-		}
-	}
-
-	var button = dialog.querySelector("button");
-	button.addEventListener("click", inner );
-
-	function inner()
-	{
-		setValue( input.value );
-	}
-
-	function setValue(value)
-	{
-		if(typeof( node.properties[ property ] ) == "number")
-			value = Number(value);
-		if(type == "array")
-			value = value.split(",").map(Number);
-		node.properties[ property ] = value;
-		if(node._graph)
-			node._graph._version++;
-		if(node.onPropertyChanged)
-			node.onPropertyChanged( property, value );
-		dialog.close();
-		node.setDirtyCanvas(true,true);
-	}
-}
-
-LGraphCanvas.prototype.createDialog = function( html, options )
-{
-	options = options || {};
-
-	var dialog = document.createElement("div");
-	dialog.className = "graphdialog";
-	dialog.innerHTML = html;
-
-	var rect = this.canvas.getBoundingClientRect();
-	var offsetx = -20;
-	var offsety = -20;
-	if(rect)
-	{
-		offsetx -= rect.left;
-		offsety -= rect.top;
-	}
-
-	if( options.position )
-	{
-		offsetx += options.position[0];
-		offsety += options.position[1];
-	}
-	else if( options.event )
-	{
-		offsetx += options.event.pageX;
-		offsety += options.event.pageY;
-	}
-	else //centered
-	{
-		offsetx += this.canvas.width * 0.5;
-		offsety += this.canvas.height * 0.5;
-	}
-
-	dialog.style.left = offsetx + "px";
-	dialog.style.top = offsety + "px";
-
-	this.canvas.parentNode.appendChild( dialog );
-
-	dialog.close = function()
-	{
-		if(this.parentNode)
-			this.parentNode.removeChild( this );
-	}
-
-	return dialog;
-}
-
-LGraphCanvas.onMenuNodeCollapse = function( value, options, e, menu, node )
-{
-	node.collapse();
-}
-
-LGraphCanvas.onMenuNodePin = function( value, options, e, menu, node )
-{
-	node.pin();
-}
-
-LGraphCanvas.onMenuNodeMode = function( value, options, e, menu, node )
-{
-	new LiteGraph.ContextMenu(["Always","On Event","On Trigger","Never"], {event: e, callback: inner_clicked, parentMenu: menu, node: node });
-
-	function inner_clicked(v)
-	{
-		if(!node)
-			return;
-		switch(v)
-		{
-			case "On Event": node.mode = LiteGraph.ON_EVENT; break;
-			case "On Trigger": node.mode = LiteGraph.ON_TRIGGER; break;
-			case "Never": node.mode = LiteGraph.NEVER; break;
-			case "Always":
-			default:
-				node.mode = LiteGraph.ALWAYS; break;
-		}
-	}
-
-	return false;
-}
-
-LGraphCanvas.onMenuNodeColors = function( value, options, e, menu, node )
-{
-	if(!node)
-		throw("no node for color");
-
-	var values = [];
-	values.push({ value:null, content:"<span style='display: block; padding-left: 4px;'>No color</span>" });
-
-	for(var i in LGraphCanvas.node_colors)
-	{
-		var color = LGraphCanvas.node_colors[i];
-		var value = { value:i, content:"<span style='display: block; color: #999; padding-left: 4px; border-left: 8px solid "+color.color+"; background-color:"+color.bgcolor+"'>"+i+"</span>" };
-		values.push(value);
-	}
-	new LiteGraph.ContextMenu( values, { event: e, callback: inner_clicked, parentMenu: menu, node: node });
-
-	function inner_clicked(v)
-	{
-		if(!node)
-			return;
-
-		var color = v.value ? LGraphCanvas.node_colors[ v.value ] : null;
-		if(color)
-		{
-			if(node.constructor === LiteGraph.LGraphGroup)
-				node.color = color.groupcolor;
-			else
-			{
-				node.color = color.color;
-				node.bgcolor = color.bgcolor;
-			}
-		}
-		else
-		{
-			delete node.color;
-			delete node.bgcolor;
-		}
-		node.setDirtyCanvas(true,true);
-	}
-
-	return false;
-}
-
-LGraphCanvas.onMenuNodeShapes = function( value, options, e, menu, node )
-{
-	if(!node)
-		throw("no node passed");
-
-	new LiteGraph.ContextMenu( LiteGraph.VALID_SHAPES, { event: e, callback: inner_clicked, parentMenu: menu, node: node });
-
-	function inner_clicked(v)
-	{
-		if(!node)
-			return;
-		node.shape = v;
-		node.setDirtyCanvas(true);
-	}
-
-	return false;
-}
-
-LGraphCanvas.onMenuNodeRemove = function( value, options, e, menu, node )
-{
-	if(!node)
-		throw("no node passed");
-
-	if(node.removable === false)
-		return;
-
-	node.graph.remove(node);
-	node.setDirtyCanvas(true,true);
-}
-
-LGraphCanvas.onMenuNodeClone = function( value, options, e, menu, node )
-{
-	if(node.clonable == false) return;
-	var newnode = node.clone();
-	if(!newnode)
-		return;
-	newnode.pos = [node.pos[0]+5,node.pos[1]+5];
-	node.graph.add(newnode);
-	node.setDirtyCanvas(true,true);
-}
-
-LGraphCanvas.node_colors = {
-	"red": { color:"#322", bgcolor:"#533", groupcolor: "#A88" },
-	"brown": { color:"#332922", bgcolor:"#593930", groupcolor: "#b06634" },
-	"green": { color:"#232", bgcolor:"#353", groupcolor: "#8A8" },
-	"blue": { color:"#223", bgcolor:"#335", groupcolor: "#88A" },
-	"pale_blue": { color:"#2a363b", bgcolor:"#3f5159", groupcolor: "#3f789e" },
-	"cyan": { color:"#233", bgcolor:"#355", groupcolor: "#8AA" },
-	"purple": { color:"#323", bgcolor:"#535", groupcolor: "#a1309b" },
-	"yellow": { color:"#432", bgcolor:"#653", groupcolor: "#b58b2a" },
-	"black": { color:"#222", bgcolor:"#000", groupcolor: "#444" }
-};
-
-LGraphCanvas.prototype.getCanvasMenuOptions = function()
-{
-	var options = null;
-	if(this.getMenuOptions)
-		options = this.getMenuOptions();
-	else
-	{
-		options = [
-			{ content:"Add Node", has_submenu: true, callback: LGraphCanvas.onMenuAdd },
-			{ content:"Add Group", callback: LGraphCanvas.onGroupAdd }
-			//{content:"Collapse All", callback: LGraphCanvas.onMenuCollapseAll }
-		];
-
-		if(this._graph_stack && this._graph_stack.length > 0)
-			options = [{content:"Close subgraph", callback: this.closeSubgraph.bind(this) },null].concat(options);
-	}
-
-	if(this.getExtraMenuOptions)
-	{
-		var extra = this.getExtraMenuOptions(this,options);
-		if(extra)
-			options = options.concat( extra );
-	}
-
-	return options;
-}
-
-//called by processContextMenu to extract the menu list
-LGraphCanvas.prototype.getNodeMenuOptions = function( node )
-{
-	var options = null;
-
-	if(node.getMenuOptions)
-		options = node.getMenuOptions(this);
-	else
-		options = [
-			{content:"Inputs", has_submenu: true, disabled:true, callback: LGraphCanvas.showMenuNodeOptionalInputs },
-			{content:"Outputs", has_submenu: true, disabled:true, callback: LGraphCanvas.showMenuNodeOptionalOutputs },
-			null,
-			{content:"Properties", has_submenu: true, callback: LGraphCanvas.onShowMenuNodeProperties },
-			null,
-			{content:"Title", callback: LGraphCanvas.onShowTitleEditor },
-			{content:"Mode", has_submenu: true, callback: LGraphCanvas.onMenuNodeMode },
-			{content:"Resize", callback: LGraphCanvas.onResizeNode },
-			{content:"Collapse", callback: LGraphCanvas.onMenuNodeCollapse },
-			{content:"Pin", callback: LGraphCanvas.onMenuNodePin },
-			{content:"Colors", has_submenu: true, callback: LGraphCanvas.onMenuNodeColors },
-			{content:"Shapes", has_submenu: true, callback: LGraphCanvas.onMenuNodeShapes },
-			null
-		];
-
-	if(node.getExtraMenuOptions)
-	{
-		var extra = node.getExtraMenuOptions(this);
-		if(extra)
-		{
-			extra.push(null);
-			options = extra.concat( options );
-		}
-	}
-
-	if( node.clonable !== false )
-			options.push({content:"Clone", callback: LGraphCanvas.onMenuNodeClone });
-	if( node.removable !== false )
-			options.push(null,{content:"Remove", callback: LGraphCanvas.onMenuNodeRemove });
-
-	if(node.onGetInputs)
-	{
-		var inputs = node.onGetInputs();
-		if(inputs && inputs.length)
-			options[0].disabled = false;
-	}
-
-	if(node.onGetOutputs)
-	{
-		var outputs = node.onGetOutputs();
-		if(outputs && outputs.length )
-			options[1].disabled = false;
-	}
-
-	if(node.graph && node.graph.onGetNodeMenuOptions )
-		node.graph.onGetNodeMenuOptions( options, node );
-
-	return options;
-}
-
-LGraphCanvas.prototype.getGroupMenuOptions = function( node )
-{
-	var o = [
-		{content:"Title", callback: LGraphCanvas.onShowTitleEditor },
-		{content:"Color", has_submenu: true, callback: LGraphCanvas.onMenuNodeColors },
-		null,
-		{content:"Remove", callback: LGraphCanvas.onMenuNodeRemove }
-	];
-
-	return o;
-}
-
-LGraphCanvas.prototype.processContextMenu = function( node, event )
-{
-	var that = this;
-	var canvas = LGraphCanvas.active_canvas;
-	var ref_window = canvas.getCanvasWindow();
-
-	var menu_info = null;
-	var options = { event: event, callback: inner_option_clicked, extra: node };
-
-	//check if mouse is in input
-	var slot = null;
-	if(node)
-	{
-		slot = node.getSlotInPosition( event.canvasX, event.canvasY );
-		LGraphCanvas.active_node = node;
-	}
-
-	if(slot) //on slot
-	{
-		menu_info = [];
-		menu_info.push( slot.locked ? "Cannot remove"  : { content: "Remove Slot", slot: slot } );
-		menu_info.push( slot.nameLocked ? "Cannot rename" : { content: "Rename Slot", slot: slot } );
-		options.title = (slot.input ? slot.input.type : slot.output.type) || "*";
-		if(slot.input && slot.input.type == LiteGraph.ACTION)
-			options.title = "Action";
-		if(slot.output && slot.output.type == LiteGraph.EVENT)
-			options.title = "Event";
-	}
-	else
-	{
-		if( node ) //on node
-			menu_info = this.getNodeMenuOptions(node);
-		else 
-		{
-			menu_info = this.getCanvasMenuOptions();
-			var group = this.graph.getGroupOnPos( event.canvasX, event.canvasY );
-			if( group ) //on group
-				menu_info.push(null,{content:"Edit Group", has_submenu: true, submenu: { title:"Group", extra: group, options: this.getGroupMenuOptions( group ) }});
-		}
-	}
-
-	//show menu
-	if(!menu_info)
-		return;
-
-	var menu = new LiteGraph.ContextMenu( menu_info, options, ref_window );
-
-	function inner_option_clicked( v, options, e )
-	{
-		if(!v)
-			return;
-
-		if(v.content == "Remove Slot")
-		{
-			var info = v.slot;
-			if(info.input)
-				node.removeInput( info.slot );
-			else if(info.output)
-				node.removeOutput( info.slot );
-			return;
-		}
-		else if( v.content == "Rename Slot")
-		{
-			var info = v.slot;
-            var slot_info = info.input ? node.getInputInfo( info.slot ) : node.getOutputInfo( info.slot );
-			var dialog = that.createDialog( "<span class='name'>Name</span><input autofocus type='text'/><button>OK</button>" , options );
-			var input = dialog.querySelector("input");
-			if(input && slot_info){
-				input.value = slot_info.label;
-			}
-			dialog.querySelector("button").addEventListener("click",function(e){
-				if(input.value)
-				{
-					if( slot_info )
-						slot_info.label = input.value;
-					that.setDirty(true);
-				}
-				dialog.close();
-			});
-		}
-
-		//if(v.callback)
-		//	return v.callback.call(that, node, options, e, menu, that, event );
-	}
-}
-
-
-
-
-
-
-//API *************************************************
-//like rect but rounded corners
-if(this.CanvasRenderingContext2D)
-CanvasRenderingContext2D.prototype.roundRect = function (x, y, width, height, radius, radius_low) {
-  if ( radius === undefined ) {
-    radius = 5;
-  }
-
-  if(radius_low === undefined)
-	 radius_low  = radius;
-
-  this.moveTo(x + radius, y);
-  this.lineTo(x + width - radius, y);
-  this.quadraticCurveTo(x + width, y, x + width, y + radius);
-
-  this.lineTo(x + width, y + height - radius_low);
-  this.quadraticCurveTo(x + width, y + height, x + width - radius_low, y + height);
-  this.lineTo(x + radius_low, y + height);
-  this.quadraticCurveTo(x, y + height, x, y + height - radius_low);
-  this.lineTo(x, y + radius);
-  this.quadraticCurveTo(x, y, x + radius, y);
-}
-
-function compareObjects(a,b)
-{
-	for(var i in a)
-		if(a[i] != b[i])
-			return false;
-	return true;
-}
-LiteGraph.compareObjects = compareObjects;
-
-function distance(a,b)
-{
-	return Math.sqrt( (b[0] - a[0]) * (b[0] - a[0]) + (b[1] - a[1]) * (b[1] - a[1]) );
-}
-LiteGraph.distance = distance;
-
-function colorToString(c)
-{
-	return "rgba(" + Math.round(c[0] * 255).toFixed() + "," + Math.round(c[1] * 255).toFixed() + "," + Math.round(c[2] * 255).toFixed() + "," + (c.length == 4 ? c[3].toFixed(2) : "1.0") + ")";
-}
-LiteGraph.colorToString = colorToString;
-
-function isInsideRectangle( x,y, left, top, width, height)
-{
-	if (left < x && (left + width) > x &&
-		top < y && (top + height) > y)
-		return true;
-	return false;
-}
-LiteGraph.isInsideRectangle = isInsideRectangle;
-
-//[minx,miny,maxx,maxy]
-function growBounding( bounding, x,y)
-{
-	if(x < bounding[0])
-		bounding[0] = x;
-	else if(x > bounding[2])
-		bounding[2] = x;
-
-	if(y < bounding[1])
-		bounding[1] = y;
-	else if(y > bounding[3])
-		bounding[3] = y;
-}
-LiteGraph.growBounding = growBounding;
-
-//point inside boundin box
-function isInsideBounding(p,bb)
-{
-	if (p[0] < bb[0][0] ||
-		p[1] < bb[0][1] ||
-		p[0] > bb[1][0] ||
-		p[1] > bb[1][1])
-		return false;
-	return true;
-}
-LiteGraph.isInsideBounding = isInsideBounding;
-
-//boundings overlap, format: [ startx, starty, width, height ]
-function overlapBounding(a,b)
-{
-	var A_end_x = a[0] + a[2];
-	var A_end_y = a[1] + a[3];
-	var B_end_x = b[0] + b[2];
-	var B_end_y = b[1] + b[3];
-
-	if ( a[0] > B_end_x ||
-		a[1] > B_end_y ||
-		A_end_x < b[0] ||
-		A_end_y < b[1])
-		return false;
-	return true;
-}
-LiteGraph.overlapBounding = overlapBounding;
-
-//Convert a hex value to its decimal value - the inputted hex must be in the
-//	format of a hex triplet - the kind we use for HTML colours. The function
-//	will return an array with three values.
-function hex2num(hex) {
-	if(hex.charAt(0) == "#") hex = hex.slice(1); //Remove the '#' char - if there is one.
-	hex = hex.toUpperCase();
-	var hex_alphabets = "0123456789ABCDEF";
-	var value = new Array(3);
-	var k = 0;
-	var int1,int2;
-	for(var i=0;i<6;i+=2) {
-		int1 = hex_alphabets.indexOf(hex.charAt(i));
-		int2 = hex_alphabets.indexOf(hex.charAt(i+1));
-		value[k] = (int1 * 16) + int2;
-		k++;
-	}
-	return(value);
-}
-
-LiteGraph.hex2num = hex2num;
-
-//Give a array with three values as the argument and the function will return
-//	the corresponding hex triplet.
-function num2hex(triplet) {
-	var hex_alphabets = "0123456789ABCDEF";
-	var hex = "#";
-	var int1,int2;
-	for(var i=0;i<3;i++) {
-		int1 = triplet[i] / 16;
-		int2 = triplet[i] % 16;
-
-		hex += hex_alphabets.charAt(int1) + hex_alphabets.charAt(int2);
-	}
-	return(hex);
-}
-
-LiteGraph.num2hex = num2hex;
-
-/* LiteGraph GUI elements used for canvas editing *************************************/
-
-/**
-* ContextMenu from LiteGUI
-*
-* @class ContextMenu
-* @constructor
-* @param {Array} values (allows object { title: "Nice text", callback: function ... })
-* @param {Object} options [optional] Some options:\
-* - title: title to show on top of the menu
-* - callback: function to call when an option is clicked, it receives the item information
-* - ignore_item_callbacks: ignores the callback inside the item, it just calls the options.callback
-* - event: you can pass a MouseEvent, this way the ContextMenu appears in that position
-*/
-function ContextMenu( values, options )
-{
-	options = options || {};
-	this.options = options;
-	var that = this;
-
-	//to link a menu with its parent
-	if(options.parentMenu)
-	{
-		if( options.parentMenu.constructor !== this.constructor )
-		{
-			console.error("parentMenu must be of class ContextMenu, ignoring it");
-			options.parentMenu = null;
-		}
-		else
-		{
-			this.parentMenu = options.parentMenu;
-			this.parentMenu.lock = true;
-			this.parentMenu.current_submenu = this;
-		}
-	}
-
-	if(options.event && options.event.constructor !== MouseEvent && options.event.constructor !== CustomEvent)
-	{
-		console.error("Event passed to ContextMenu is not of type MouseEvent or CustomEvent. Ignoring it.");
-		options.event = null;
-	}
-
-	var root = document.createElement("div");
-	root.className = "litegraph litecontextmenu litemenubar-panel";
-	root.style.minWidth = 100;
-	root.style.minHeight = 100;
-	root.style.pointerEvents = "none";
-	setTimeout( function() { root.style.pointerEvents = "auto"; },100); //delay so the mouse up event is not caugh by this element
-
-	//this prevents the default context browser menu to open in case this menu was created when pressing right button
-	root.addEventListener("mouseup", function(e){
-		e.preventDefault(); return true;
-	}, true);
-	root.addEventListener("contextmenu", function(e) {
-		if(e.button != 2) //right button
-			return false;
-		e.preventDefault();
-		return false;
-	},true);
-
-	root.addEventListener("mousedown", function(e){
-		if(e.button == 2)
-		{
-			that.close();
-			e.preventDefault(); return true;
-		}
-	}, true);
-
-	function on_mouse_wheel(e)
-	{
-		var pos = parseInt( root.style.top );
-		root.style.top = (pos + e.deltaY * 0.1).toFixed() + "px";
-		e.preventDefault();
-		return true;
-	}
-
-	root.addEventListener("wheel", on_mouse_wheel, true);
-	root.addEventListener("mousewheel", on_mouse_wheel, true);
-
-
-	this.root = root;
-
-	//title
-	if(options.title)
-	{
-		var element = document.createElement("div");
-		element.className = "litemenu-title";
-		element.innerHTML = options.title;
-		root.appendChild(element);
-	}
-
-	//entries
-	var num = 0;
-	for(var i in values)
-	{
-		var name = values.constructor == Array ? values[i] : i;
-		if( name != null && name.constructor !== String )
-			name = name.content === undefined ? String(name) : name.content;
-		var value = values[i];
-		this.addItem( name, value, options );
-		num++;
-	}
-
-	//close on leave
-	root.addEventListener("mouseleave", function(e) {
-		if(that.lock)
-			return;
-		that.close(e);
-	});
-
-	//insert before checking position
-	var root_document = document;
-	if(options.event)
-		root_document = options.event.target.ownerDocument;
-
-	if(!root_document)
-		root_document = document;
-	root_document.body.appendChild(root);
-
-	//compute best position
-	var left = options.left || 0;
-	var top = options.top || 0;
-	if(options.event)
-	{
-		left = (options.event.pageX - 10);
-		top = (options.event.pageY - 10);
-		if(options.title)
-			top -= 20;
-
-		if(options.parentMenu)
-		{
-			var rect = options.parentMenu.root.getBoundingClientRect();
-			left = rect.left + rect.width;
-		}
-
-		var body_rect = document.body.getBoundingClientRect();
-		var root_rect = root.getBoundingClientRect();
-
-		if(left > (body_rect.width - root_rect.width - 10))
-			left = (body_rect.width - root_rect.width - 10);
-		if(top > (body_rect.height - root_rect.height - 10))
-			top = (body_rect.height - root_rect.height - 10);
-	}
-
-	root.style.left = left + "px";
-	root.style.top = top  + "px";
-}
-
-ContextMenu.prototype.addItem = function( name, value, options )
-{
-	var that = this;
-	options = options || {};
-
-	var element = document.createElement("div");
-	element.className = "litemenu-entry submenu";
-
-	var disabled = false;
-
-	if(value === null)
-	{
-		element.classList.add("separator");
-		//element.innerHTML = "<hr/>"
-		//continue;
-	}
-	else
-	{
-		element.innerHTML = value && value.title ? value.title : name;
-		element.value = value;
-
-		if(value)
-		{
-			if(value.disabled)
-			{
-				disabled = true;
-				element.classList.add("disabled");
-			}
-			if(value.submenu || value.has_submenu)
-				element.classList.add("has_submenu");
-		}
-
-		if(typeof(value) == "function")
-		{
-			element.dataset["value"] = name;
-			element.onclick_callback = value;
-		}
-		else
-			element.dataset["value"] = value;
-
-		if(value.className)
-			element.className += " " + value.className;
-	}
-
-	this.root.appendChild(element);
-	if(!disabled)
-		element.addEventListener("click", inner_onclick);
-	if(options.autoopen)
-		element.addEventListener("mouseenter", inner_over);
-
-	function inner_over(e)
-	{
-		var value = this.value;
-		if(!value || !value.has_submenu)
-			return;
-		inner_onclick.call(this,e);
-	}
-
-	//menu option clicked
-	function inner_onclick(e) {
-		var value = this.value;
-		var close_parent = true;
-
-		if(that.current_submenu)
-			that.current_submenu.close(e);
-
-		//global callback
-		if(options.callback)
-		{
-			var r = options.callback.call( this, value, options, e, that, options.node );
-			if(r === true)
-				close_parent = false;
-		}
-
-		//special cases
-		if(value)
-		{
-			if (value.callback && !options.ignore_item_callbacks && value.disabled !== true )  //item callback
-			{
-				var r = value.callback.call( this, value, options, e, that, options.extra );
-				if(r === true)
-					close_parent = false;
-			}
-			if(value.submenu)
-			{
-				if(!value.submenu.options)
-					throw("ContextMenu submenu needs options");
-				var submenu = new that.constructor( value.submenu.options, {
-					callback: value.submenu.callback,
-					event: e,
-					parentMenu: that,
-					ignore_item_callbacks: value.submenu.ignore_item_callbacks,
-					title: value.submenu.title,
-					extra: value.submenu.extra,
-					autoopen: options.autoopen
-				});
-				close_parent = false;
-			}
-		}
-
-		if(close_parent && !that.lock)
-			that.close();
-	}
-
-	return element;
-}
-
-ContextMenu.prototype.close = function(e, ignore_parent_menu)
-{
-	if(this.root.parentNode)
-		this.root.parentNode.removeChild( this.root );
-	if(this.parentMenu && !ignore_parent_menu)
-	{
-		this.parentMenu.lock = false;
-		this.parentMenu.current_submenu = null;
-		if( e === undefined )
-			this.parentMenu.close();
-		else if( e && !ContextMenu.isCursorOverElement( e, this.parentMenu.root) )
-		{
-			ContextMenu.trigger( this.parentMenu.root, "mouseleave", e );
-		}
-	}
-	if(this.current_submenu)
-		this.current_submenu.close(e, true);
-}
-
-//this code is used to trigger events easily (used in the context menu mouseleave
-ContextMenu.trigger = function(element, event_name, params, origin)
-{
-	var evt = document.createEvent( 'CustomEvent' );
-	evt.initCustomEvent( event_name, true,true, params ); //canBubble, cancelable, detail
-	evt.srcElement = origin;
-	if( element.dispatchEvent )
-		element.dispatchEvent( evt );
-	else if( element.__events )
-		element.__events.dispatchEvent( evt );
-	//else nothing seems binded here so nothing to do
-	return evt;
-}
-
-//returns the top most menu
-ContextMenu.prototype.getTopMenu = function()
-{
-	if( this.options.parentMenu )
-		return this.options.parentMenu.getTopMenu();
-	return this;
-}
-
-ContextMenu.prototype.getFirstEvent = function()
-{
-	if( this.options.parentMenu )
-		return this.options.parentMenu.getFirstEvent();
-	return this.options.event;
-}
-
-
-
-ContextMenu.isCursorOverElement = function( event, element )
-{
-	var left = event.pageX;
-	var top = event.pageY;
-	var rect = element.getBoundingClientRect();
-	if(!rect)
-		return false;
-	if(top > rect.top && top < (rect.top + rect.height) &&
-		left > rect.left && left < (rect.left + rect.width) )
-		return true;
-	return false;
-}
-
-
-
-LiteGraph.ContextMenu = ContextMenu;
-
-LiteGraph.closeAllContextMenus = function( ref_window )
-{
-	ref_window = ref_window || window;
-
-	var elements = ref_window.document.querySelectorAll(".litecontextmenu");
-	if(!elements.length)
-		return;
-
-	var result = [];
-	for(var i = 0; i < elements.length; i++)
-		result.push(elements[i]);
-
-	for(var i in result)
-	{
-		if(result[i].close)
-			result[i].close();
-		else if(result[i].parentNode)
-			result[i].parentNode.removeChild( result[i] );
-	}
-}
-
-LiteGraph.extendClass = function ( target, origin )
-{
-	for(var i in origin) //copy class properties
-	{
-		if(target.hasOwnProperty(i))
-			continue;
-		target[i] = origin[i];
-	}
-
-	if(origin.prototype) //copy prototype properties
-		for(var i in origin.prototype) //only enumerables
-		{
-			if(!origin.prototype.hasOwnProperty(i))
-				continue;
-
-			if(target.prototype.hasOwnProperty(i)) //avoid overwritting existing ones
-				continue;
-
-			//copy getters
-			if(origin.prototype.__lookupGetter__(i))
-				target.prototype.__defineGetter__(i, origin.prototype.__lookupGetter__(i));
-			else
-				target.prototype[i] = origin.prototype[i];
-
-			//and setters
-			if(origin.prototype.__lookupSetter__(i))
-				target.prototype.__defineSetter__(i, origin.prototype.__lookupSetter__(i));
-		}
-}
-
-//used to create nodes from wrapping functions
-LiteGraph.getParameterNames = function(func) {
-    return (func + '')
-      .replace(/[/][/].*$/mg,'') // strip single-line comments
-      .replace(/\s+/g, '') // strip white space
-      .replace(/[/][*][^/*]*[*][/]/g, '') // strip multi-line comments  /**/
-      .split('){', 1)[0].replace(/^[^(]*[(]/, '') // extract the parameters
-      .replace(/=[^,]+/g, '') // strip any ES6 defaults
-      .split(',').filter(Boolean); // split & filter [""]
-}
-
-Math.clamp = function(v,a,b) { return (a > v ? a : (b < v ? b : v)); }
-
-if( typeof(window) != "undefined" && !window["requestAnimationFrame"] )
-{
-	window.requestAnimationFrame = window.webkitRequestAnimationFrame ||
-		  window.mozRequestAnimationFrame    ||
-		  (function( callback ){
-			window.setTimeout(callback, 1000 / 60);
-		  });
-}
-
-})(this);
-
-if(typeof(exports) != "undefined")
-	exports.LiteGraph = this.LiteGraph;
-
-//basic nodes
-(function(global){
-var LiteGraph = global.LiteGraph;
-
-//Constant
-function Time()
-{
-	this.addOutput("in ms","number");
-	this.addOutput("in sec","number");
-}
-
-Time.title = "Time";
-Time.desc = "Time";
-
-Time.prototype.onExecute = function()
-{
-	this.setOutputData(0, this.graph.globaltime * 1000 );
-	this.setOutputData(1, this.graph.globaltime  );
-}
-
-LiteGraph.registerNodeType("basic/time", Time);
-
-
-//Subgraph: a node that contains a graph
-function Subgraph()
-{
-	var that = this;
-	this.size = [120,80];
-
-	//create inner graph
-	this.subgraph = new LGraph();
-	this.subgraph._subgraph_node = this;
-	this.subgraph._is_subgraph = true;
-
-	this.subgraph.onGlobalInputAdded = this.onSubgraphNewGlobalInput.bind(this);
-	this.subgraph.onGlobalInputRenamed = this.onSubgraphRenamedGlobalInput.bind(this);
-	this.subgraph.onGlobalInputTypeChanged = this.onSubgraphTypeChangeGlobalInput.bind(this);
-
-	this.subgraph.onGlobalOutputAdded = this.onSubgraphNewGlobalOutput.bind(this);
-	this.subgraph.onGlobalOutputRenamed = this.onSubgraphRenamedGlobalOutput.bind(this);
-	this.subgraph.onGlobalOutputTypeChanged = this.onSubgraphTypeChangeGlobalOutput.bind(this);
-
-	this.addWidget("button","Open Graph",null,function( widget, graphcanvas ){ graphcanvas.openSubgraph(that.subgraph) });
-	
-	this.bgcolor = "#353";
-}
-
-Subgraph.title = "Subgraph";
-Subgraph.desc = "Graph inside a node";
-
-Subgraph.prototype.onSubgraphNewGlobalInput = function(name, type)
-{
-	//add input to the node
-	this.addInput(name, type);
-}
-
-Subgraph.prototype.onSubgraphRenamedGlobalInput = function(oldname, name)
-{
-	var slot = this.findInputSlot( oldname );
-	if(slot == -1)
-		return;
-	var info = this.getInputInfo(slot);
-	info.name = name;
-}
-
-Subgraph.prototype.onSubgraphTypeChangeGlobalInput = function(name, type)
-{
-	var slot = this.findInputSlot( name );
-	if(slot == -1)
-		return;
-	var info = this.getInputInfo(slot);
-	info.type = type;
-}
-
-
-Subgraph.prototype.onSubgraphNewGlobalOutput = function(name, type)
-{
-	//add output to the node
-	this.addOutput(name, type);
-}
-
-
-Subgraph.prototype.onSubgraphRenamedGlobalOutput = function(oldname, name)
-{
-	var slot = this.findOutputSlot( oldname );
-	if(slot == -1)
-		return;
-	var info = this.getOutputInfo(slot);
-	info.name = name;
-}
-
-Subgraph.prototype.onSubgraphTypeChangeGlobalOutput = function(name, type)
-{
-	var slot = this.findOutputSlot( name );
-	if(slot == -1)
-		return;
-	var info = this.getOutputInfo(slot);
-	info.type = type;
-}
-
-
-Subgraph.prototype.getExtraMenuOptions = function(graphcanvas)
-{
-	var that = this;
-	return [ {content:"Open", callback: 
-		function() { 
-			graphcanvas.openSubgraph( that.subgraph );
-		}
-	}];
-}
-
-Subgraph.prototype.onDrawForeground = function( ctx, graphcanvas )
-{
-	/*
-	var node = this;
-	ctx.globalAlpha = 0.75;
-	graphcanvas.guiButton( ctx, [0,this.size[1] - 20, this.size[0], 19 ], "Open", function(){ graphcanvas.openSubgraph(node.subgraph); });
-	ctx.globalAlpha = 1;
-	*/
-}
-
-Subgraph.prototype.onResize = function(size)
-{
-	size[1] += 20;
-}
-
-Subgraph.prototype.onExecute = function()
-{
-	//send inputs to subgraph global inputs
-	if(this.inputs)
-		for(var i = 0; i < this.inputs.length; i++)
-		{
-			var input = this.inputs[i];
-			var value = this.getInputData(i);
-			this.subgraph.setGlobalInputData( input.name, value );
-		}
-
-	//execute
-	this.subgraph.runStep();
-
-	//send subgraph global outputs to outputs
-	if(this.outputs)
-		for(var i = 0; i < this.outputs.length; i++)
-		{
-			var output = this.outputs[i];
-			var value = this.subgraph.getGlobalOutputData( output.name );
-			this.setOutputData(i, value);
-		}
-}
-
-Subgraph.prototype.configure = function(o)
-{
-	LGraphNode.prototype.configure.call(this, o);
-	//this.subgraph.configure(o.graph);
-}
-
-Subgraph.prototype.serialize = function()
-{
-	var data = LGraphNode.prototype.serialize.call(this);
-	data.subgraph = this.subgraph.serialize();
-	return data;
-}
-
-Subgraph.prototype.clone = function()
-{
-	var node = LiteGraph.createNode(this.type);
-	var data = this.serialize();
-	delete data["id"];
-	delete data["inputs"];
-	delete data["outputs"];
-	node.configure(data);
-	return node;
-}
-
-
-LiteGraph.registerNodeType("graph/subgraph", Subgraph );
-
-
-//Input for a subgraph
-function GlobalInput()
-{
-
-	//random name to avoid problems with other outputs when added
-	var input_name = "input_" + (Math.random()*1000).toFixed();
-
-	this.addOutput(input_name, null );
-
-	this.properties = { name: input_name, type: null };
-
-	var that = this;
-
-	Object.defineProperty( this.properties, "name", {
-		get: function() { 
-			return input_name;
-		},
-		set: function(v) {
-			if(v == "")
-				return;
-
-			var info = that.getOutputInfo(0);
-			if(info.name == v)
-				return;
-			info.name = v;
-			if(that.graph)
-				that.graph.renameGlobalInput(input_name, v);
-			input_name = v;
-		},
-		enumerable: true
-	});
-
-	Object.defineProperty( this.properties, "type", {
-		get: function() { return that.outputs[0].type; },
-		set: function(v) { 
-			that.outputs[0].type = v; 
-			if(that.graph)
-				that.graph.changeGlobalInputType(input_name, that.outputs[0].type);
-		},
-		enumerable: true
-	});
-}
-
-GlobalInput.title = "Input";
-GlobalInput.desc = "Input of the graph";
-
-//When added to graph tell the graph this is a new global input
-GlobalInput.prototype.onAdded = function()
-{
-	this.graph.addGlobalInput( this.properties.name, this.properties.type );
-}
-
-GlobalInput.prototype.onExecute = function()
-{
-	var name = this.properties.name;
-
-	//read from global input
-	var	data = this.graph.global_inputs[name];
-	if(!data) return;
-
-	//put through output
-	this.setOutputData(0,data.value);
-}
-
-LiteGraph.registerNodeType("graph/input", GlobalInput);
-
-
-
-//Output for a subgraph
-function GlobalOutput()
-{
-	//random name to avoid problems with other outputs when added
-	var output_name = "output_" + (Math.random()*1000).toFixed();
-
-	this.addInput(output_name, null);
-
-	this._value = null;
-
-	this.properties = {name: output_name, type: null };
-
-	var that = this;
-
-	Object.defineProperty(this.properties, "name", {
-		get: function() { 
-			return output_name;
-		},
-		set: function(v) {
-			if(v == "")
-				return;
-
-			var info = that.getInputInfo(0);
-			if(info.name == v)
-				return;
-			info.name = v;
-			if(that.graph)
-				that.graph.renameGlobalOutput(output_name, v);
-			output_name = v;
-		},
-		enumerable: true
-	});
-
-	Object.defineProperty(this.properties, "type", {
-		get: function() { return that.inputs[0].type; },
-		set: function(v) { 
-			that.inputs[0].type = v;
-			if(that.graph)
-				that.graph.changeGlobalInputType( output_name, that.inputs[0].type );
-		},
-		enumerable: true
-	});
-}
-
-GlobalOutput.title = "Output";
-GlobalOutput.desc = "Output of the graph";
-
-GlobalOutput.prototype.onAdded = function()
-{
-	var name = this.graph.addGlobalOutput( this.properties.name, this.properties.type );
-}
-
-GlobalOutput.prototype.getValue = function()
-{
-	return this._value;
-}
-
-GlobalOutput.prototype.onExecute = function()
-{
-	this._value = this.getInputData(0);
-	this.graph.setGlobalOutputData( this.properties.name, this._value );
-}
-
-LiteGraph.registerNodeType("graph/output", GlobalOutput);
-
-
-
-//Constant
-function Constant()
-{
-	this.addOutput("value","number");
-	this.addProperty( "value", 1.0 );
-	this.editable = { property:"value", type:"number" };
-}
-
-Constant.title = "Const";
-Constant.desc = "Constant value";
-
-
-Constant.prototype.setValue = function(v)
-{
-	if( typeof(v) == "string") v = parseFloat(v);
-	this.properties["value"] = v;
-	this.setDirtyCanvas(true);
-};
-
-Constant.prototype.onExecute = function()
-{
-	this.setOutputData(0, parseFloat( this.properties["value"] ) );
-}
-
-Constant.prototype.onDrawBackground = function(ctx)
-{
-	//show the current value
-	this.outputs[0].label = this.properties["value"].toFixed(3);
-}
-
-Constant.prototype.onWidget = function(e,widget)
-{
-	if(widget.name == "value")
-		this.setValue(widget.value);
-}
-
-LiteGraph.registerNodeType("basic/const", Constant);
-
-
-//Watch a value in the editor
-function Watch()
-{
-	this.size = [60,20];
-	this.addInput("value",0,{label:""});
-	this.addOutput("value",0,{label:""});
-	this.addProperty( "value", "" );
-}
-
-Watch.title = "Watch";
-Watch.desc = "Show value of input";
-
-Watch.prototype.onExecute = function()
-{
-	this.properties.value = this.getInputData(0);
-	this.setOutputData(0, this.properties.value);
-}
-
-Watch.prototype.onDrawBackground = function(ctx)
-{
-	//show the current value
-	if(this.inputs[0] && this.properties["value"] != null)	
-	{
-		if (this.properties["value"].constructor === Number )
-			this.inputs[0].label = this.properties["value"].toFixed(3);
-		else
-			this.inputs[0].label = String(this.properties.value);
-	}
-}
-
-LiteGraph.registerNodeType("basic/watch", Watch);
-
-//Watch a value in the editor
-function Pass()
-{
-	this.addInput("in",0);
-	this.addOutput("out",0);
-	this.size = [40,20];
-}
-
-Pass.title = "Pass";
-Pass.desc = "Allows to connect different types";
-
-Pass.prototype.onExecute = function()
-{
-	this.setOutputData( 0, this.getInputData(0) );
-}
-
-LiteGraph.registerNodeType("basic/pass", Pass);
-
-
-//Show value inside the debug console
-function Console()
-{
-	this.mode = LiteGraph.ON_EVENT;
-	this.size = [60,20];
-	this.addProperty( "msg", "" );
-	this.addInput("log", LiteGraph.EVENT);
-	this.addInput("msg",0);
-}
-
-Console.title = "Console";
-Console.desc = "Show value inside the console";
-
-Console.prototype.onAction = function(action, param)
-{
-	if(action == "log")
-		console.log( param );
-	else if(action == "warn")
-		console.warn( param );
-	else if(action == "error")
-		console.error( param );
-}
-
-Console.prototype.onExecute = function()
-{
-	var msg = this.getInputData(1);
-	if(msg !== null)
-		this.properties.msg = msg;
-	console.log(msg);
-}
-
-Console.prototype.onGetInputs = function()
-{
-	return [["log",LiteGraph.ACTION],["warn",LiteGraph.ACTION],["error",LiteGraph.ACTION]];
-}
-
-LiteGraph.registerNodeType("basic/console", Console );
-
-
-
-//Show value inside the debug console
-function NodeScript()
-{
-	this.size = [60,20];
-	this.addProperty( "onExecute", "" );
-	this.addInput("in", "");
-	this.addInput("in2", "");
-	this.addOutput("out", "");
-	this.addOutput("out2", "");
-
-	this._func = null;
-}
-
-NodeScript.title = "Script";
-NodeScript.desc = "executes a code";
-
-NodeScript.widgets_info = {
-	"onExecute": { type:"code" }
-};
-
-NodeScript.prototype.onPropertyChanged = function(name,value)
-{
-	if(name == "onExecute" && LiteGraph.allow_scripts )
-	{
-		this._func = null;
-		try
-		{
-			this._func = new Function( value );
-		}
-		catch (err)
-		{
-			console.error("Error parsing script");
-			console.error(err);
-		}
-	}
-}
-
-NodeScript.prototype.onExecute = function()
-{
-	if(!this._func)
-		return;
-
-	try
-	{
-		this._func.call(this);
-	}
-	catch (err)
-	{
-		console.error("Error in script");
-		console.error(err);
-	}
-}
-
-LiteGraph.registerNodeType("basic/script", NodeScript );
-
-
-})(this);
-//event related nodes
-(function(global){
-var LiteGraph = global.LiteGraph;
-
-//Show value inside the debug console
-function LogEvent()
-{
-	this.size = [60,20];
-	this.addInput("event", LiteGraph.ACTION);
-}
-
-LogEvent.title = "Log Event";
-LogEvent.desc = "Log event in console";
-
-LogEvent.prototype.onAction = function( action, param )
-{
-	console.log( action, param );
-}
-
-LiteGraph.registerNodeType("events/log", LogEvent );
-
-
-//Filter events
-function FilterEvent()
-{
-	this.size = [60,20];
-	this.addInput("event", LiteGraph.ACTION);
-	this.addOutput("event", LiteGraph.EVENT);
-	this.properties = {
-		equal_to: "",
-		has_property:"",
-		property_equal_to: ""
-	};
-}
-
-FilterEvent.title = "Filter Event";
-FilterEvent.desc = "Blocks events that do not match the filter";
-
-FilterEvent.prototype.onAction = function( action, param )
-{
-	if( param == null )
-		return;
-
-	if( this.properties.equal_to && this.properties.equal_to != param )
-		return;
-
-	if( this.properties.has_property )
-	{
-		var prop = param[ this.properties.has_property ];
-		if( prop == null )
-			return;
-
-		if( this.properties.property_equal_to && this.properties.property_equal_to != prop )
-			return;
-	}
-
-	this.triggerSlot(0,param);
-}
-
-LiteGraph.registerNodeType("events/filter", FilterEvent );
-
-/*
-//Filter events
-function SetModeNode()
-{
-	this.size = [60,20];
-	this.addInput("event", LiteGraph.ACTION);
-	this.addOutput("event", LiteGraph.EVENT);
-	this.properties = {
-		equal_to: "",
-		has_property:"",
-		property_equal_to: ""
-	};
-}
-
-SetModeNode.title = "Set Node Mode";
-SetModeNode.desc = "Changes a node mode";
-
-SetModeNode.prototype.onAction = function( action, param )
-{
-	if( param == null )
-		return;
-
-	if( this.properties.equal_to && this.properties.equal_to != param )
-		return;
-
-	if( this.properties.has_property )
-	{
-		var prop = param[ this.properties.has_property ];
-		if( prop == null )
-			return;
-
-		if( this.properties.property_equal_to && this.properties.property_equal_to != prop )
-			return;
-	}
-
-	this.triggerSlot(0,param);
-}
-
-LiteGraph.registerNodeType("events/set_mode", SetModeNode );
-*/
-
-//Show value inside the debug console
-function DelayEvent()
-{
-	this.size = [60,20];
-	this.addProperty( "time", 1000 );
-	this.addInput("event", LiteGraph.ACTION);
-	this.addOutput("on_time", LiteGraph.EVENT);
-
-	this._pending = [];
-}
-
-DelayEvent.title = "Delay";
-DelayEvent.desc = "Delays one event";
-
-DelayEvent.prototype.onAction = function(action, param)
-{
-	this._pending.push([ this.properties.time, param ]);
-}
-
-DelayEvent.prototype.onExecute = function()
-{
-	var dt = this.graph.elapsed_time * 1000; //in ms
-
-	for(var i = 0; i < this._pending.length; ++i)
-	{
-		var action = this._pending[i];
-		action[0] -= dt;
-		if( action[0] > 0 )
-			continue;
-		
-		//remove
-		this._pending.splice(i,1); 
-		--i;
-
-		//trigger
-		this.trigger(null, action[1]);
-	}
-}
-
-DelayEvent.prototype.onGetInputs = function()
-{
-	return [["event",LiteGraph.ACTION]];
-}
-
-LiteGraph.registerNodeType("events/delay", DelayEvent );
-
-
-})(this);
-//widgets
-(function(global){
-var LiteGraph = global.LiteGraph;
-
-	/* Button ****************/
-
-	function WidgetButton()
-	{
-		this.addOutput( "clicked", LiteGraph.EVENT );
-		this.addProperty( "text","" );
-		this.addProperty( "font_size", 40 );
-		this.addProperty( "message", "" );
-		this.size = [64,84];
-	}
-
-	WidgetButton.title = "Button";
-	WidgetButton.desc = "Triggers an event";
-
-	WidgetButton.font = "Arial";
-	WidgetButton.prototype.onDrawForeground = function(ctx)
-	{
-		if(this.flags.collapsed)
-			return;
-
-		//ctx.font = "40px Arial";
-		//ctx.textAlign = "center";
-		ctx.fillStyle = "black";
-		ctx.fillRect(1,1,this.size[0] - 3, this.size[1] - 3);
-		ctx.fillStyle = "#AAF";
-		ctx.fillRect(0,0,this.size[0] - 3, this.size[1] - 3);
-		ctx.fillStyle = this.clicked ? "white" : (this.mouseOver ? "#668" : "#334");
-		ctx.fillRect(1,1,this.size[0] - 4, this.size[1] - 4);
-
-		if( this.properties.text || this.properties.text === 0 )
-		{
-			var font_size = this.properties.font_size || 30;
-			ctx.textAlign = "center";
-			ctx.fillStyle = this.clicked ? "black" : "white";
-			ctx.font = font_size + "px " + WidgetButton.font;
-			ctx.fillText( this.properties.text, this.size[0] * 0.5, this.size[1] * 0.5 + font_size * 0.3 );
-			ctx.textAlign = "left";
-		}
-	}
-
-	WidgetButton.prototype.onMouseDown = function(e, local_pos)
-	{
-		if(local_pos[0] > 1 && local_pos[1] > 1 && local_pos[0] < (this.size[0] - 2) && local_pos[1] < (this.size[1] - 2) )
-		{
-			this.clicked = true;
-			this.trigger( "clicked", this.properties.message );
-			return true;
-		}
-	}
-
-	WidgetButton.prototype.onMouseUp = function(e)
-	{
-		this.clicked = false;
-	}
-
-
-	LiteGraph.registerNodeType("widget/button", WidgetButton );
-
-
-	function WidgetToggle()
-	{
-		this.addInput( "", "boolean" );
-		this.addInput( "e", LiteGraph.ACTION );
-		this.addOutput( "v", "boolean" );
-		this.addOutput( "e", LiteGraph.EVENT );
-		this.properties = { font: "", value: false };
-		this.size = [124,64];
-	}
-
-	WidgetToggle.title = "Toggle";
-	WidgetToggle.desc = "Toggles between true or false";
-
-	WidgetToggle.prototype.onDrawForeground = function(ctx)
-	{
-		if(this.flags.collapsed)
-			return;
-
-		var size = this.size[1] * 0.5;
-		var margin = 0.25;
-		var h = this.size[1] * 0.8;
-
-		ctx.fillStyle = "#AAA";
-		ctx.fillRect(10, h - size,size,size);
-
-		ctx.fillStyle = this.properties.value ? "#AEF" : "#000";
-		ctx.fillRect(10+size*margin,h - size + size*margin,size*(1-margin*2),size*(1-margin*2));
-
-		ctx.textAlign = "left";
-		ctx.font = this.properties.font || ((size * 0.8).toFixed(0) + "px Arial");
-		ctx.fillStyle = "#AAA";
-		ctx.fillText( this.title, size + 20, h * 0.85 );
-		ctx.textAlign = "left";
-	}
-
-	WidgetToggle.prototype.onAction = function(action)
-	{
-		this.properties.value = !this.properties.value;
-		this.trigger( "e", this.properties.value );
-	}
-
-	WidgetToggle.prototype.onExecute = function()
-	{
-		var v = this.getInputData(0);
-		if( v != null )
-			this.properties.value = v;
-		this.setOutputData( 0, this.properties.value );
-	}
-
-	WidgetToggle.prototype.onMouseDown = function(e, local_pos)
-	{
-		if(local_pos[0] > 1 && local_pos[1] > 1 && local_pos[0] < (this.size[0] - 2) && local_pos[1] < (this.size[1] - 2) )
-		{
-			this.properties.value = !this.properties.value;
-			this.graph._version++;
-			this.trigger( "e", this.properties.value );
-			return true;
-		}
-	}
-
-	LiteGraph.registerNodeType("widget/toggle", WidgetToggle );
-
-	/* Number ****************/
-
-	function WidgetNumber()
-	{
-		this.addOutput("",'number');
-		this.size = [74,54];
-		this.properties = {min:-1000,max:1000,value:1,step:1};
-		this.old_y = -1;
-		this._remainder = 0;
-		this._precision = 0;
-		this.mouse_captured = false;
-	}
-
-	WidgetNumber.title = "Number";
-	WidgetNumber.desc = "Widget to select number value";
-
-	WidgetNumber.pixels_threshold = 10;
-	WidgetNumber.markers_color = "#666";
-
-	WidgetNumber.prototype.onDrawForeground = function(ctx)
-	{
-		var x = this.size[0]*0.5;
-		var h = this.size[1];
-		if(h > 30)
-		{
-			ctx.fillStyle = WidgetNumber.markers_color;
-			ctx.beginPath(); ctx.moveTo(x,h*0.1); ctx.lineTo(x+h*0.1,h*0.2); ctx.lineTo(x+h*-0.1,h*0.2); ctx.fill();
-			ctx.beginPath(); ctx.moveTo(x,h*0.9); ctx.lineTo(x+h*0.1,h*0.8); ctx.lineTo(x+h*-0.1,h*0.8); ctx.fill();
-			ctx.font = (h * 0.7).toFixed(1) + "px Arial";
-		}
-		else
-			ctx.font = (h * 0.8).toFixed(1) + "px Arial";
-
-		ctx.textAlign = "center";
-		ctx.font = (h * 0.7).toFixed(1) + "px Arial";
-		ctx.fillStyle = "#EEE";
-		ctx.fillText( this.properties.value.toFixed( this._precision ), x, h * 0.75 );
-	}
-
-	WidgetNumber.prototype.onExecute = function()
-	{
-		this.setOutputData(0, this.properties.value );
-	}
-
-	WidgetNumber.prototype.onPropertyChanged = function(name,value)
-	{
-		var t = (this.properties.step + "").split(".");
-		this._precision = t.length > 1 ? t[1].length : 0;
-	}
-
-	WidgetNumber.prototype.onMouseDown = function(e, pos)
-	{
-		if(pos[1] < 0)
-			return;
-
-		this.old_y = e.canvasY;
-		this.captureInput(true);
-		this.mouse_captured = true;
-
-		return true;
-	}
-
-	WidgetNumber.prototype.onMouseMove = function(e)
-	{
-		if(!this.mouse_captured)
-			return;
-
-		var delta = this.old_y - e.canvasY;
-		if(e.shiftKey)
-			delta *= 10;
-		if(e.metaKey || e.altKey)
-			delta *= 0.1;
-		this.old_y = e.canvasY;
-
-		var steps = (this._remainder + delta / WidgetNumber.pixels_threshold);
-		this._remainder = steps % 1;
-		steps = steps|0;
-
-		var v = Math.clamp( this.properties.value + steps * this.properties.step, this.properties.min, this.properties.max );
-		this.properties.value = v;
-		this.graph._version++;
-		this.setDirtyCanvas(true);
-	}
-
-	WidgetNumber.prototype.onMouseUp = function(e,pos)
-	{
-		if(e.click_time < 200)
-		{
-			var steps = pos[1] > this.size[1] * 0.5 ? -1 : 1;
-			this.properties.value = Math.clamp( this.properties.value + steps * this.properties.step, this.properties.min, this.properties.max );
-			this.graph._version++;
-			this.setDirtyCanvas(true);
-		}
-
-		if( this.mouse_captured )
-		{
-			this.mouse_captured = false;
-			this.captureInput(false);
-		}
-	}
-
-	LiteGraph.registerNodeType("widget/number", WidgetNumber );
-
-
-	/* Knob ****************/
-
-	function WidgetKnob()
-	{
-		this.addOutput("",'number');
-		this.size = [64,84];
-		this.properties = {min:0,max:1,value:0.5,wcolor:"#7AF",size:50};
-	}
-
-	WidgetKnob.title = "Knob";
-	WidgetKnob.desc = "Circular controller";
-	WidgetKnob.widgets = [{name:"increase",text:"+",type:"minibutton"},{name:"decrease",text:"-",type:"minibutton"}];
-
-
-	WidgetKnob.prototype.onAdded = function()
-	{
-		this.value = (this.properties["value"] - this.properties["min"]) / (this.properties["max"] - this.properties["min"]);
-
-		this.imgbg = this.loadImage("imgs/knob_bg.png");
-		this.imgfg = this.loadImage("imgs/knob_fg.png");
-	}
-
-	WidgetKnob.prototype.onDrawImageKnob = function(ctx)
-	{
-		if(!this.imgfg || !this.imgfg.width) return;
-
-		var d = this.imgbg.width*0.5;
-		var scale = this.size[0] / this.imgfg.width;
-
-		ctx.save();
-			ctx.translate(0,20);
-			ctx.scale(scale,scale);
-			ctx.drawImage(this.imgbg,0,0);
-			//ctx.drawImage(this.imgfg,0,20);
-
-			ctx.translate(d,d);
-			ctx.rotate(this.value * (Math.PI*2) * 6/8 + Math.PI * 10/8);
-			//ctx.rotate(this.value * (Math.PI*2));
-			ctx.translate(-d,-d);
-			ctx.drawImage(this.imgfg,0,0);
-
-		ctx.restore();
-
-		if(this.title)
-		{
-			ctx.font = "bold 16px Criticized,Tahoma";
-			ctx.fillStyle="rgba(100,100,100,0.8)";
-			ctx.textAlign = "center";
-			ctx.fillText(this.title.toUpperCase(), this.size[0] * 0.5, 18 );
-			ctx.textAlign = "left";
-		}
-	}
-
-	WidgetKnob.prototype.onDrawVectorKnob = function(ctx)
-	{
-		if(!this.imgfg || !this.imgfg.width) return;
-
-		//circle around
-		ctx.lineWidth = 1;
-		ctx.strokeStyle= this.mouseOver ? "#FFF" : "#AAA";
-		ctx.fillStyle="#000";
-		ctx.beginPath();
-		ctx.arc(this.size[0] * 0.5,this.size[1] * 0.5 + 10,this.properties.size * 0.5,0,Math.PI*2,true);
-		ctx.stroke();
-
-		if(this.value > 0)
-		{
-			ctx.strokeStyle=this.properties["wcolor"];
-			ctx.lineWidth = (this.properties.size * 0.2);
-			ctx.beginPath();
-			ctx.arc(this.size[0] * 0.5,this.size[1] * 0.5 + 10,this.properties.size * 0.35,Math.PI * -0.5 + Math.PI*2 * this.value,Math.PI * -0.5,true);
-			ctx.stroke();
-			ctx.lineWidth = 1;
-		}
-
-		ctx.font = (this.properties.size * 0.2) + "px Arial";
-		ctx.fillStyle="#AAA";
-		ctx.textAlign = "center";
-
-		var str = this.properties["value"];
-		if(typeof(str) == 'number')
-			str = str.toFixed(2);
-
-		ctx.fillText(str,this.size[0] * 0.5,this.size[1]*0.65);
-		ctx.textAlign = "left";
-	}
-
-	WidgetKnob.prototype.onDrawForeground = function(ctx)
-	{
-		this.onDrawImageKnob(ctx);
-	}
-
-	WidgetKnob.prototype.onExecute = function()
-	{
-		this.setOutputData(0, this.properties["value"] );
-
-		this.boxcolor = LiteGraph.colorToString([this.value,this.value,this.value]);
-	}
-
-	WidgetKnob.prototype.onMouseDown = function(e)
-	{
-		if(!this.imgfg || !this.imgfg.width) return;
-
-		//this.center = [this.imgbg.width * 0.5, this.imgbg.height * 0.5 + 20];
-		//this.radius = this.imgbg.width * 0.5;
-		this.center = [this.size[0] * 0.5, this.size[1] * 0.5 + 20];
-		this.radius = this.size[0] * 0.5;
-
-		if(e.canvasY - this.pos[1] < 20 || LiteGraph.distance([e.canvasX,e.canvasY],[this.pos[0] + this.center[0],this.pos[1] + this.center[1]]) > this.radius)
-			return false;
-
-		this.oldmouse = [ e.canvasX - this.pos[0], e.canvasY - this.pos[1] ];
-		this.captureInput(true);
-
-		/*
-		var tmp = this.localToScreenSpace(0,0);
-		this.trace(tmp[0] + "," + tmp[1]); */
-		return true;
-	}
-
-	WidgetKnob.prototype.onMouseMove = function(e)
-	{
-		if(!this.oldmouse) return;
-
-		var m = [ e.canvasX - this.pos[0], e.canvasY - this.pos[1] ];
-
-		var v = this.value;
-		v -= (m[1] - this.oldmouse[1]) * 0.01;
-		if(v > 1.0) v = 1.0;
-		else if(v < 0.0) v = 0.0;
-
-		this.value = v;
-		this.properties["value"] = this.properties["min"] + (this.properties["max"] - this.properties["min"]) * this.value;
-
-		this.oldmouse = m;
-		this.setDirtyCanvas(true);
-	}
-
-	WidgetKnob.prototype.onMouseUp = function(e)
-	{
-		if(this.oldmouse)
-		{
-			this.oldmouse = null;
-			this.captureInput(false);
-		}
-	}
-
-	WidgetKnob.prototype.onMouseLeave = function(e)
-	{
-		//this.oldmouse = null;
-	}
-
-	WidgetKnob.prototype.onWidget = function(e,widget)
-	{
-		if(widget.name=="increase")
-			this.onPropertyChanged("size", this.properties.size + 10);
-		else if(widget.name=="decrease")
-			this.onPropertyChanged("size", this.properties.size - 10);
-	}
-
-	WidgetKnob.prototype.onPropertyChanged = function(name,value)
-	{
-		if(name=="wcolor")
-			this.properties[name] = value;
-		else if(name=="size")
-		{
-			value = parseInt(value);
-			this.properties[name] = value;
-			this.size = [value+4,value+24];
-			this.setDirtyCanvas(true,true);
-		}
-		else if(name=="min" || name=="max" || name=="value")
-		{
-			this.properties[name] = parseFloat(value);
-		}
-		else
-			return false;
-		return true;
-	}
-
-	LiteGraph.registerNodeType("widget/knob", WidgetKnob);
-
-	//Show value inside the debug console
-	function WidgetSliderGUI()
-	{
-		this.addOutput("","number");
-		this.properties = {
-			value: 0.5,
-			min: 0,
-			max: 1,
-			text: "V"
-		};
-		var that = this;
-		this.size = [80,60];
-		this.slider = this.addWidget("slider","V", this.properties.value, function(v){ that.properties.value = v; }, this.properties  );
-	}
-
-	WidgetSliderGUI.title = "Internal Slider";
-
-	WidgetSliderGUI.prototype.onPropertyChanged = function(name,value)
-	{
-		if(name == "value")
-			this.slider.value = value;
-	}
-
-	WidgetSliderGUI.prototype.onExecute = function()
-	{
-		this.setOutputData(0,this.properties.value);
-	}
-
-
-	LiteGraph.registerNodeType("widget/internal_slider", WidgetSliderGUI );
-
-	//Widget H SLIDER
-	function WidgetHSlider()
-	{
-		this.size = [160,26];
-		this.addOutput("",'number');
-		this.properties = {wcolor:"#7AF",min:0,max:1,value:0.5};
-	}
-
-	WidgetHSlider.title = "H.Slider";
-	WidgetHSlider.desc = "Linear slider controller";
-
-	WidgetHSlider.prototype.onAdded = function()
-	{
-		this.value = 0.5;
-		this.imgfg = this.loadImage("imgs/slider_fg.png");
-	}
-
-	WidgetHSlider.prototype.onDrawVectorial = function(ctx)
-	{
-		if(!this.imgfg || !this.imgfg.width) return;
-
-		//border
-		ctx.lineWidth = 1;
-		ctx.strokeStyle= this.mouseOver ? "#FFF" : "#AAA";
-		ctx.fillStyle="#000";
-		ctx.beginPath();
-		ctx.rect(2,0,this.size[0]-4,20);
-		ctx.stroke();
-
-		ctx.fillStyle=this.properties["wcolor"];
-		ctx.beginPath();
-		ctx.rect(2+(this.size[0]-4-20)*this.value,0, 20,20);
-		ctx.fill();
-	}
-
-	WidgetHSlider.prototype.onDrawImage = function(ctx)
-	{
-		if(!this.imgfg || !this.imgfg.width)
-			return;
-
-		//border
-		ctx.lineWidth = 1;
-		ctx.fillStyle="#000";
-		ctx.fillRect(2,9,this.size[0]-4,2);
-
-		ctx.strokeStyle= "#333";
-		ctx.beginPath();
-		ctx.moveTo(2,9);
-		ctx.lineTo(this.size[0]-4,9);
-		ctx.stroke();
-
-		ctx.strokeStyle= "#AAA";
-		ctx.beginPath();
-		ctx.moveTo(2,11);
-		ctx.lineTo(this.size[0]-4,11);
-		ctx.stroke();
-
-		ctx.drawImage(this.imgfg, 2+(this.size[0]-4)*this.value - this.imgfg.width*0.5,-this.imgfg.height*0.5 + 10);
-	},
-
-	WidgetHSlider.prototype.onDrawForeground = function(ctx)
-	{
-		this.onDrawImage(ctx);
-	}
-
-	WidgetHSlider.prototype.onExecute = function()
-	{
-		this.properties["value"] = this.properties["min"] + (this.properties["max"] - this.properties["min"]) * this.value;
-		this.setOutputData(0, this.properties["value"] );
-		this.boxcolor = LiteGraph.colorToString([this.value,this.value,this.value]);
-	}
-
-	WidgetHSlider.prototype.onMouseDown = function(e)
-	{
-		if(e.canvasY - this.pos[1] < 0)
-			return false;
-
-		this.oldmouse = [ e.canvasX - this.pos[0], e.canvasY - this.pos[1] ];
-		this.captureInput(true);
-		return true;
-	}
-
-	WidgetHSlider.prototype.onMouseMove = function(e)
-	{
-		if(!this.oldmouse) return;
-
-		var m = [ e.canvasX - this.pos[0], e.canvasY - this.pos[1] ];
-
-		var v = this.value;
-		var delta = (m[0] - this.oldmouse[0]);
-		v += delta / this.size[0];
-		if(v > 1.0) v = 1.0;
-		else if(v < 0.0) v = 0.0;
-
-		this.value = v;
-
-		this.oldmouse = m;
-		this.setDirtyCanvas(true);
-	}
-
-	WidgetHSlider.prototype.onMouseUp = function(e)
-	{
-		this.oldmouse = null;
-		this.captureInput(false);
-	}
-
-	WidgetHSlider.prototype.onMouseLeave = function(e)
-	{
-		//this.oldmouse = null;
-	}
-
-	WidgetHSlider.prototype.onPropertyChanged = function(name,value)
-	{
-		if(name=="wcolor")
-			this.properties[name] = value;
-		else
-			return false;
-		return true;
-	}
-
-	LiteGraph.registerNodeType("widget/hslider", WidgetHSlider );
-
-
-	function WidgetProgress()
-	{
-		this.size = [160,26];
-		this.addInput("",'number');
-		this.properties = {min:0,max:1,value:0,wcolor:"#AAF"};
-	}
-
-	WidgetProgress.title = "Progress";
-	WidgetProgress.desc = "Shows data in linear progress";
-
-	WidgetProgress.prototype.onExecute = function()
-	{
-		var v = this.getInputData(0);
-		if( v != undefined )
-			this.properties["value"] = v;
-	}
-
-	WidgetProgress.prototype.onDrawForeground = function(ctx)
-	{
-		//border
-		ctx.lineWidth = 1;
-		ctx.fillStyle=this.properties.wcolor;
-		var v = (this.properties.value - this.properties.min) / (this.properties.max - this.properties.min);
-		v = Math.min(1,v);
-		v = Math.max(0,v);
-		ctx.fillRect(2,2,(this.size[0]-4)*v,this.size[1]-4);
-	}
-
-	LiteGraph.registerNodeType("widget/progress", WidgetProgress);
-
-
-	/*
-	LiteGraph.registerNodeType("widget/kpad",{
-		title: "KPad",
-		desc: "bidimensional slider",
-		size: [200,200],
-		outputs: [["x",'number'],["y",'number']],
-		properties:{x:0,y:0,borderColor:"#333",bgcolorTop:"#444",bgcolorBottom:"#000",shadowSize:1, borderRadius:2},
-
-		createGradient: function(ctx)
-		{
-			this.lineargradient = ctx.createLinearGradient(0,0,0,this.size[1]);
-			this.lineargradient.addColorStop(0,this.properties["bgcolorTop"]);
-			this.lineargradient.addColorStop(1,this.properties["bgcolorBottom"]);
-		},
-
-		onDrawBackground: function(ctx)
-		{
-			if(!this.lineargradient)
-				this.createGradient(ctx);
-
-			ctx.lineWidth = 1;
-			ctx.strokeStyle = this.properties["borderColor"];
-			//ctx.fillStyle = "#ebebeb";
-			ctx.fillStyle = this.lineargradient;
-
-			ctx.shadowColor = "#000";
-			ctx.shadowOffsetX = 0;
-			ctx.shadowOffsetY = 0;
-			ctx.shadowBlur = this.properties["shadowSize"];
-			ctx.roundRect(0,0,this.size[0],this.size[1],this.properties["shadowSize"]);
-			ctx.fill();
-			ctx.shadowColor = "rgba(0,0,0,0)";
-			ctx.stroke();
-
-			ctx.fillStyle = "#A00";
-			ctx.fillRect(this.size[0] * this.properties["x"] - 5, this.size[1] * this.properties["y"] - 5,10,10);
-		},
-
-		onWidget: function(e,widget)
-		{
-			if(widget.name == "update")
-			{
-				this.lineargradient = null;
-				this.setDirtyCanvas(true);
-			}
-		},
-
-		onExecute: function()
-		{
-			this.setOutputData(0, this.properties["x"] );
-			this.setOutputData(1, this.properties["y"] );
-		},
-
-		onMouseDown: function(e)
-		{
-			if(e.canvasY - this.pos[1] < 0)
-				return false;
-
-			this.oldmouse = [ e.canvasX - this.pos[0], e.canvasY - this.pos[1] ];
-			this.captureInput(true);
-			return true;
-		},
-
-		onMouseMove: function(e)
-		{
-			if(!this.oldmouse) return;
-
-			var m = [ e.canvasX - this.pos[0], e.canvasY - this.pos[1] ];
-
-			this.properties.x = m[0] / this.size[0];
-			this.properties.y = m[1] / this.size[1];
-
-			if(this.properties.x > 1.0) this.properties.x = 1.0;
-			else if(this.properties.x < 0.0) this.properties.x = 0.0;
-
-			if(this.properties.y > 1.0) this.properties.y = 1.0;
-			else if(this.properties.y < 0.0) this.properties.y = 0.0;
-
-			this.oldmouse = m;
-			this.setDirtyCanvas(true);
-		},
-
-		onMouseUp: function(e)
-		{
-			if(this.oldmouse)
-			{
-				this.oldmouse = null;
-				this.captureInput(false);
-			}
-		},
-
-		onMouseLeave: function(e)
-		{
-			//this.oldmouse = null;
-		}
-	});
-
-
-
-	LiteGraph.registerNodeType("widget/button", {
-		title: "Button",
-		desc: "A send command button",
-
-		widgets: [{name:"test",text:"Test Button",type:"button"}],
-		size: [100,40],
-		properties:{text:"clickme",command:"",color:"#7AF",bgcolorTop:"#f0f0f0",bgcolorBottom:"#e0e0e0",fontsize:"16"},
-		outputs:[["M","module"]],
-
-		createGradient: function(ctx)
-		{
-			this.lineargradient = ctx.createLinearGradient(0,0,0,this.size[1]);
-			this.lineargradient.addColorStop(0,this.properties["bgcolorTop"]);
-			this.lineargradient.addColorStop(1,this.properties["bgcolorBottom"]);
-		},
-
-		drawVectorShape: function(ctx)
-		{
-			ctx.fillStyle = this.mouseOver ? this.properties["color"] : "#AAA";
-
-			if(this.clicking)
-				ctx.fillStyle = "#FFF";
-
-			ctx.strokeStyle = "#AAA";
-			ctx.roundRect(5,5,this.size[0] - 10,this.size[1] - 10,4);
-			ctx.stroke();
-
-			if(this.mouseOver)
-				ctx.fill();
-
-			//ctx.fillRect(5,20,this.size[0] - 10,this.size[1] - 30);
-
-			ctx.fillStyle = this.mouseOver ? "#000" : "#AAA";
-			ctx.font = "bold " + this.properties["fontsize"] + "px Criticized,Tahoma";
-			ctx.textAlign = "center";
-			ctx.fillText(this.properties["text"],this.size[0]*0.5,this.size[1]*0.5 + 0.5*parseInt(this.properties["fontsize"]));
-			ctx.textAlign = "left";
-		},
-
-		drawBevelShape: function(ctx)
-		{
-			ctx.shadowColor = "#000";
-			ctx.shadowOffsetX = 0;
-			ctx.shadowOffsetY = 0;
-			ctx.shadowBlur = this.properties["shadowSize"];
-
-			if(!this.lineargradient)
-				this.createGradient(ctx);
-
-			ctx.fillStyle = this.mouseOver ? this.properties["color"] : this.lineargradient;
-			if(this.clicking)
-				ctx.fillStyle = "#444";
-
-			ctx.strokeStyle = "#FFF";
-			ctx.roundRect(5,5,this.size[0] - 10,this.size[1] - 10,4);
-			ctx.fill();
-			ctx.shadowColor = "rgba(0,0,0,0)";
-			ctx.stroke();
-
-			ctx.fillStyle = this.mouseOver ? "#000" : "#444";
-			ctx.font = "bold " + this.properties["fontsize"] + "px Century Gothic";
-			ctx.textAlign = "center";
-			ctx.fillText(this.properties["text"],this.size[0]*0.5,this.size[1]*0.5 + 0.40*parseInt(this.properties["fontsize"]));
-			ctx.textAlign = "left";
-		},
-
-		onDrawForeground: function(ctx)
-		{
-			this.drawBevelShape(ctx);
-		},
-
-		clickButton: function()
-		{
-			var module = this.getOutputModule(0);
-			if(this.properties["command"] && this.properties["command"] != "")
-			{
-				if (! module.executeAction(this.properties["command"]) )
-					this.trace("Error executing action in other module");
-			}
-			else if(module && module.onTrigger)
-			{
-				module.onTrigger();
-			}
-		},
-
-		onMouseDown: function(e)
-		{
-			if(e.canvasY - this.pos[1] < 2)
-				return false;
-			this.clickButton();
-			this.clicking = true;
-			return true;
-		},
-
-		onMouseUp: function(e)
-		{
-			this.clicking = false;
-		},
-
-		onExecute: function()
-		{
-		},
-
-		onWidget: function(e,widget)
-		{
-			if(widget.name == "test")
-			{
-				this.clickButton();
-			}
-		},
-
-		onPropertyChanged: function(name,value)
-		{
-			this.properties[name] = value;
-			return true;
-		}
-	});
-	*/
-
-
-	function WidgetText()
-	{
-		this.addInputs("",0);
-		this.properties = { value:"...",font:"Arial", fontsize:18, color:"#AAA", align:"left", glowSize:0, decimals:1 };
-	}
-
-	WidgetText.title = "Text";
-	WidgetText.desc = "Shows the input value";
-	WidgetText.widgets = [{name:"resize",text:"Resize box",type:"button"},{name:"led_text",text:"LED",type:"minibutton"},{name:"normal_text",text:"Normal",type:"minibutton"}];
-
-	WidgetText.prototype.onDrawForeground = function(ctx)
-	{
-		//ctx.fillStyle="#000";
-		//ctx.fillRect(0,0,100,60);
-		ctx.fillStyle = this.properties["color"];
-		var v = this.properties["value"];
-
-		if(this.properties["glowSize"])
-		{
-			ctx.shadowColor = this.properties["color"];
-			ctx.shadowOffsetX = 0;
-			ctx.shadowOffsetY = 0;
-			ctx.shadowBlur = this.properties["glowSize"];
-		}
-		else
-			ctx.shadowColor = "transparent";
-
-		var fontsize = this.properties["fontsize"];
-
-		ctx.textAlign = this.properties["align"];
-		ctx.font = fontsize.toString() + "px " + this.properties["font"];
-		this.str = typeof(v) == 'number' ? v.toFixed(this.properties["decimals"]) : v;
-
-		if( typeof(this.str) == 'string')
-		{
-			var lines = this.str.split("\\n");
-			for(var i in lines)
-				ctx.fillText(lines[i],this.properties["align"] == "left" ? 15 : this.size[0] - 15, fontsize * -0.15 + fontsize * (parseInt(i)+1) );
-		}
-
-		ctx.shadowColor = "transparent";
-		this.last_ctx = ctx;
-		ctx.textAlign = "left";
-	}
-
-	WidgetText.prototype.onExecute = function()
-	{
-		var v = this.getInputData(0);
-		if(v != null)
-			this.properties["value"] = v;
-		//this.setDirtyCanvas(true);
-	}
-
-	WidgetText.prototype.resize = function()
-	{
-		if(!this.last_ctx) return;
-
-		var lines = this.str.split("\\n");
-		this.last_ctx.font = this.properties["fontsize"] + "px " + this.properties["font"];
-		var max = 0;
-		for(var i in lines)
-		{
-			var w = this.last_ctx.measureText(lines[i]).width;
-			if(max < w) max = w;
-		}
-		this.size[0] = max + 20;
-		this.size[1] = 4 + lines.length * this.properties["fontsize"];
-
-		this.setDirtyCanvas(true);
-	}
-
-	WidgetText.prototype.onWidget = function(e,widget)
-	{
-		if(widget.name == "resize")
-			this.resize();
-		else if (widget.name == "led_text")
-		{
-			this.properties["font"] = "Digital";
-			this.properties["glowSize"] = 4;
-			this.setDirtyCanvas(true);
-		}
-		else if (widget.name == "normal_text")
-		{
-			this.properties["font"] = "Arial";
-			this.setDirtyCanvas(true);
-		}
-	}
-
-	WidgetText.prototype.onPropertyChanged = function(name,value)
-	{
-		this.properties[name] = value;
-		this.str = typeof(value) == 'number' ? value.toFixed(3) : value;
-		//this.resize();
-		return true;
-	}
-
-	LiteGraph.registerNodeType("widget/text", WidgetText );
-
-
-	function WidgetPanel()
-	{
-		this.size = [200,100];
-		this.properties = {borderColor:"#ffffff",bgcolorTop:"#f0f0f0",bgcolorBottom:"#e0e0e0",shadowSize:2, borderRadius:3};
-	}
-
-	WidgetPanel.title =  "Panel";
-	WidgetPanel.desc = "Non interactive panel";
-	WidgetPanel.widgets = [{name:"update",text:"Update",type:"button"}];
-
-
-	WidgetPanel.prototype.createGradient = function(ctx)
-	{
-		if(this.properties["bgcolorTop"] == "" || this.properties["bgcolorBottom"] == "")
-		{
-			this.lineargradient = 0;
-			return;
-		}
-
-		this.lineargradient = ctx.createLinearGradient(0,0,0,this.size[1]);
-		this.lineargradient.addColorStop(0,this.properties["bgcolorTop"]);
-		this.lineargradient.addColorStop(1,this.properties["bgcolorBottom"]);
-	}
-
-	WidgetPanel.prototype.onDrawForeground = function(ctx)
-	{
-		if(this.lineargradient == null)
-			this.createGradient(ctx);
-
-		if(!this.lineargradient)
-			return;
-
-		ctx.lineWidth = 1;
-		ctx.strokeStyle = this.properties["borderColor"];
-		//ctx.fillStyle = "#ebebeb";
-		ctx.fillStyle = this.lineargradient;
-
-		if(this.properties["shadowSize"])
-		{
-			ctx.shadowColor = "#000";
-			ctx.shadowOffsetX = 0;
-			ctx.shadowOffsetY = 0;
-			ctx.shadowBlur = this.properties["shadowSize"];
-		}
-		else
-			ctx.shadowColor = "transparent";
-
-		ctx.roundRect(0,0,this.size[0]-1,this.size[1]-1,this.properties["shadowSize"]);
-		ctx.fill();
-		ctx.shadowColor = "transparent";
-		ctx.stroke();
-	}
-
-	WidgetPanel.prototype.onWidget = function(e,widget)
-	{
-		if(widget.name == "update")
-		{
-			this.lineargradient = null;
-			this.setDirtyCanvas(true);
-		}
-	}
-
-	LiteGraph.registerNodeType("widget/panel", WidgetPanel );
-
-})(this);
-(function(global){
-var LiteGraph = global.LiteGraph;
-
-function GamepadInput()
-{
-	this.addOutput("left_x_axis","number");
-	this.addOutput("left_y_axis","number");
-	this.addOutput( "button_pressed", LiteGraph.EVENT );
-	this.properties = { gamepad_index: 0, threshold: 0.1 };
-
-	this._left_axis = new Float32Array(2);
-	this._right_axis = new Float32Array(2);
-	this._triggers = new Float32Array(2);
-	this._previous_buttons = new Uint8Array(17);
-	this._current_buttons = new Uint8Array(17);
-}
-
-GamepadInput.title = "Gamepad";
-GamepadInput.desc = "gets the input of the gamepad";
-
-GamepadInput.zero = new Float32Array(2);
-GamepadInput.buttons = ["a","b","x","y","lb","rb","lt","rt","back","start","ls","rs","home"];
-
-GamepadInput.prototype.onExecute = function()
-{
-	//get gamepad
-	var gamepad = this.getGamepad();
-	var threshold = this.properties.threshold || 0.0;
-
-	if(gamepad)
-	{
-		this._left_axis[0] = Math.abs( gamepad.xbox.axes["lx"] ) > threshold ? gamepad.xbox.axes["lx"] : 0;
-		this._left_axis[1] = Math.abs( gamepad.xbox.axes["ly"] ) > threshold ? gamepad.xbox.axes["ly"] : 0;
-		this._right_axis[0] = Math.abs( gamepad.xbox.axes["rx"] ) > threshold ? gamepad.xbox.axes["rx"] : 0;
-		this._right_axis[1] = Math.abs( gamepad.xbox.axes["ry"] ) > threshold ? gamepad.xbox.axes["ry"] : 0;
-		this._triggers[0] = Math.abs( gamepad.xbox.axes["ltrigger"] ) > threshold ? gamepad.xbox.axes["ltrigger"] : 0;
-		this._triggers[1] = Math.abs( gamepad.xbox.axes["rtrigger"] ) > threshold ? gamepad.xbox.axes["rtrigger"] : 0;
-	}
-
-	if(this.outputs)
-	{
-		for(var i = 0; i < this.outputs.length; i++)
-		{
-			var output = this.outputs[i];
-			if(!output.links || !output.links.length)
-				continue;
-			var v = null;
-
-			if(gamepad)
-			{
-				switch( output.name )
-				{
-					case "left_axis": v = this._left_axis; break;
-					case "right_axis": v = this._right_axis; break;
-					case "left_x_axis": v = this._left_axis[0]; break;
-					case "left_y_axis": v = this._left_axis[1]; break;
-					case "right_x_axis": v = this._right_axis[0]; break;
-					case "right_y_axis": v = this._right_axis[1]; break;
-					case "trigger_left": v = this._triggers[0]; break;
-					case "trigger_right": v = this._triggers[1]; break;
-					case "a_button": v = gamepad.xbox.buttons["a"] ? 1 : 0; break;
-					case "b_button": v = gamepad.xbox.buttons["b"] ? 1 : 0; break;
-					case "x_button": v = gamepad.xbox.buttons["x"] ? 1 : 0; break;
-					case "y_button": v = gamepad.xbox.buttons["y"] ? 1 : 0; break;
-					case "lb_button": v = gamepad.xbox.buttons["lb"] ? 1 : 0; break;
-					case "rb_button": v = gamepad.xbox.buttons["rb"] ? 1 : 0; break;
-					case "ls_button": v = gamepad.xbox.buttons["ls"] ? 1 : 0; break;
-					case "rs_button": v = gamepad.xbox.buttons["rs"] ? 1 : 0; break;
-					case "start_button": v = gamepad.xbox.buttons["start"] ? 1 : 0; break;
-					case "back_button": v = gamepad.xbox.buttons["back"] ? 1 : 0; break;
-					case "button_pressed": 
-						for(var j = 0; j < this._current_buttons.length; ++j)
-						{
-							if( this._current_buttons[j] && !this._previous_buttons[j] )
-								this.triggerSlot( i, GamepadInput.buttons[j] );
-						}
-						break;
-					default: break;
-				}
-			}
-			else
-			{
-				//if no gamepad is connected, output 0
-				switch( output.name )
-				{
-					case "button_pressed": break;
-					case "left_axis":
-					case "right_axis":
-						v = GamepadInput.zero;
-						break;
-					default:
-						v = 0;
-				}
-			}
-			this.setOutputData(i,v);
-		}
-	}
-}
-
-GamepadInput.prototype.getGamepad = function()
-{
-	var getGamepads = navigator.getGamepads || navigator.webkitGetGamepads || navigator.mozGetGamepads; 
-	if(!getGamepads)
-		return null;
-	var gamepads = getGamepads.call(navigator);
-	var gamepad = null;
-
-	this._previous_buttons.set( this._current_buttons );
-
-	//pick the first connected
-	for(var i = this.properties.gamepad_index; i < 4; i++)
-	{
-		if (gamepads[i])
-		{
-			gamepad = gamepads[i];
-
-			//xbox controller mapping
-			var xbox = this.xbox_mapping;
-			if(!xbox)
-				xbox = this.xbox_mapping = { axes:[], buttons:{}, hat: ""};
-
-			xbox.axes["lx"] = gamepad.axes[0];
-			xbox.axes["ly"] = gamepad.axes[1];
-			xbox.axes["rx"] = gamepad.axes[2];
-			xbox.axes["ry"] = gamepad.axes[3];
-			xbox.axes["ltrigger"] = gamepad.buttons[6].value;
-			xbox.axes["rtrigger"] = gamepad.buttons[7].value;
-
-			for(var j = 0; j < gamepad.buttons.length; j++)
-			{
-				this._current_buttons[j] = gamepad.buttons[j].pressed;
-
-				//mapping of XBOX
-				switch(j) //I use a switch to ensure that a player with another gamepad could play
-				{
-					case 0: xbox.buttons["a"] = gamepad.buttons[j].pressed; break;
-					case 1: xbox.buttons["b"] = gamepad.buttons[j].pressed; break;
-					case 2: xbox.buttons["x"] = gamepad.buttons[j].pressed; break;
-					case 3: xbox.buttons["y"] = gamepad.buttons[j].pressed; break;
-					case 4: xbox.buttons["lb"] = gamepad.buttons[j].pressed; break;
-					case 5: xbox.buttons["rb"] = gamepad.buttons[j].pressed; break;
-					case 6: xbox.buttons["lt"] = gamepad.buttons[j].pressed; break;
-					case 7: xbox.buttons["rt"] = gamepad.buttons[j].pressed; break;
-					case 8: xbox.buttons["back"] = gamepad.buttons[j].pressed; break;
-					case 9: xbox.buttons["start"] = gamepad.buttons[j].pressed; break;
-					case 10: xbox.buttons["ls"] = gamepad.buttons[j].pressed; break;
-					case 11: xbox.buttons["rs"] = gamepad.buttons[j].pressed; break;
-					case 12: if( gamepad.buttons[j].pressed) xbox.hat += "up"; break;
-					case 13: if( gamepad.buttons[j].pressed) xbox.hat += "down"; break;
-					case 14: if( gamepad.buttons[j].pressed) xbox.hat += "left"; break;
-					case 15: if( gamepad.buttons[j].pressed) xbox.hat += "right"; break;
-					case 16: xbox.buttons["home"] = gamepad.buttons[j].pressed; break;
-					default:
-				}
-			}
-			gamepad.xbox = xbox;
-			return gamepad;
-		}	
-	}
-}
-
-GamepadInput.prototype.onDrawBackground = function(ctx)
-{
-	if(this.flags.collapsed)
-		return;
-
-	//render gamepad state?
-	var la = this._left_axis;
-	var ra = this._right_axis;
-	ctx.strokeStyle = "#88A";
-	ctx.strokeRect( (la[0] + 1) * 0.5 * this.size[0] - 4, (la[1] + 1) * 0.5 * this.size[1] - 4, 8, 8 );
-	ctx.strokeStyle = "#8A8";
-	ctx.strokeRect( (ra[0] + 1) * 0.5 * this.size[0] - 4, (ra[1] + 1) * 0.5 * this.size[1] - 4, 8, 8 );
-	var h = this.size[1] / this._current_buttons.length
-	ctx.fillStyle = "#AEB";
-	for(var i = 0; i < this._current_buttons.length; ++i)
-		if(this._current_buttons[i])
-			ctx.fillRect( 0, h * i, 6, h);
-}
-
-GamepadInput.prototype.onGetOutputs = function() {
-	return [
-		["left_axis","vec2"],
-		["right_axis","vec2"],
-		["left_x_axis","number"],
-		["left_y_axis","number"],
-		["right_x_axis","number"],
-		["right_y_axis","number"],
-		["trigger_left","number"],
-		["trigger_right","number"],
-		["a_button","number"],
-		["b_button","number"],
-		["x_button","number"],
-		["y_button","number"],
-		["lb_button","number"],
-		["rb_button","number"],
-		["ls_button","number"],
-		["rs_button","number"],
-		["start","number"],
-		["back","number"],
-		["button_pressed", LiteGraph.EVENT]
-	];
-}
-
-LiteGraph.registerNodeType("input/gamepad", GamepadInput );
-
-})(this);
-(function(global){
-var LiteGraph = global.LiteGraph;
-
-//Converter
-function Converter()
-{
-	this.addInput("in","*");
-	this.size = [60,20];
-}
-
-Converter.title = "Converter";
-Converter.desc = "type A to type B";
-
-Converter.prototype.onExecute = function()
-{
-	var v = this.getInputData(0);
-	if(v == null)
-		return;
-
-	if(this.outputs)
-		for(var i = 0; i < this.outputs.length; i++)
-		{
-			var output = this.outputs[i];
-			if(!output.links || !output.links.length)
-				continue;
-
-			var result = null;
-			switch( output.name )
-			{
-				case "number": result = v.length ? v[0] : parseFloat(v); break;
-				case "vec2": 
-				case "vec3": 
-				case "vec4": 
-					var result = null;
-					var count = 1;
-					switch(output.name)
-					{
-						case "vec2": count = 2; break;
-						case "vec3": count = 3; break;
-						case "vec4": count = 4; break;
-					}
-
-					var result = new Float32Array( count );
-					if( v.length )
-					{
-						for(var j = 0; j < v.length && j < result.length; j++)
-							result[j] = v[j];
-					}
-					else
-						result[0] = parseFloat(v);
-					break;
-			}
-			this.setOutputData(i, result);
-		}
-}
-
-Converter.prototype.onGetOutputs = function() {
-	return [["number","number"],["vec2","vec2"],["vec3","vec3"],["vec4","vec4"]];
-}
-
-LiteGraph.registerNodeType("math/converter", Converter );
-
-
-//Bypass
-function Bypass()
-{
-	this.addInput("in");
-	this.addOutput("out");
-	this.size = [60,20];
-}
-
-Bypass.title = "Bypass";
-Bypass.desc = "removes the type";
-
-Bypass.prototype.onExecute = function()
-{
-	var v = this.getInputData(0);
-	this.setOutputData(0, v);
-}
-
-LiteGraph.registerNodeType("math/bypass", Bypass );
-
-
-
-function MathRange()
-{
-	this.addInput("in","number",{locked:true});
-	this.addOutput("out","number",{locked:true});
-
-	this.addProperty( "in", 0 );
-	this.addProperty( "in_min", 0 );
-	this.addProperty( "in_max", 1 );
-	this.addProperty( "out_min", 0 );
-	this.addProperty( "out_max", 1 );
-
-	this.size = [80,20];
-}
-
-MathRange.title = "Range";
-MathRange.desc = "Convert a number from one range to another";
-
-MathRange.prototype.getTitle = function()
-{
-	if(this.flags.collapsed)
-		return (this._last_v || 0).toFixed(2);
-	return this.title;
-}
-
-MathRange.prototype.onExecute = function()
-{
-	if(this.inputs)
-		for(var i = 0; i < this.inputs.length; i++)
-		{
-			var input = this.inputs[i];
-			var v = this.getInputData(i);
-			if(v === undefined)
-				continue;
-			this.properties[ input.name ] = v;
-		}
-
-	var v = this.properties["in"];
-	if(v === undefined || v === null || v.constructor !== Number)
-		v = 0;
-
-	var in_min = this.properties.in_min;
-	var in_max = this.properties.in_max;
-	var out_min = this.properties.out_min;
-	var out_max = this.properties.out_max;
-
-	this._last_v = ((v - in_min) / (in_max - in_min)) * (out_max - out_min) + out_min;
-	this.setOutputData(0, this._last_v );
-}
-
-MathRange.prototype.onDrawBackground = function(ctx)
-{
-	//show the current value
-	if(this._last_v)
-		this.outputs[0].label = this._last_v.toFixed(3);
-	else
-		this.outputs[0].label = "?";
-}
-
-MathRange.prototype.onGetInputs = function() {
-	return [["in_min","number"],["in_max","number"],["out_min","number"],["out_max","number"]];
-}
-
-LiteGraph.registerNodeType("math/range", MathRange);
-
-
-
-function MathRand()
-{
-	this.addOutput("value","number");
-	this.addProperty( "min", 0 );
-	this.addProperty( "max", 1 );
-	this.size = [60,20];
-}
-
-MathRand.title = "Rand";
-MathRand.desc = "Random number";
-
-MathRand.prototype.onExecute = function()
-{
-	if(this.inputs)
-		for(var i = 0; i < this.inputs.length; i++)
-		{
-			var input = this.inputs[i];
-			var v = this.getInputData(i);
-			if(v === undefined)
-				continue;
-			this.properties[input.name] = v;
-		}
-
-=======
->>>>>>> 3e2690cc
-	var min = this.properties.min;
+  var min = this.properties.min;
 	var max = this.properties.max;
 	this._last_v = Math.random() * (max-min) + min;
 	this.setOutputData(0, this._last_v );
-<<<<<<< HEAD
 }
 
 MathRand.prototype.onDrawBackground = function(ctx)
@@ -18996,8 +10619,6 @@
 	this.addOutput("vec2","vec2");
 	this.properties = {x:0, y:0};
 	this._data = new Float32Array(2);
-=======
->>>>>>> 3e2690cc
 }
 
 MathRand.prototype.onDrawBackground = function(ctx)

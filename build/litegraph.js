--- conflicted
+++ resolved
@@ -1,6623 +1,6625 @@
-(function(global){
-// *************************************************************
-//   LiteGraph CLASS                                     *******
-// *************************************************************
-
-/* FYI: links are stored in graph.links with this structure per object
-{
-	id: number
-	type: string,
-	origin_id: number,
-	origin_slot: number,
-	target_id: number,
-	target_slot: number,
-	data: *
-};
-*/
-
-/**
-* The Global Scope. It contains all the registered node classes.
-*
-* @class LiteGraph
-* @constructor
-*/
-
-var LiteGraph = global.LiteGraph = {
-
-	NODE_TITLE_HEIGHT: 16,
-	NODE_SLOT_HEIGHT: 15,
-	NODE_WIDTH: 140,
-	NODE_MIN_WIDTH: 50,
-	NODE_COLLAPSED_RADIUS: 10,
-	NODE_COLLAPSED_WIDTH: 80,
-	CANVAS_GRID_SIZE: 10,
-	NODE_TITLE_COLOR: "#222",
-	NODE_DEFAULT_COLOR: "#999",
-	NODE_DEFAULT_BGCOLOR: "#444",
-	NODE_DEFAULT_BOXCOLOR: "#AEF",
-	NODE_DEFAULT_SHAPE: "box",
-	MAX_NUMBER_OF_NODES: 1000, //avoid infinite loops
-	DEFAULT_POSITION: [100,100],//default node position
-	node_images_path: "",
-
-	VALID_SHAPES: ["box","round"], //,"circle"
-
-	BOX_SHAPE: 1,
-	ROUND_SHAPE: 2,
-	CIRCLE_SHAPE: 3,
-
-	//enums
-	INPUT: 1,
-	OUTPUT: 2,
-
-	EVENT: -1, //for outputs
-	ACTION: -1, //for inputs
-
-	ALWAYS: 0,
-	ON_EVENT: 1,
-	NEVER: 2,
-	ON_TRIGGER: 3,
-
-	proxy: null, //used to redirect calls
-
-	debug: false,
-	throw_errors: true,
-	allow_scripts: true,
-	registered_node_types: {}, //nodetypes by string
-	node_types_by_file_extension: {}, //used for droping files in the canvas
-	Nodes: {}, //node types by classname
-
-	/**
-	* Register a node class so it can be listed when the user wants to create a new one
-	* @method registerNodeType
-	* @param {String} type name of the node and path
-	* @param {Class} base_class class containing the structure of a node
-	*/
-
-	registerNodeType: function(type, base_class)
-	{
-		if(!base_class.prototype)
-			throw("Cannot register a simple object, it must be a class with a prototype");
-		base_class.type = type;
-
-		if(LiteGraph.debug)
-			console.log("Node registered: " + type);
-
-		var categories = type.split("/");
-		var classname = base_class.name;
-
-		var pos = type.lastIndexOf("/");
-		base_class.category = type.substr(0,pos);
-
-		if(!base_class.title)
-			base_class.title = classname;
-		//info.name = name.substr(pos+1,name.length - pos);
-
-		//extend class
-		if(base_class.prototype) //is a class
-			for(var i in LGraphNode.prototype)
-				if(!base_class.prototype[i])
-					base_class.prototype[i] = LGraphNode.prototype[i];
-
-		Object.defineProperty( base_class.prototype, "shape",{
-			set: function(v) {
-				switch(v)
-				{
-					case "box": this._shape = LiteGraph.BOX_SHAPE; break;
-					case "round": this._shape = LiteGraph.ROUND_SHAPE; break;
-					case "circle": this._shape = LiteGraph.CIRCLE_SHAPE; break;
-					default:
-						this._shape = v;
-				}
-			},
-			get: function(v)
-			{
-				return this._shape;
-			},
-			enumerable: true
-		});
-
-		this.registered_node_types[ type ] = base_class;
-		if(base_class.constructor.name)
-			this.Nodes[ classname ] = base_class;
-
-		//warnings
-		if(base_class.prototype.onPropertyChange)
-			console.warn("LiteGraph node class " + type + " has onPropertyChange method, it must be called onPropertyChanged with d at the end");
-
-		if( base_class.supported_extensions )
-		{
-			for(var i in base_class.supported_extensions )
-				this.node_types_by_file_extension[ base_class.supported_extensions[i].toLowerCase() ] = base_class;
-		}
-	},
-
-	/**
-	* Create a new node type by passing a function, it wraps it with a propper class and generates inputs according to the parameters of the function.
-	* Useful to wrap simple methods that do not require properties, and that only process some input to generate an output.
-	* @method wrapFunctionAsNode
-	* @param {String} name node name with namespace (p.e.: 'math/sum')
-	* @param {Function} func
-	* @param {Array} param_types [optional] an array containing the type of every parameter, otherwise parameters will accept any type
-	* @param {String} return_type [optional] string with the return type, otherwise it will be generic
-	*/
-	wrapFunctionAsNode: function( name, func, param_types, return_type )
-	{
-		var params = Array(func.length);
-		var code = "";
-		var names = LiteGraph.getParameterNames( func );
-		for(var i = 0; i < names.length; ++i)
-			code += "this.addInput('"+names[i]+"',"+(param_types && param_types[i] ? "'" + param_types[i] + "'" : "0") + ");\n";
-		code += "this.addOutput('out',"+( return_type ? "'" + return_type + "'" : 0 )+");\n";
-		var classobj = Function(code);
-		classobj.title = name.split("/").pop();
-		classobj.desc = "Generated from " + func.name;
-		classobj.prototype.onExecute = function onExecute()
-		{
-			for(var i = 0; i < params.length; ++i)
-				params[i] = this.getInputData(i);
-			var r = func.apply( this, params );
-			this.setOutputData(0,r);
-		}
-		this.registerNodeType( name, classobj );
-	},
-
-	/**
-	* Adds this method to all nodetypes, existing and to be created
-	* (You can add it to LGraphNode.prototype but then existing node types wont have it)
-	* @method addNodeMethod
-	* @param {Function} func
-	*/
-	addNodeMethod: function( name, func )
-	{
-		LGraphNode.prototype[name] = func;
-		for(var i in this.registered_node_types)
-		{
-			var type = this.registered_node_types[i];
-			if(type.prototype[name])
-				type.prototype["_" + name] = type.prototype[name]; //keep old in case of replacing
-			type.prototype[name] = func;
-		}
-	},
-
-	/**
-	* Create a node of a given type with a name. The node is not attached to any graph yet.
-	* @method createNode
-	* @param {String} type full name of the node class. p.e. "math/sin"
-	* @param {String} name a name to distinguish from other nodes
-	* @param {Object} options to set options
-	*/
-
-	createNode: function( type, title, options )
-	{
-		var base_class = this.registered_node_types[type];
-		if (!base_class)
-		{
-			if(LiteGraph.debug)
-				console.log("GraphNode type \"" + type + "\" not registered.");
-			return null;
-		}
-
-		var prototype = base_class.prototype || base_class;
-
-		title = title || base_class.title || type;
-
-		var node = new base_class( title );
-		node.type = type;
-
-		if(!node.title && title) node.title = title;
-		if(!node.properties) node.properties = {};
-		if(!node.properties_info) node.properties_info = [];
-		if(!node.flags) node.flags = {};
-		if(!node.size) node.size = node.computeSize();
-		if(!node.pos) node.pos = LiteGraph.DEFAULT_POSITION.concat();
-		if(!node.mode) node.mode = LiteGraph.ALWAYS;
-
-		//extra options
-		if(options)
-		{
-			for(var i in options)
-				node[i] = options[i];
-		}
-
-		return node;
-	},
-
-	/**
-	* Returns a registered node type with a given name
-	* @method getNodeType
-	* @param {String} type full name of the node class. p.e. "math/sin"
-	* @return {Class} the node class
-	*/
-
-	getNodeType: function(type)
-	{
-		return this.registered_node_types[type];
-	},
-
-
-	/**
-	* Returns a list of node types matching one category
-	* @method getNodeType
-	* @param {String} category category name
-	* @return {Array} array with all the node classes
-	*/
-
-	getNodeTypesInCategory: function(category)
-	{
-		var r = [];
-		for(var i in this.registered_node_types)
-			if(category == "")
-			{
-				if (this.registered_node_types[i].category == null)
-					r.push(this.registered_node_types[i]);
-			}
-			else if (this.registered_node_types[i].category == category)
-				r.push(this.registered_node_types[i]);
-
-		return r;
-	},
-
-	/**
-	* Returns a list with all the node type categories
-	* @method getNodeTypesCategories
-	* @return {Array} array with all the names of the categories
-	*/
-
-	getNodeTypesCategories: function()
-	{
-		var categories = {"":1};
-		for(var i in this.registered_node_types)
-			if(this.registered_node_types[i].category && !this.registered_node_types[i].skip_list)
-				categories[ this.registered_node_types[i].category ] = 1;
-		var result = [];
-		for(var i in categories)
-			result.push(i);
-		return result;
-	},
-
-	//debug purposes: reloads all the js scripts that matches a wilcard
-	reloadNodes: function (folder_wildcard)
-	{
-		var tmp = document.getElementsByTagName("script");
-		//weird, this array changes by its own, so we use a copy
-		var script_files = [];
-		for(var i in tmp)
-			script_files.push(tmp[i]);
-
-
-		var docHeadObj = document.getElementsByTagName("head")[0];
-		folder_wildcard = document.location.href + folder_wildcard;
-
-		for(var i in script_files)
-		{
-			var src = script_files[i].src;
-			if( !src || src.substr(0,folder_wildcard.length ) != folder_wildcard)
-				continue;
-
-			try
-			{
-				if(LiteGraph.debug)
-					console.log("Reloading: " + src);
-				var dynamicScript = document.createElement("script");
-				dynamicScript.type = "text/javascript";
-				dynamicScript.src = src;
-				docHeadObj.appendChild(dynamicScript);
-				docHeadObj.removeChild(script_files[i]);
-			}
-			catch (err)
-			{
-				if(LiteGraph.throw_errors)
-					throw err;
-				if(LiteGraph.debug)
-					console.log("Error while reloading " + src);
-			}
-		}
-
-		if(LiteGraph.debug)
-			console.log("Nodes reloaded");
-	},
-
-	//separated just to improve if it doesnt work
-	cloneObject: function(obj, target)
-	{
-		if(obj == null) return null;
-		var r = JSON.parse( JSON.stringify( obj ) );
-		if(!target) return r;
-
-		for(var i in r)
-			target[i] = r[i];
-		return target;
-	},
-
-	isValidConnection: function( type_a, type_b )
-	{
-		if( !type_a ||  //generic output
-			!type_b || //generic input
-			type_a == type_b || //same type (is valid for triggers)
-			type_a == LiteGraph.EVENT && type_b == LiteGraph.ACTION )
-        return true;
-
-    type_a = String(type_a) //* Enforce string type to handle toLowerCase call (-1 number not ok)
-    type_b = String(type_b)
-
-		type_a = type_a.toLowerCase();
-		type_b = type_b.toLowerCase();
-		if( type_a.indexOf(",") == -1 && type_b.indexOf(",") == -1 )
-			return type_a == type_b;
-
-		var supported_types_a = type_a.split(",");
-		var supported_types_b = type_b.split(",");
-		for(var i = 0; i < supported_types_a.length; ++i)
-			for(var j = 0; j < supported_types_b.length; ++j)
-				if( supported_types_a[i] == supported_types_b[j] )
-					return true;
-		return false;
-	}
-};
-
-//timer that works everywhere
-if(typeof(performance) != "undefined")
-	LiteGraph.getTime = performance.now.bind(performance);
-else if(typeof(Date) != "undefined" && Date.now)
-	LiteGraph.getTime = Date.now.bind(Date);
-else if(typeof(process) != "undefined")
-	LiteGraph.getTime = function(){
-		var t = process.hrtime();
-		return t[0]*0.001 + t[1]*(1e-6);
-	}
-else
-  LiteGraph.getTime = function getTime() { return (new Date).getTime(); }
-
-
-
-
-
-
-//*********************************************************************************
-// LGraph CLASS
-//*********************************************************************************
-
-/**
-* LGraph is the class that contain a full graph. We instantiate one and add nodes to it, and then we can run the execution loop.
-*
-* @class LGraph
-* @constructor
-*/
-
-function LGraph()
-{
-	if (LiteGraph.debug)
-		console.log("Graph created");
-	this.list_of_graphcanvas = null;
-	this.clear();
-}
-
-global.LGraph = LiteGraph.LGraph = LGraph;
-
-//default supported types
-LGraph.supported_types = ["number","string","boolean"];
-
-//used to know which types of connections support this graph (some graphs do not allow certain types)
-LGraph.prototype.getSupportedTypes = function() { return this.supported_types || LGraph.supported_types; }
-
-LGraph.STATUS_STOPPED = 1;
-LGraph.STATUS_RUNNING = 2;
-
-/**
-* Removes all nodes from this graph
-* @method clear
-*/
-
-LGraph.prototype.clear = function()
-{
-	this.stop();
-	this.status = LGraph.STATUS_STOPPED;
-	this.last_node_id = 0;
-
-	//nodes
-	this._nodes = [];
-	this._nodes_by_id = {};
-	this._nodes_in_order = null; //nodes that are executable sorted in execution order
-	this._nodes_executable = null; //nodes that contain onExecute
-
-	//links
-	this.last_link_id = 0;
-	this.links = {}; //container with all the links
-
-	//iterations
-	this.iteration = 0;
-
-	this.config = {
-	};
-
-	//timing
-	this.globaltime = 0;
-	this.runningtime = 0;
-	this.fixedtime =  0;
-	this.fixedtime_lapse = 0.01;
-	this.elapsed_time = 0.01;
-	this.starttime = 0;
-
-	this.catch_errors = true;
-
-	//subgraph_data
-	this.global_inputs = {};
-	this.global_outputs = {};
-
-	//this.graph = {};
-	this.debug = true;
-
-	this.change();
-
-	this.sendActionToCanvas("clear");
-}
-
-/**
-* Attach Canvas to this graph
-* @method attachCanvas
-* @param {GraphCanvas} graph_canvas
-*/
-
-LGraph.prototype.attachCanvas = function(graphcanvas)
-{
-	if(graphcanvas.constructor != LGraphCanvas)
-		throw("attachCanvas expects a LGraphCanvas instance");
-	if(graphcanvas.graph && graphcanvas.graph != this)
-		graphcanvas.graph.detachCanvas( graphcanvas );
-
-	graphcanvas.graph = this;
-	if(!this.list_of_graphcanvas)
-		this.list_of_graphcanvas = [];
-	this.list_of_graphcanvas.push(graphcanvas);
-}
-
-/**
-* Detach Canvas from this graph
-* @method detachCanvas
-* @param {GraphCanvas} graph_canvas
-*/
-
-LGraph.prototype.detachCanvas = function(graphcanvas)
-{
-	if(!this.list_of_graphcanvas)
-		return;
-
-	var pos = this.list_of_graphcanvas.indexOf( graphcanvas );
-	if(pos == -1)
-		return;
-	graphcanvas.graph = null;
-	this.list_of_graphcanvas.splice(pos,1);
-}
-
-/**
-* Starts running this graph every interval milliseconds.
-* @method start
-* @param {number} interval amount of milliseconds between executions, default is 1
-*/
-
-LGraph.prototype.start = function(interval)
-{
-	if( this.status == LGraph.STATUS_RUNNING )
-		return;
-	this.status = LGraph.STATUS_RUNNING;
-
-	if(this.onPlayEvent)
-		this.onPlayEvent();
-
-	this.sendEventToAllNodes("onStart");
-
-	//launch
-	this.starttime = LiteGraph.getTime();
-	interval = interval || 1;
-	var that = this;
-
-	this.execution_timer_id = setInterval( function() {
-		//execute
-		that.runStep(1, !this.catch_errors );
-	},interval);
-}
-
-/**
-* Stops the execution loop of the graph
-* @method stop execution
-*/
-
-LGraph.prototype.stop = function()
-{
-	if( this.status == LGraph.STATUS_STOPPED )
-		return;
-
-	this.status = LGraph.STATUS_STOPPED;
-
-	if(this.onStopEvent)
-		this.onStopEvent();
-
-	if(this.execution_timer_id != null)
-		clearInterval(this.execution_timer_id);
-	this.execution_timer_id = null;
-
-	this.sendEventToAllNodes("onStop");
-}
-
-/**
-* Run N steps (cycles) of the graph
-* @method runStep
-* @param {number} num number of steps to run, default is 1
-*/
-
-LGraph.prototype.runStep = function( num, do_not_catch_errors )
-{
-	num = num || 1;
-
-	var start = LiteGraph.getTime();
-	this.globaltime = 0.001 * (start - this.starttime);
-
-	var nodes = this._nodes_executable ? this._nodes_executable : this._nodes;
-	if(!nodes)
-		return;
-
-	if( do_not_catch_errors )
-	{
-		//iterations
-		for(var i = 0; i < num; i++)
-		{
-			for( var j = 0, l = nodes.length; j < l; ++j )
-			{
-				var node = nodes[j];
-				if( node.mode == LiteGraph.ALWAYS && node.onExecute )
-					node.onExecute();
-			}
-
-			this.fixedtime += this.fixedtime_lapse;
-			if( this.onExecuteStep )
-				this.onExecuteStep();
-		}
-
-		if( this.onAfterExecute )
-			this.onAfterExecute();
-	}
-	else
-	{
-		try
-		{
-			//iterations
-			for(var i = 0; i < num; i++)
-			{
-				for( var j = 0, l = nodes.length; j < l; ++j )
-				{
-					var node = nodes[j];
-					if( node.mode == LiteGraph.ALWAYS && node.onExecute )
-						node.onExecute();
-				}
-
-				this.fixedtime += this.fixedtime_lapse;
-				if( this.onExecuteStep )
-					this.onExecuteStep();
-			}
-
-			if( this.onAfterExecute )
-				this.onAfterExecute();
-			this.errors_in_execution = false;
-		}
-		catch (err)
-		{
-			this.errors_in_execution = true;
-			if(LiteGraph.throw_errors)
-				throw err;
-			if(LiteGraph.debug)
-				console.log("Error during execution: " + err);
-			this.stop();
-		}
-	}
-
-	var elapsed = LiteGraph.getTime() - start;
-	if (elapsed == 0)
-		elapsed = 1;
-	this.elapsed_time = 0.001 * elapsed;
-	this.globaltime += 0.001 * elapsed;
-	this.iteration += 1;
-}
-
-/**
-* Updates the graph execution order according to relevance of the nodes (nodes with only outputs have more relevance than
-* nodes with only inputs.
-* @method updateExecutionOrder
-*/
-LGraph.prototype.updateExecutionOrder = function()
-{
-	this._nodes_in_order = this.computeExecutionOrder( false );
-	this._nodes_executable = [];
-	for(var i = 0; i < this._nodes_in_order.length; ++i)
-		if( this._nodes_in_order[i].onExecute )
-			this._nodes_executable.push( this._nodes_in_order[i] );
-}
-
-//This is more internal, it computes the order and returns it
-LGraph.prototype.computeExecutionOrder = function( only_onExecute, set_level )
-{
-	var L = [];
-	var S = [];
-	var M = {};
-	var visited_links = {}; //to avoid repeating links
-	var remaining_links = {}; //to a
-
-	//search for the nodes without inputs (starting nodes)
-	for (var i = 0, l = this._nodes.length; i < l; ++i)
-	{
-		var node = this._nodes[i];
-		if( only_onExecute && !node.onExecute )
-			continue;
-
-		M[node.id] = node; //add to pending nodes
-
-		var num = 0; //num of input connections
-		if(node.inputs)
-			for(var j = 0, l2 = node.inputs.length; j < l2; j++)
-				if(node.inputs[j] && node.inputs[j].link != null)
-					num += 1;
-
-		if(num == 0) //is a starting node
-		{
-			S.push(node);
-			if(set_level)
-				node._level = 1;
-		}
-		else //num of input links
-		{
-			if(set_level)
-				node._level = 0;
-			remaining_links[node.id] = num;
-		}
-	}
-
-	while(true)
-	{
-		if(S.length == 0)
-			break;
-
-		//get an starting node
-		var node = S.shift();
-		L.push(node); //add to ordered list
-		delete M[node.id]; //remove from the pending nodes
-
-		if(!node.outputs)
-			continue;
-
-		//for every output
-		for(var i = 0; i < node.outputs.length; i++)
-		{
-			var output = node.outputs[i];
-			//not connected
-			if(output == null || output.links == null || output.links.length == 0)
-				continue;
-
-			//for every connection
-			for(var j = 0; j < output.links.length; j++)
-			{
-				var link_id = output.links[j];
-				var link = this.links[link_id];
-				if(!link)
-					continue;
-
-				//already visited link (ignore it)
-				if(visited_links[ link.id ])
-					continue;
-
-				var target_node = this.getNodeById( link.target_id );
-				if(target_node == null)
-				{
-					visited_links[ link.id ] = true;
-					continue;
-				}
-
-				if(set_level && (!target_node._level || target_node._level <= node._level))
-					target_node._level = node._level + 1;
-
-				visited_links[link.id] = true; //mark as visited
-				remaining_links[target_node.id] -= 1; //reduce the number of links remaining
-				if (remaining_links[ target_node.id ] == 0)
-					S.push(target_node); //if no more links, then add to starters array
-			}
-		}
-	}
-
-	//the remaining ones (loops)
-	for(var i in M)
-		L.push( M[i] );
-
-	if( L.length != this._nodes.length && LiteGraph.debug )
-		console.warn("something went wrong, nodes missing");
-
-	var l = L.length;
-
-	//save order number in the node
-	for(var i = 0; i < l; ++i)
-		L[i].order = i;
-
-	//sort now by priority
-	L = L.sort(function(A,B){ 
-		var Ap = A.constructor.priority || A.priority || 0;
-		var Bp = B.constructor.priority || B.priority || 0;
-		if(Ap == Bp)
-			return A.order - B.order;
-		return Ap - Bp;
-	});
-
-	//save order number in the node, again...
-	for(var i = 0; i < l; ++i)
-		L[i].order = i;
-
-	return L;
-}
-
-/**
-* Positions every node in a more readable manner
-* @method arrange
-*/
-LGraph.prototype.arrange = function( margin )
-{
-	margin = margin || 40;
-
-	var nodes = this.computeExecutionOrder( false, true );
-	var columns = [];
-	for(var i = 0; i < nodes.length; ++i)
-	{
-		var node = nodes[i];
-		var col = node._level || 1;
-		if(!columns[col])
-			columns[col] = [];
-		columns[col].push( node );
-	}
-
-	var x = margin;
-
-	for(var i = 0; i < columns.length; ++i)
-	{
-		var column = columns[i];
-		if(!column)
-			continue;
-		var max_size = 100;
-		var y = margin;
-		for(var j = 0; j < column.length; ++j)
-		{
-			var node = column[j];
-			node.pos[0] = x;
-			node.pos[1] = y;
-			if(node.size[0] > max_size)
-				max_size = node.size[0];
-			y += node.size[1] + margin;
-		}
-		x += max_size + margin;
-	}
-
-	this.setDirtyCanvas(true,true);
-}
-
-
-/**
-* Returns the amount of time the graph has been running in milliseconds
-* @method getTime
-* @return {number} number of milliseconds the graph has been running
-*/
-LGraph.prototype.getTime = function()
-{
-	return this.globaltime;
-}
-
-/**
-* Returns the amount of time accumulated using the fixedtime_lapse var. This is used in context where the time increments should be constant
-* @method getFixedTime
-* @return {number} number of milliseconds the graph has been running
-*/
-
-LGraph.prototype.getFixedTime = function()
-{
-	return this.fixedtime;
-}
-
-/**
-* Returns the amount of time it took to compute the latest iteration. Take into account that this number could be not correct
-* if the nodes are using graphical actions
-* @method getElapsedTime
-* @return {number} number of milliseconds it took the last cycle
-*/
-
-LGraph.prototype.getElapsedTime = function()
-{
-	return this.elapsed_time;
-}
-
-/**
-* Sends an event to all the nodes, useful to trigger stuff
-* @method sendEventToAllNodes
-* @param {String} eventname the name of the event (function to be called)
-* @param {Array} params parameters in array format
-*/
-
-LGraph.prototype.sendEventToAllNodes = function( eventname, params, mode )
-{
-	mode = mode || LiteGraph.ALWAYS;
-
-	var nodes = this._nodes_in_order ? this._nodes_in_order : this._nodes;
-	if(!nodes)
-		return;
-
-	for( var j = 0, l = nodes.length; j < l; ++j )
-	{
-		var node = nodes[j];
-		if(node[eventname] && node.mode == mode )
-		{
-			if(params === undefined)
-				node[eventname]();
-			else if(params && params.constructor === Array)
-				node[eventname].apply( node, params );
-			else
-				node[eventname](params);
-		}
-	}
-}
-
-LGraph.prototype.sendActionToCanvas = function(action, params)
-{
-	if(!this.list_of_graphcanvas)
-		return;
-
-	for(var i = 0; i < this.list_of_graphcanvas.length; ++i)
-	{
-		var c = this.list_of_graphcanvas[i];
-		if( c[action] )
-			c[action].apply(c, params);
-	}
-}
-
-/**
-* Adds a new node instasnce to this graph
-* @method add
-* @param {LGraphNode} node the instance of the node
-*/
-
-LGraph.prototype.add = function(node, skip_compute_order)
-{
-	if(!node)
-		return;
-	if(node.id != -1 && this._nodes_by_id[node.id] != null)
-	{
-		console.warn("LiteGraph: there is already a node with this ID, changing it");
-		node.id = ++this.last_node_id;
-	}
-
-	if(this._nodes.length >= LiteGraph.MAX_NUMBER_OF_NODES)
-		throw("LiteGraph: max number of nodes in a graph reached");
-
-	//give him an id
-	if(node.id == null || node.id == -1)
-		node.id = ++this.last_node_id;
-	else if (this.last_node_id < node.id)
-		this.last_node_id = node.id;
-
-	node.graph = this;
-
-	this._nodes.push(node);
-	this._nodes_by_id[node.id] = node;
-
-	/*
-	// rendering stuf...
-	if(node.bgImageUrl)
-		node.bgImage = node.loadImage(node.bgImageUrl);
-	*/
-
-	if(node.onAdded)
-		node.onAdded( this );
-
-	if(this.config.align_to_grid)
-		node.alignToGrid();
-
-	if(!skip_compute_order)
-		this.updateExecutionOrder();
-
-	if(this.onNodeAdded)
-		this.onNodeAdded(node);
-
-
-	this.setDirtyCanvas(true);
-
-	this.change();
-
-	return node; //to chain actions
-}
-
-/**
-* Removes a node from the graph
-* @method remove
-* @param {LGraphNode} node the instance of the node
-*/
-
-LGraph.prototype.remove = function(node)
-{
-	if(this._nodes_by_id[node.id] == null)
-		return; //not found
-
-	if(node.ignore_remove)
-		return; //cannot be removed
-
-	//disconnect inputs
-	if(node.inputs)
-		for(var i = 0; i < node.inputs.length; i++)
-		{
-			var slot = node.inputs[i];
-			if(slot.link != null)
-				node.disconnectInput(i);
-		}
-
-	//disconnect outputs
-	if(node.outputs)
-		for(var i = 0; i < node.outputs.length; i++)
-		{
-			var slot = node.outputs[i];
-			if(slot.links != null && slot.links.length)
-				node.disconnectOutput(i);
-		}
-
-	//node.id = -1; //why?
-
-	//callback
-	if(node.onRemoved)
-		node.onRemoved();
-
-	node.graph = null;
-
-	//remove from canvas render
-	if(this.list_of_graphcanvas)
-	{
-		for(var i = 0; i < this.list_of_graphcanvas.length; ++i)
-		{
-			var canvas = this.list_of_graphcanvas[i];
-			if(canvas.selected_nodes[node.id])
-				delete canvas.selected_nodes[node.id];
-			if(canvas.node_dragged == node)
-				canvas.node_dragged = null;
-		}
-	}
-
-	//remove from containers
-	var pos = this._nodes.indexOf(node);
-	if(pos != -1)
-		this._nodes.splice(pos,1);
-	delete this._nodes_by_id[node.id];
-
-	if(this.onNodeRemoved)
-		this.onNodeRemoved(node);
-
-	this.setDirtyCanvas(true,true);
-
-	this.change();
-
-	this.updateExecutionOrder();
-}
-
-/**
-* Returns a node by its id.
-* @method getNodeById
-* @param {Number} id
-*/
-
-LGraph.prototype.getNodeById = function( id )
-{
-	if( id == null )
-		return null;
-	return this._nodes_by_id[ id ];
-}
-
-/**
-* Returns a list of nodes that matches a class
-* @method findNodesByClass
-* @param {Class} classObject the class itself (not an string)
-* @return {Array} a list with all the nodes of this type
-*/
-
-LGraph.prototype.findNodesByClass = function(classObject)
-{
-	var r = [];
-	for(var i = 0, l = this._nodes.length; i < l; ++i)
-		if(this._nodes[i].constructor === classObject)
-			r.push(this._nodes[i]);
-	return r;
-}
-
-/**
-* Returns a list of nodes that matches a type
-* @method findNodesByType
-* @param {String} type the name of the node type
-* @return {Array} a list with all the nodes of this type
-*/
-
-LGraph.prototype.findNodesByType = function(type)
-{
-	var type = type.toLowerCase();
-	var r = [];
-	for(var i = 0, l = this._nodes.length; i < l; ++i)
-		if(this._nodes[i].type.toLowerCase() == type )
-			r.push(this._nodes[i]);
-	return r;
-}
-
-/**
-* Returns a list of nodes that matches a name
-* @method findNodesByTitle
-* @param {String} name the name of the node to search
-* @return {Array} a list with all the nodes with this name
-*/
-
-LGraph.prototype.findNodesByTitle = function(title)
-{
-	var result = [];
-	for(var i = 0, l = this._nodes.length; i < l; ++i)
-		if(this._nodes[i].title == title)
-			result.push(this._nodes[i]);
-	return result;
-}
-
-/**
-* Returns the top-most node in this position of the canvas
-* @method getNodeOnPos
-* @param {number} x the x coordinate in canvas space
-* @param {number} y the y coordinate in canvas space
-* @param {Array} nodes_list a list with all the nodes to search from, by default is all the nodes in the graph
-* @return {Array} a list with all the nodes that intersect this coordinate
-*/
-LGraph.prototype.getNodeOnPos = function(x,y, nodes_list)
-{
-	nodes_list = nodes_list || this._nodes;
-	for (var i = nodes_list.length - 1; i >= 0; i--)
-	{
-		var n = nodes_list[i];
-		if(n.isPointInsideNode( x, y, 2 ))
-			return n;
-	}
-	return null;
-}
-
-// ********** GLOBALS *****************
-
-/**
-* Tell this graph it has a global graph input of this type
-* @method addGlobalInput
-* @param {String} name
-* @param {String} type
-* @param {*} value [optional]
-*/
-LGraph.prototype.addGlobalInput = function(name, type, value)
-{
-	this.global_inputs[name] = { name: name, type: type, value: value };
-
-	if(this.onGlobalInputAdded)
-		this.onGlobalInputAdded(name, type);
-
-	if(this.onGlobalsChange)
-		this.onGlobalsChange();
-}
-
-/**
-* Assign a data to the global graph input
-* @method setGlobalInputData
-* @param {String} name
-* @param {*} data
-*/
-LGraph.prototype.setGlobalInputData = function(name, data)
-{
-	var input = this.global_inputs[name];
-	if (!input)
-		return;
-	input.value = data;
-}
-
-/**
-* Assign a data to the global graph input (same as setGlobalInputData)
-* @method setInputData
-* @param {String} name
-* @param {*} data
-*/
-LGraph.prototype.setInputData = LGraph.prototype.setGlobalInputData;
-
-
-/**
-* Returns the current value of a global graph input
-* @method getGlobalInputData
-* @param {String} name
-* @return {*} the data
-*/
-LGraph.prototype.getGlobalInputData = function(name)
-{
-	var input = this.global_inputs[name];
-	if (!input)
-		return null;
-	return input.value;
-}
-
-/**
-* Changes the name of a global graph input
-* @method renameGlobalInput
-* @param {String} old_name
-* @param {String} new_name
-*/
-LGraph.prototype.renameGlobalInput = function(old_name, name)
-{
-	if(name == old_name)
-		return;
-
-	if(!this.global_inputs[old_name])
-		return false;
-
-	if(this.global_inputs[name])
-	{
-		console.error("there is already one input with that name");
-		return false;
-	}
-
-	this.global_inputs[name] = this.global_inputs[old_name];
-	delete this.global_inputs[old_name];
-
-	if(this.onGlobalInputRenamed)
-		this.onGlobalInputRenamed(old_name, name);
-
-	if(this.onGlobalsChange)
-		this.onGlobalsChange();
-}
-
-/**
-* Changes the type of a global graph input
-* @method changeGlobalInputType
-* @param {String} name
-* @param {String} type
-*/
-LGraph.prototype.changeGlobalInputType = function(name, type)
-{
-	if(!this.global_inputs[name])
-		return false;
-
-	if(this.global_inputs[name].type.toLowerCase() == type.toLowerCase() )
-		return;
-
-	this.global_inputs[name].type = type;
-	if(this.onGlobalInputTypeChanged)
-		this.onGlobalInputTypeChanged(name, type);
-}
-
-/**
-* Removes a global graph input
-* @method removeGlobalInput
-* @param {String} name
-* @param {String} type
-*/
-LGraph.prototype.removeGlobalInput = function(name)
-{
-	if(!this.global_inputs[name])
-		return false;
-
-	delete this.global_inputs[name];
-
-	if(this.onGlobalInputRemoved)
-		this.onGlobalInputRemoved(name);
-
-	if(this.onGlobalsChange)
-		this.onGlobalsChange();
-	return true;
-}
-
-/**
-* Creates a global graph output
-* @method addGlobalOutput
-* @param {String} name
-* @param {String} type
-* @param {*} value
-*/
-LGraph.prototype.addGlobalOutput = function(name, type, value)
-{
-	this.global_outputs[name] = { name: name, type: type, value: value };
-
-	if(this.onGlobalOutputAdded)
-		this.onGlobalOutputAdded(name, type);
-
-	if(this.onGlobalsChange)
-		this.onGlobalsChange();
-}
-
-/**
-* Assign a data to the global output
-* @method setGlobalOutputData
-* @param {String} name
-* @param {String} value
-*/
-LGraph.prototype.setGlobalOutputData = function(name, value)
-{
-	var output = this.global_outputs[ name ];
-	if (!output)
-		return;
-	output.value = value;
-}
-
-/**
-* Returns the current value of a global graph output
-* @method getGlobalOutputData
-* @param {String} name
-* @return {*} the data
-*/
-LGraph.prototype.getGlobalOutputData = function(name)
-{
-	var output = this.global_outputs[name];
-	if (!output)
-		return null;
-	return output.value;
-}
-
-/**
-* Returns the current value of a global graph output (sames as getGlobalOutputData)
-* @method getOutputData
-* @param {String} name
-* @return {*} the data
-*/
-LGraph.prototype.getOutputData = LGraph.prototype.getGlobalOutputData;
-
-
-/**
-* Renames a global graph output
-* @method renameGlobalOutput
-* @param {String} old_name
-* @param {String} new_name
-*/
-LGraph.prototype.renameGlobalOutput = function(old_name, name)
-{
-	if(!this.global_outputs[old_name])
-		return false;
-
-	if(this.global_outputs[name])
-	{
-		console.error("there is already one output with that name");
-		return false;
-	}
-
-	this.global_outputs[name] = this.global_outputs[old_name];
-	delete this.global_outputs[old_name];
-
-	if(this.onGlobalOutputRenamed)
-		this.onGlobalOutputRenamed(old_name, name);
-
-	if(this.onGlobalsChange)
-		this.onGlobalsChange();
-}
-
-/**
-* Changes the type of a global graph output
-* @method changeGlobalOutputType
-* @param {String} name
-* @param {String} type
-*/
-LGraph.prototype.changeGlobalOutputType = function(name, type)
-{
-	if(!this.global_outputs[name])
-		return false;
-
-	if(this.global_outputs[name].type.toLowerCase() == type.toLowerCase() )
-		return;
-
-	this.global_outputs[name].type = type;
-	if(this.onGlobalOutputTypeChanged)
-		this.onGlobalOutputTypeChanged(name, type);
-}
-
-/**
-* Removes a global graph output
-* @method removeGlobalOutput
-* @param {String} name
-*/
-LGraph.prototype.removeGlobalOutput = function(name)
-{
-	if(!this.global_outputs[name])
-		return false;
-	delete this.global_outputs[name];
-
-	if(this.onGlobalOutputRemoved)
-		this.onGlobalOutputRemoved(name);
-
-	if(this.onGlobalsChange)
-		this.onGlobalsChange();
-	return true;
-}
-
-LGraph.prototype.triggerInput = function(name,value)
-{
-	var nodes = this.findNodesByTitle(name);
-	for(var i = 0; i < nodes.length; ++i)
-		nodes[i].onTrigger(value);
-}
-
-LGraph.prototype.setCallback = function(name,func)
-{
-	var nodes = this.findNodesByTitle(name);
-	for(var i = 0; i < nodes.length; ++i)
-		nodes[i].setTrigger(func);
-}
-
-
-LGraph.prototype.connectionChange = function( node )
-{
-	this.updateExecutionOrder();
-	if( this.onConnectionChange )
-		this.onConnectionChange( node );
-	this.sendActionToCanvas("onConnectionChange");
-}
-
-/**
-* returns if the graph is in live mode
-* @method isLive
-*/
-
-LGraph.prototype.isLive = function()
-{
-	if(!this.list_of_graphcanvas)
-		return false;
-
-	for(var i = 0; i < this.list_of_graphcanvas.length; ++i)
-	{
-		var c = this.list_of_graphcanvas[i];
-		if(c.live_mode)
-			return true;
-	}
-	return false;
-}
-
-/* Called when something visually changed */
-LGraph.prototype.change = function()
-{
-	if(LiteGraph.debug)
-		console.log("Graph changed");
-
-	this.sendActionToCanvas("setDirty",[true,true]);
-
-	if(this.on_change)
-		this.on_change(this);
-}
-
-LGraph.prototype.setDirtyCanvas = function(fg,bg)
-{
-	this.sendActionToCanvas("setDirty",[fg,bg]);
-}
-
-//save and recover app state ***************************************
-/**
-* Creates a Object containing all the info about this graph, it can be serialized
-* @method serialize
-* @return {Object} value of the node
-*/
-LGraph.prototype.serialize = function()
-{
-	var nodes_info = [];
-	for(var i = 0, l = this._nodes.length; i < l; ++i)
-		nodes_info.push( this._nodes[i].serialize() );
-
-	//pack link info into a non-verbose format
-	var links = [];
-	for(var i in this.links) //links is an OBJECT
-	{
-		var link = this.links[i];
-		links.push([ link.id, link.origin_id, link.origin_slot, link.target_id, link.target_slot, link.type ]);
-	}
-
-	var data = {
-		iteration: this.iteration,
-		frame: this.frame,
-		last_node_id: this.last_node_id,
-		last_link_id: this.last_link_id,
-		links: links, //LiteGraph.cloneObject( this.links ),
-		config: this.config,
-		nodes: nodes_info
-	};
-
-	return data;
-}
-
-
-/**
-* Configure a graph from a JSON string
-* @method configure
-* @param {String} str configure a graph from a JSON string
-*/
-LGraph.prototype.configure = function(data, keep_old)
-{
-	if(!keep_old)
-		this.clear();
-
-	var nodes = data.nodes;
-
-	//decode links info (they are very verbose)
-	if(data.links && data.links.constructor === Array)
-	{
-		var links = {};
-		for(var i = 0; i < data.links.length; ++i)
-		{
-			var link = data.links[i];
-			links[ link[0] ] = { id: link[0], origin_id: link[1], origin_slot: link[2], target_id: link[3], target_slot: link[4], type: link[5] };
-		}
-		data.links = links;
-	}
-
-	//copy all stored fields
-	for (var i in data)
-		this[i] = data[i];
-
-	var error = false;
-
-	//create nodes
-	this._nodes = [];
-	for(var i = 0, l = nodes.length; i < l; ++i)
-	{
-		var n_info = nodes[i]; //stored info
-		var node = LiteGraph.createNode( n_info.type, n_info.title );
-		if(!node)
-		{
-			if(LiteGraph.debug)
-				console.log("Node not found: " + n_info.type);
-			error = true;
-			continue;
-		}
-
-		node.id = n_info.id; //id it or it will create a new id
-		this.add(node, true); //add before configure, otherwise configure cannot create links
-	}
-
-	//configure nodes afterwards so they can reach each other
-	for(var i = 0, l = nodes.length; i < l; ++i)
-	{
-		var n_info = nodes[i];
-		var node = this.getNodeById( n_info.id );
-		if(node)
-			node.configure( n_info );
-	}
-
-	this.updateExecutionOrder();
-	this.setDirtyCanvas(true,true);
-	return error;
-}
-
-LGraph.prototype.load = function(url)
-{
-	var that = this;
-	var req = new XMLHttpRequest();
-	req.open('GET', url, true);
-	req.send(null);
-	req.onload = function (oEvent) {
-		if(req.status !== 200)
-		{
-			console.error("Error loading graph:",req.status,req.response);
-			return;
-		}
-		var data = JSON.parse( req.response );
-		that.configure(data);
-	}
-	req.onerror = function(err)
-	{
-		console.error("Error loading graph:",err);
-	}
-}
-
-LGraph.prototype.onNodeTrace = function(node, msg, color)
-{
-	//TODO
-}
-
-// *************************************************************
-//   Node CLASS                                          *******
-// *************************************************************
-
-/*
-	title: string
-	pos: [x,y]
-	size: [x,y]
-
-	input|output: every connection
-		+  { name:string, type:string, pos: [x,y]=Optional, direction: "input"|"output", links: Array });
-
-	flags:
-		+ skip_title_render
-		+ clip_area
-		+ unsafe_execution: not allowed for safe execution
-		+ skip_repeated_outputs: when adding new outputs, it wont show if there is one already connected
-
-	supported callbacks:
-		+ onAdded: when added to graph
-		+ onRemoved: when removed from graph
-		+ onStart:	when the graph starts playing
-		+ onStop:	when the graph stops playing
-		+ onDrawForeground: render the inside widgets inside the node
-		+ onDrawBackground: render the background area inside the node (only in edit mode)
-		+ onMouseDown
-		+ onMouseMove
-		+ onMouseUp
-		+ onMouseEnter
-		+ onMouseLeave
-		+ onExecute: execute the node
-		+ onPropertyChanged: when a property is changed in the panel (return true to skip default behaviour)
-		+ onGetInputs: returns an array of possible inputs
-		+ onGetOutputs: returns an array of possible outputs
-		+ onDblClick
-		+ onSerialize
-		+ onSelected
-		+ onDeselected
-		+ onDropItem : DOM item dropped over the node
-		+ onDropFile : file dropped over the node
-		+ onConnectInput : if returns false the incoming connection will be canceled
-		+ onConnectionsChange : a connection changed (new one or removed) (LiteGraph.INPUT or LiteGraph.OUTPUT, slot, true if connected, link_info, input_info )
-*/
-
-/**
-* Base Class for all the node type classes
-* @class LGraphNode
-* @param {String} name a name for the node
-*/
-
-function LGraphNode(title)
-{
-	this._ctor(title);
-}
-
-global.LGraphNode = LiteGraph.LGraphNode = LGraphNode;
-
-LGraphNode.prototype._ctor = function( title )
-{
-	this.title = title || "Unnamed";
-	this.size = [LiteGraph.NODE_WIDTH,60];
-	this.graph = null;
-
-	this._pos = new Float32Array(10,10);
-
-	Object.defineProperty( this, "pos", {
-		set: function(v)
-		{
-			if(!v || !v.length < 2)
-				return;
-			this._pos[0] = v[0];
-			this._pos[1] = v[1];
-		},
-		get: function()
-		{
-			return this._pos;
-		},
-		enumerable: true
-	});
-
-	this.id = -1; //not know till not added
-	this.type = null;
-
-	//inputs available: array of inputs
-	this.inputs = [];
-	this.outputs = [];
-	this.connections = [];
-
-	//local data
-	this.properties = {}; //for the values
-	this.properties_info = []; //for the info
-
-	this.data = null; //persistent local data
-	this.flags = {
-		//skip_title_render: true,
-		//unsafe_execution: false,
-	};
-}
-
-/**
-* configure a node from an object containing the serialized info
-* @method configure
-*/
-LGraphNode.prototype.configure = function(info)
-{
-	for (var j in info)
-	{
-		if(j == "console")
-			continue;
-
-		if(j == "properties")
-		{
-			//i dont want to clone properties, I want to reuse the old container
-			for(var k in info.properties)
-			{
-				this.properties[k] = info.properties[k];
-				if(this.onPropertyChanged)
-					this.onPropertyChanged(k,info.properties[k]);
-			}
-			continue;
-		}
-
-		if(info[j] == null)
-			continue;
-
-		else if (typeof(info[j]) == 'object') //object
-		{
-			if(this[j] && this[j].configure)
-				this[j].configure( info[j] );
-			else
-				this[j] = LiteGraph.cloneObject(info[j], this[j]);
-		}
-		else //value
-			this[j] = info[j];
-	}
-
-	if(!info.title)
-		this.title = this.constructor.title;
-
-	if(this.onConnectionsChange)
-	{
-		if(this.inputs)
-		for(var i = 0; i < this.inputs.length; ++i)
-		{
-			var input = this.inputs[i];
-			var link_info = this.graph.links[ input.link ];
-			this.onConnectionsChange( LiteGraph.INPUT, i, true, link_info, input ); //link_info has been created now, so its updated
-		}
-
-		if(this.outputs)
-		for(var i = 0; i < this.outputs.length; ++i)
-		{
-			var output = this.outputs[i];
-			if(!output.links)
-				continue;
-			for(var j = 0; j < output.links.length; ++j)
-			{
-				var link_info = this.graph.links[ output.links[j] ];
-				this.onConnectionsChange( LiteGraph.OUTPUT, i, true, link_info, output ); //link_info has been created now, so its updated
-			}
-		}
-	}
-
-	//FOR LEGACY, PLEASE REMOVE ON NEXT VERSION
-	for(var i in this.inputs)
-	{
-		var input = this.inputs[i];
-		if(!input.link || !input.link.length )
-			continue;
-		var link = input.link;
-		if(typeof(link) != "object")
-			continue;
-		input.link = link[0];
-		this.graph.links[ link[0] ] = {
-			id: link[0],
-			origin_id: link[1],
-			origin_slot: link[2],
-			target_id: link[3],
-			target_slot: link[4]
-		};
-	}
-	for(var i in this.outputs)
-	{
-		var output = this.outputs[i];
-		if(!output.links || output.links.length == 0)
-			continue;
-		for(var j in output.links)
-		{
-			var link = output.links[j];
-			if(typeof(link) != "object")
-				continue;
-			output.links[j] = link[0];
-		}
-	}
-
-	if( this.onConfigure )
-		this.onConfigure( info );
-}
-
-/**
-* serialize the content
-* @method serialize
-*/
-
-LGraphNode.prototype.serialize = function()
-{
-	//create serialization object
-	var o = {
-		id: this.id,
-		type: this.type,
-		pos: this.pos,
-		size: this.size,
-		data: this.data,
-		flags: LiteGraph.cloneObject(this.flags),
-		mode: this.mode
-	};
-
-	if(this.inputs)
-		o.inputs = this.inputs;
-
-	if(this.outputs)
-	{
-		//clear outputs last data (because data in connections is never serialized but stored inside the outputs info)
-		for(var i = 0; i < this.outputs.length; i++)
-			delete this.outputs[i]._data;
-		o.outputs = this.outputs;
-	}
-
-	if( this.title && this.title != this.constructor.title )
-		o.title = this.title;
-
-	if(this.properties)
-		o.properties = LiteGraph.cloneObject(this.properties);
-
-	if(!o.type)
-		o.type = this.constructor.type;
-
-	if(this.color)
-		o.color = this.color;
-	if(this.bgcolor)
-		o.bgcolor = this.bgcolor;
-	if(this.boxcolor)
-		o.boxcolor = this.boxcolor;
-	if(this.shape)
-		o.shape = this.shape;
-
-	if(this.onSerialize)
-		this.onSerialize(o);
-
-	return o;
-}
-
-
-/* Creates a clone of this node */
-LGraphNode.prototype.clone = function()
-{
-	var node = LiteGraph.createNode(this.type);
-
-	//we clone it because serialize returns shared containers
-	var data = LiteGraph.cloneObject( this.serialize() );
-
-	//remove links
-	if(data.inputs)
-		for(var i = 0; i < data.inputs.length; ++i)
-			data.inputs[i].link = null;
-
-	if(data.outputs)
-		for(var i = 0; i < data.outputs.length; ++i)
-		{
-			if(data.outputs[i].links)
-				data.outputs[i].links.length = 0;
-		}
-
-	delete data["id"];
-	//remove links
-	node.configure(data);
-
-	return node;
-}
-
-
-/**
-* serialize and stringify
-* @method toString
-*/
-
-LGraphNode.prototype.toString = function()
-{
-	return JSON.stringify( this.serialize() );
-}
-//LGraphNode.prototype.unserialize = function(info) {} //this cannot be done from within, must be done in LiteGraph
-
-
-/**
-* get the title string
-* @method getTitle
-*/
-
-LGraphNode.prototype.getTitle = function()
-{
-	return this.title || this.constructor.title;
-}
-
-
-
-// Execution *************************
-/**
-* sets the output data
-* @method setOutputData
-* @param {number} slot
-* @param {*} data
-*/
-LGraphNode.prototype.setOutputData = function(slot, data)
-{
-	if(!this.outputs)
-		return;
-
-	//this maybe slow and a niche case
-	//if(slot && slot.constructor === String)
-	//	slot = this.findOutputSlot(slot);
-
-	if(slot == -1 || slot >= this.outputs.length)
-		return;
-
-	var output_info = this.outputs[slot];
-	if(!output_info)
-		return;
-
-	//store data in the output itself in case we want to debug
-	output_info._data = data;
-
-	//if there are connections, pass the data to the connections
-	if( this.outputs[slot].links )
-	{
-		for(var i = 0; i < this.outputs[slot].links.length; i++)
-		{
-			var link_id = this.outputs[slot].links[i];
-			this.graph.links[ link_id ].data = data;
-		}
-	}
-}
-
-/**
-* Retrieves the input data (data traveling through the connection) from one slot
-* @method getInputData
-* @param {number} slot
-* @param {boolean} force_update if set to true it will force the connected node of this slot to output data into this link
-* @return {*} data or if it is not connected returns undefined
-*/
-LGraphNode.prototype.getInputData = function( slot, force_update )
-{
-	if(!this.inputs)
-		return; //undefined;
-
-	if(slot >= this.inputs.length || this.inputs[slot].link == null)
-		return;
-
-	var link_id = this.inputs[slot].link;
-	var link = this.graph.links[ link_id ];
-	if(!link) //bug: weird case but it happens sometimes
-		return null;
-
-	if(!force_update)
-		return link.data;
-
-	//special case: used to extract data from the incomming connection before the graph has been executed
-	var node = this.graph.getNodeById( link.origin_id );
-	if(!node)
-		return link.data;
-
-	if(node.updateOutputData)
-		node.updateOutputData( link.origin_slot );
-	else if(node.onExecute)
-		node.onExecute();
-
-	return link.data;
-}
-
-/**
-* Retrieves the input data from one slot using its name instead of slot number
-* @method getInputDataByName
-* @param {String} slot_name
-* @param {boolean} force_update if set to true it will force the connected node of this slot to output data into this link
-* @return {*} data or if it is not connected returns null
-*/
-LGraphNode.prototype.getInputDataByName = function( slot_name, force_update )
-{
-	var slot = this.findInputSlot( slot_name );
-	if( slot == -1 )
-		return null;
-	return this.getInputData( slot, force_update );
-}
-
-
-/**
-* tells you if there is a connection in one input slot
-* @method isInputConnected
-* @param {number} slot
-* @return {boolean}
-*/
-LGraphNode.prototype.isInputConnected = function(slot)
-{
-	if(!this.inputs)
-		return false;
-	return (slot < this.inputs.length && this.inputs[slot].link != null);
-}
-
-/**
-* tells you info about an input connection (which node, type, etc)
-* @method getInputInfo
-* @param {number} slot
-* @return {Object} object or null { link: id, name: string, type: string or 0 }
-*/
-LGraphNode.prototype.getInputInfo = function(slot)
-{
-	if(!this.inputs)
-		return null;
-	if(slot < this.inputs.length)
-		return this.inputs[slot];
-	return null;
-}
-
-/**
-* returns the node connected in the input slot
-* @method getInputNode
-* @param {number} slot
-* @return {LGraphNode} node or null
-*/
-LGraphNode.prototype.getInputNode = function( slot )
-{
-	if(!this.inputs)
-		return null;
-	if(slot >= this.inputs.length)
-		return null;
-	var input = this.inputs[slot];
-	if(!input || !input.link)
-		return null;
-	var link_info = this.graph.links[ input.link ];
-	if(!link_info)
-		return null;
-	return this.graph.getNodeById( link_info.origin_id );
-}
-
-
-/**
-* returns the value of an input with this name, otherwise checks if there is a property with that name
-* @method getInputOrProperty
-* @param {string} name
-* @return {*} value
-*/
-LGraphNode.prototype.getInputOrProperty = function( name )
-{
-	if(!this.inputs || !this.inputs.length)
-		return this.properties ? this.properties[name] : null;
-
-	for(var i = 0, l = this.inputs.length; i < l; ++i)
-		if(name == this.inputs[i].name)
-		{
-			var link_id = this.inputs[i].link;
-			var link = this.graph.links[ link_id ];
-			return link ? link.data : null;
-		}
-	return this.properties[name];
-}
-
-
-
-
-/**
-* tells you the last output data that went in that slot
-* @method getOutputData
-* @param {number} slot
-* @return {Object}  object or null
-*/
-LGraphNode.prototype.getOutputData = function(slot)
-{
-	if(!this.outputs)
-		return null;
-	if(slot >= this.outputs.length)
-		return null;
-
-	var info = this.outputs[slot];
-	return info._data;
-}
-
-
-/**
-* tells you info about an output connection (which node, type, etc)
-* @method getOutputInfo
-* @param {number} slot
-* @return {Object}  object or null { name: string, type: string, links: [ ids of links in number ] }
-*/
-LGraphNode.prototype.getOutputInfo = function(slot)
-{
-	if(!this.outputs)
-		return null;
-	if(slot < this.outputs.length)
-		return this.outputs[slot];
-	return null;
-}
-
-
-/**
-* tells you if there is a connection in one output slot
-* @method isOutputConnected
-* @param {number} slot
-* @return {boolean}
-*/
-LGraphNode.prototype.isOutputConnected = function(slot)
-{
-	if(!this.outputs)
-		return false;
-	return (slot < this.outputs.length && this.outputs[slot].links && this.outputs[slot].links.length);
-}
-
-/**
-* tells you if there is any connection in the output slots
-* @method isAnyOutputConnected
-* @return {boolean}
-*/
-LGraphNode.prototype.isAnyOutputConnected = function()
-{
-	if(!this.outputs)
-		return false;
-	for(var i = 0; i < this.outputs.length; ++i)
-		if( this.outputs[i].links && this.outputs[i].links.length )
-			return true;
-	return false;
-}
-
-
-/**
-* retrieves all the nodes connected to this output slot
-* @method getOutputNodes
-* @param {number} slot
-* @return {array}
-*/
-LGraphNode.prototype.getOutputNodes = function(slot)
-{
-	if(!this.outputs || this.outputs.length == 0)
-		return null;
-
-	if(slot >= this.outputs.length)
-		return null;
-
-	var output = this.outputs[slot];
-	if(!output.links || output.links.length == 0)
-		return null;
-
-	var r = [];
-	for(var i = 0; i < output.links.length; i++)
-	{
-		var link_id = output.links[i];
-		var link = this.graph.links[ link_id ];
-		if(link)
-		{
-			var target_node = this.graph.getNodeById( link.target_id );
-			if( target_node )
-				r.push( target_node );
-		}
-	}
-	return r;
-}
-
-/**
-* Triggers an event in this node, this will trigger any output with the same name
-* @method trigger
-* @param {String} event name ( "on_play", ... ) if action is equivalent to false then the event is send to all
-* @param {*} param
-*/
-LGraphNode.prototype.trigger = function( action, param )
-{
-	if( !this.outputs || !this.outputs.length )
-		return;
-
-	if(this.graph)
-		this.graph._last_trigger_time = LiteGraph.getTime();
-
-	for(var i = 0; i < this.outputs.length; ++i)
-	{
-		var output = this.outputs[ i ];
-		if(!output || output.type !== LiteGraph.EVENT || (action && output.name != action) )
-			continue;
-		this.triggerSlot( i, param );
-	}
-}
-
-/**
-* Triggers an slot event in this node
-* @method triggerSlot
-* @param {Number} slot the index of the output slot
-* @param {*} param
-*/
-LGraphNode.prototype.triggerSlot = function( slot, param )
-{
-	if( !this.outputs )
-		return;
-
-	var output = this.outputs[ slot ];
-	if( !output )
-		return;
-
-	var links = output.links;
-	if(!links || !links.length)
-		return;
-
-	if(this.graph)
-		this.graph._last_trigger_time = LiteGraph.getTime();
-
-	//for every link attached here
-	for(var k = 0; k < links.length; ++k)
-	{
-		var link_info = this.graph.links[ links[k] ];
-		if(!link_info) //not connected
-			continue;
-		var node = this.graph.getNodeById( link_info.target_id );
-		if(!node) //node not found?
-			continue;
-
-		//used to mark events in graph
-		link_info._last_time = LiteGraph.getTime();
-
-		var target_connection = node.inputs[ link_info.target_slot ];
-
-		if(node.onAction)
-			node.onAction( target_connection.name, param );
-		else if(node.mode === LiteGraph.ON_TRIGGER)
-		{
-			if(node.onExecute)
-				node.onExecute(param);
-		}
-	}
-}
-
-/**
-* add a new property to this node
-* @method addProperty
-* @param {string} name
-* @param {*} default_value
-* @param {string} type string defining the output type ("vec3","number",...)
-* @param {Object} extra_info this can be used to have special properties of the property (like values, etc)
-*/
-LGraphNode.prototype.addProperty = function( name, default_value, type, extra_info )
-{
-	var o = { name: name, type: type, default_value: default_value };
-	if(extra_info)
-		for(var i in extra_info)
-			o[i] = extra_info[i];
-	if(!this.properties_info)
-		this.properties_info = [];
-	this.properties_info.push(o);
-	if(!this.properties)
-		this.properties = {};
-	this.properties[ name ] = default_value;
-	return o;
-}
-
-
-//connections
-
-/**
-* add a new output slot to use in this node
-* @method addOutput
-* @param {string} name
-* @param {string} type string defining the output type ("vec3","number",...)
-* @param {Object} extra_info this can be used to have special properties of an output (label, special color, position, etc)
-*/
-LGraphNode.prototype.addOutput = function(name,type,extra_info)
-{
-	var o = { name: name, type: type, links: null };
-	if(extra_info)
-		for(var i in extra_info)
-			o[i] = extra_info[i];
-
-	if(!this.outputs)
-		this.outputs = [];
-	this.outputs.push(o);
-	if(this.onOutputAdded)
-		this.onOutputAdded(o);
-	this.size = this.computeSize();
-	return o;
-}
-
-/**
-* add a new output slot to use in this node
-* @method addOutputs
-* @param {Array} array of triplets like [[name,type,extra_info],[...]]
-*/
-LGraphNode.prototype.addOutputs = function(array)
-{
-	for(var i = 0; i < array.length; ++i)
-	{
-		var info = array[i];
-		var o = {name:info[0],type:info[1],link:null};
-		if(array[2])
-			for(var j in info[2])
-				o[j] = info[2][j];
-
-		if(!this.outputs)
-			this.outputs = [];
-		this.outputs.push(o);
-		if(this.onOutputAdded)
-			this.onOutputAdded(o);
-	}
-
-	this.size = this.computeSize();
-}
-
-/**
-* remove an existing output slot
-* @method removeOutput
-* @param {number} slot
-*/
-LGraphNode.prototype.removeOutput = function(slot)
-{
-	this.disconnectOutput(slot);
-	this.outputs.splice(slot,1);
-	this.size = this.computeSize();
-	if(this.onOutputRemoved)
-		this.onOutputRemoved(slot);
-}
-
-/**
-* add a new input slot to use in this node
-* @method addInput
-* @param {string} name
-* @param {string} type string defining the input type ("vec3","number",...), it its a generic one use 0
-* @param {Object} extra_info this can be used to have special properties of an input (label, color, position, etc)
-*/
-LGraphNode.prototype.addInput = function(name,type,extra_info)
-{
-	type = type || 0;
-	var o = {name:name,type:type,link:null};
-	if(extra_info)
-		for(var i in extra_info)
-			o[i] = extra_info[i];
-
-	if(!this.inputs)
-		this.inputs = [];
-	this.inputs.push(o);
-	this.size = this.computeSize();
-	if(this.onInputAdded)
-		this.onInputAdded(o);
-	return o;
-}
-
-/**
-* add several new input slots in this node
-* @method addInputs
-* @param {Array} array of triplets like [[name,type,extra_info],[...]]
-*/
-LGraphNode.prototype.addInputs = function(array)
-{
-	for(var i = 0; i < array.length; ++i)
-	{
-		var info = array[i];
-		var o = {name:info[0], type:info[1], link:null};
-		if(array[2])
-			for(var j in info[2])
-				o[j] = info[2][j];
-
-		if(!this.inputs)
-			this.inputs = [];
-		this.inputs.push(o);
-		if(this.onInputAdded)
-			this.onInputAdded(o);
-	}
-
-	this.size = this.computeSize();
-}
-
-/**
-* remove an existing input slot
-* @method removeInput
-* @param {number} slot
-*/
-LGraphNode.prototype.removeInput = function(slot)
-{
-	this.disconnectInput(slot);
-	this.inputs.splice(slot,1);
-	this.size = this.computeSize();
-	if(this.onInputRemoved)
-		this.onInputRemoved(slot);
-}
-
-/**
-* add an special connection to this node (used for special kinds of graphs)
-* @method addConnection
-* @param {string} name
-* @param {string} type string defining the input type ("vec3","number",...)
-* @param {[x,y]} pos position of the connection inside the node
-* @param {string} direction if is input or output
-*/
-LGraphNode.prototype.addConnection = function(name,type,pos,direction)
-{
-	var o = {
-		name: name,
-		type: type,
-		pos: pos,
-		direction: direction,
-		links: null
-	};
-	this.connections.push( o );
-	return o;
-}
-
-/**
-* computes the size of a node according to its inputs and output slots
-* @method computeSize
-* @param {number} minHeight
-* @return {number} the total size
-*/
-LGraphNode.prototype.computeSize = function( minHeight, out )
-{
-	var rows = Math.max( this.inputs ? this.inputs.length : 1, this.outputs ? this.outputs.length : 1);
-	var size = out || new Float32Array([0,0]);
-	rows = Math.max(rows, 1);
-	size[1] = rows * 14 + 6;
-
-	var font_size = 14;
-	var title_width = compute_text_size( this.title );
-	var input_width = 0;
-	var output_width = 0;
-
-	if(this.inputs)
-		for(var i = 0, l = this.inputs.length; i < l; ++i)
-		{
-			var input = this.inputs[i];
-			var text = input.label || input.name || "";
-			var text_width = compute_text_size( text );
-			if(input_width < text_width)
-				input_width = text_width;
-		}
-
-	if(this.outputs)
-		for(var i = 0, l = this.outputs.length; i < l; ++i)
-		{
-			var output = this.outputs[i];
-			var text = output.label || output.name || "";
-			var text_width = compute_text_size( text );
-			if(output_width < text_width)
-				output_width = text_width;
-		}
-
-	size[0] = Math.max( input_width + output_width + 10, title_width );
-	size[0] = Math.max( size[0], LiteGraph.NODE_WIDTH );
-
-	function compute_text_size( text )
-	{
-		if(!text)
-			return 0;
-		return font_size * text.length * 0.6;
-	}
-
-	return size;
-}
-
-/**
-* returns the bounding of the object, used for rendering purposes
-* bounding is: [topleft_cornerx, topleft_cornery, width, height]
-* @method getBounding
-* @return {Float32Array[4]} the total size
-*/
-LGraphNode.prototype.getBounding = function( out )
-{
-	out = out || new Float32Array(4);
-	out[0] = this.pos[0] - 4;
-	out[1] = this.pos[1] - LiteGraph.NODE_TITLE_HEIGHT;
-	out[2] = this.size[0] + 4;
-	out[3] = this.size[1] + LiteGraph.NODE_TITLE_HEIGHT;
-	return out;
-}
-
-/**
-* checks if a point is inside the shape of a node
-* @method isPointInsideNode
-* @param {number} x
-* @param {number} y
-* @return {boolean}
-*/
-LGraphNode.prototype.isPointInsideNode = function(x,y, margin)
-{
-	margin = margin || 0;
-
-	var margin_top = this.graph && this.graph.isLive() ? 0 : 20;
-	if(this.flags.collapsed)
-	{
-		//if ( distance([x,y], [this.pos[0] + this.size[0]*0.5, this.pos[1] + this.size[1]*0.5]) < LiteGraph.NODE_COLLAPSED_RADIUS)
-		if( isInsideRectangle( x, y, this.pos[0] - margin, this.pos[1] - LiteGraph.NODE_TITLE_HEIGHT - margin, LiteGraph.NODE_COLLAPSED_WIDTH + 2 * margin, LiteGraph.NODE_TITLE_HEIGHT + 2 * margin ) )
-			return true;
-	}
-	else if ( (this.pos[0] - 4 - margin) < x && (this.pos[0] + this.size[0] + 4 + margin) > x
-		&& (this.pos[1] - margin_top - margin) < y && (this.pos[1] + this.size[1] + margin) > y)
-		return true;
-	return false;
-}
-
-/**
-* checks if a point is inside a node slot, and returns info about which slot
-* @method getSlotInPosition
-* @param {number} x
-* @param {number} y
-* @return {Object} if found the object contains { input|output: slot object, slot: number, link_pos: [x,y] }
-*/
-LGraphNode.prototype.getSlotInPosition = function( x, y )
-{
-	//search for inputs
-	if(this.inputs)
-		for(var i = 0, l = this.inputs.length; i < l; ++i)
-		{
-			var input = this.inputs[i];
-			var link_pos = this.getConnectionPos( true,i );
-			if( isInsideRectangle(x, y, link_pos[0] - 10, link_pos[1] - 5, 20,10) )
-				return { input: input, slot: i, link_pos: link_pos, locked: input.locked };
-		}
-
-	if(this.outputs)
-		for(var i = 0, l = this.outputs.length; i < l; ++i)
-		{
-			var output = this.outputs[i];
-			var link_pos = this.getConnectionPos(false,i);
-			if( isInsideRectangle(x, y, link_pos[0] - 10, link_pos[1] - 5, 20,10) )
-				return { output: output, slot: i, link_pos: link_pos, locked: output.locked };
-		}
-
-	return null;
-}
-
-/**
-* returns the input slot with a given name (used for dynamic slots), -1 if not found
-* @method findInputSlot
-* @param {string} name the name of the slot
-* @return {number} the slot (-1 if not found)
-*/
-LGraphNode.prototype.findInputSlot = function(name)
-{
-	if(!this.inputs)
-		return -1;
-	for(var i = 0, l = this.inputs.length; i < l; ++i)
-		if(name == this.inputs[i].name)
-			return i;
-	return -1;
-}
-
-/**
-* returns the output slot with a given name (used for dynamic slots), -1 if not found
-* @method findOutputSlot
-* @param {string} name the name of the slot
-* @return {number} the slot (-1 if not found)
-*/
-LGraphNode.prototype.findOutputSlot = function(name)
-{
-	if(!this.outputs) return -1;
-	for(var i = 0, l = this.outputs.length; i < l; ++i)
-		if(name == this.outputs[i].name)
-			return i;
-	return -1;
-}
-
-/**
-* connect this node output to the input of another node
-* @method connect
-* @param {number_or_string} slot (could be the number of the slot or the string with the name of the slot)
-* @param {LGraphNode} node the target node
-* @param {number_or_string} target_slot the input slot of the target node (could be the number of the slot or the string with the name of the slot, or -1 to connect a trigger)
-* @return {boolean} if it was connected succesfully
-*/
-LGraphNode.prototype.connect = function( slot, target_node, target_slot )
-{
-	target_slot = target_slot || 0;
-
-	//seek for the output slot
-	if( slot.constructor === String )
-	{
-		slot = this.findOutputSlot(slot);
-		if(slot == -1)
-		{
-			if(LiteGraph.debug)
-				console.log("Connect: Error, no slot of name " + slot);
-			return false;
-		}
-	}
-	else if(!this.outputs || slot >= this.outputs.length)
-	{
-		if(LiteGraph.debug)
-			console.log("Connect: Error, slot number not found");
-		return false;
-	}
-
-	if(target_node && target_node.constructor === Number)
-		target_node = this.graph.getNodeById( target_node );
-	if(!target_node)
-		throw("Node not found");
-
-	//avoid loopback
-	if(target_node == this)
-		return false;
-
-	//you can specify the slot by name
-	if(target_slot.constructor === String)
-	{
-		target_slot = target_node.findInputSlot( target_slot );
-		if(target_slot == -1)
-		{
-			if(LiteGraph.debug)
-				console.log("Connect: Error, no slot of name " + target_slot);
-			return false;
-		}
-	}
-	else if( target_slot === LiteGraph.EVENT )
-	{
-		//search for first slot with event?
-		/*
-		//create input for trigger
-		var input = target_node.addInput("onTrigger", LiteGraph.EVENT );
-		target_slot = target_node.inputs.length - 1; //last one is the one created
-		target_node.mode = LiteGraph.ON_TRIGGER;
-		*/
-		return false;
-	}
-	else if( !target_node.inputs || target_slot >= target_node.inputs.length )
-	{
-		if(LiteGraph.debug)
-			console.log("Connect: Error, slot number not found");
-		return false;
-	}
-
-	//if there is something already plugged there, disconnect
-	if(target_node.inputs[ target_slot ].link != null )
-		target_node.disconnectInput( target_slot );
-
-	//why here??
-	this.setDirtyCanvas(false,true);
-	this.graph.connectionChange( this );
-
-	var output = this.outputs[slot];
-
-	//allows nodes to block connection
-	if(target_node.onConnectInput)
-		if( target_node.onConnectInput( target_slot, output.type, output ) === false)
-			return false;
-
-	var input = target_node.inputs[target_slot];
-
-	if( LiteGraph.isValidConnection( output.type, input.type ) )
-	{
-		var link_info = {
-			id: this.graph.last_link_id++,
-			type: input.type,
-			origin_id: this.id,
-			origin_slot: slot,
-			target_id: target_node.id,
-			target_slot: target_slot
-		};
-
-		//add to graph links list
-		this.graph.links[ link_info.id ] = link_info;
-
-		//connect in output
-		if( output.links == null )
-			output.links = [];
-		output.links.push( link_info.id );
-		//connect in input
-		target_node.inputs[target_slot].link = link_info.id;
-
-		if(this.onConnectionsChange)
-			this.onConnectionsChange( LiteGraph.OUTPUT, slot, true, link_info, output ); //link_info has been created now, so its updated
-		if(target_node.onConnectionsChange)
-			target_node.onConnectionsChange( LiteGraph.INPUT, target_slot, true, link_info, input );
-	}
-
-	this.setDirtyCanvas(false,true);
-	this.graph.connectionChange( this );
-
-	return true;
-}
-
-/**
-* disconnect one output to an specific node
-* @method disconnectOutput
-* @param {number_or_string} slot (could be the number of the slot or the string with the name of the slot)
-* @param {LGraphNode} target_node the target node to which this slot is connected [Optional, if not target_node is specified all nodes will be disconnected]
-* @return {boolean} if it was disconnected succesfully
-*/
-LGraphNode.prototype.disconnectOutput = function( slot, target_node )
-{
-	if( slot.constructor === String )
-	{
-		slot = this.findOutputSlot(slot);
-		if(slot == -1)
-		{
-			if(LiteGraph.debug)
-				console.log("Connect: Error, no slot of name " + slot);
-			return false;
-		}
-	}
-	else if(!this.outputs || slot >= this.outputs.length)
-	{
-		if(LiteGraph.debug)
-			console.log("Connect: Error, slot number not found");
-		return false;
-	}
-
-	//get output slot
-	var output = this.outputs[slot];
-	if(!output.links || output.links.length == 0)
-		return false;
-
-	//one of the links
-	if(target_node)
-	{
-		if(target_node.constructor === Number)
-			target_node = this.graph.getNodeById( target_node );
-		if(!target_node)
-			throw("Target Node not found");
-
-		for(var i = 0, l = output.links.length; i < l; i++)
-		{
-			var link_id = output.links[i];
-			var link_info = this.graph.links[ link_id ];
-
-			//is the link we are searching for...
-			if( link_info.target_id == target_node.id )
-			{
-				output.links.splice(i,1); //remove here
-				var input = target_node.inputs[ link_info.target_slot ];
-				input.link = null; //remove there
-				delete this.graph.links[ link_id ]; //remove the link from the links pool
-				if(target_node.onConnectionsChange)
-					target_node.onConnectionsChange( LiteGraph.INPUT, link_info.target_slot, false, link_info, input ); //link_info hasnt been modified so its ok
-				if(this.onConnectionsChange)
-					this.onConnectionsChange( LiteGraph.OUTPUT, slot, false, link_info, output );
-				break;
-			}
-		}
-	}
-	else //all the links
-	{
-		for(var i = 0, l = output.links.length; i < l; i++)
-		{
-			var link_id = output.links[i];
-			var link_info = this.graph.links[ link_id ];
-			if(!link_info) //bug: it happens sometimes
-				continue;
-
-			var target_node = this.graph.getNodeById( link_info.target_id );
-			var input = null;
-			if(target_node)
-			{
-				input = target_node.inputs[ link_info.target_slot ];
-				input.link = null; //remove other side link
-				if(target_node.onConnectionsChange)
-					target_node.onConnectionsChange( LiteGraph.INPUT, link_info.target_slot, false, link_info, input ); //link_info hasnt been modified so its ok
-			}
-			delete this.graph.links[ link_id ]; //remove the link from the links pool
-			if(this.onConnectionsChange)
-				this.onConnectionsChange( LiteGraph.OUTPUT, slot, false, link_info, output );
-		}
-		output.links = null;
-	}
-
-
-	this.setDirtyCanvas(false,true);
-	this.graph.connectionChange( this );
-	return true;
-}
-
-/**
-* disconnect one input
-* @method disconnectInput
-* @param {number_or_string} slot (could be the number of the slot or the string with the name of the slot)
-* @return {boolean} if it was disconnected succesfully
-*/
-LGraphNode.prototype.disconnectInput = function( slot )
-{
-	//seek for the output slot
-	if( slot.constructor === String )
-	{
-		slot = this.findInputSlot(slot);
-		if(slot == -1)
-		{
-			if(LiteGraph.debug)
-				console.log("Connect: Error, no slot of name " + slot);
-			return false;
-		}
-	}
-	else if(!this.inputs || slot >= this.inputs.length)
-	{
-		if(LiteGraph.debug)
-			console.log("Connect: Error, slot number not found");
-		return false;
-	}
-
-	var input = this.inputs[slot];
-	if(!input)
-		return false;
-
-	var link_id = this.inputs[slot].link;
-	this.inputs[slot].link = null;
-
-	//remove other side
-	var link_info = this.graph.links[ link_id ];
-	if( link_info )
-	{
-		var target_node = this.graph.getNodeById( link_info.origin_id );
-		if(!target_node)
-			return false;
-
-		var output = target_node.outputs[ link_info.origin_slot ];
-		if(!output || !output.links || output.links.length == 0)
-			return false;
-
-		//search in the inputs list for this link
-		for(var i = 0, l = output.links.length; i < l; i++)
-		{
-			if( output.links[i] == link_id )
-			{
-				output.links.splice(i,1);
-				break;
-			}
-		}
-
-		delete this.graph.links[ link_id ]; //remove from the pool
-
-		if( this.onConnectionsChange )
-			this.onConnectionsChange( LiteGraph.INPUT, slot, false, link_info, input );
-		if( target_node.onConnectionsChange )
-			target_node.onConnectionsChange( LiteGraph.OUTPUT, i, false, link_info, output );
-	}
-
-	this.setDirtyCanvas(false,true);
-	this.graph.connectionChange( this );
-	return true;
-}
-
-/**
-* returns the center of a connection point in canvas coords
-* @method getConnectionPos
-* @param {boolean} is_input true if if a input slot, false if it is an output
-* @param {number_or_string} slot (could be the number of the slot or the string with the name of the slot)
-* @return {[x,y]} the position
-**/
-LGraphNode.prototype.getConnectionPos = function(is_input, slot_number)
-{
-	if(this.flags.collapsed)
-	{
-		if(is_input)
-			return [this.pos[0], this.pos[1] - LiteGraph.NODE_TITLE_HEIGHT * 0.5];
-		else
-			return [this.pos[0] + LiteGraph.NODE_COLLAPSED_WIDTH, this.pos[1] - LiteGraph.NODE_TITLE_HEIGHT * 0.5];
-		//return [this.pos[0] + this.size[0] * 0.5, this.pos[1] + this.size[1] * 0.5];
-	}
-
-	if(is_input && slot_number == -1)
-	{
-		return [this.pos[0] + 10, this.pos[1] + 10];
-	}
-
-	if(is_input && this.inputs.length > slot_number && this.inputs[slot_number].pos)
-		return [this.pos[0] + this.inputs[slot_number].pos[0],this.pos[1] + this.inputs[slot_number].pos[1]];
-	else if(!is_input && this.outputs.length > slot_number && this.outputs[slot_number].pos)
-		return [this.pos[0] + this.outputs[slot_number].pos[0],this.pos[1] + this.outputs[slot_number].pos[1]];
-
-	if(!is_input) //output
-		return [this.pos[0] + this.size[0] + 1, this.pos[1] + 10 + slot_number * LiteGraph.NODE_SLOT_HEIGHT];
-	return [this.pos[0] , this.pos[1] + 10 + slot_number * LiteGraph.NODE_SLOT_HEIGHT];
-}
-
-/* Force align to grid */
-LGraphNode.prototype.alignToGrid = function()
-{
-	this.pos[0] = LiteGraph.CANVAS_GRID_SIZE * Math.round(this.pos[0] / LiteGraph.CANVAS_GRID_SIZE);
-	this.pos[1] = LiteGraph.CANVAS_GRID_SIZE * Math.round(this.pos[1] / LiteGraph.CANVAS_GRID_SIZE);
-}
-
-
-/* Console output */
-LGraphNode.prototype.trace = function(msg)
-{
-	if(!this.console)
-		this.console = [];
-	this.console.push(msg);
-	if(this.console.length > LGraphNode.MAX_CONSOLE)
-		this.console.shift();
-
-	this.graph.onNodeTrace(this,msg);
-}
-
-/* Forces to redraw or the main canvas (LGraphNode) or the bg canvas (links) */
-LGraphNode.prototype.setDirtyCanvas = function(dirty_foreground, dirty_background)
-{
-	if(!this.graph)
-		return;
-	this.graph.sendActionToCanvas("setDirty",[dirty_foreground, dirty_background]);
-}
-
-LGraphNode.prototype.loadImage = function(url)
-{
-	var img = new Image();
-	img.src = LiteGraph.node_images_path + url;
-	img.ready = false;
-
-	var that = this;
-	img.onload = function() {
-		this.ready = true;
-		that.setDirtyCanvas(true);
-	}
-	return img;
-}
-
-//safe LGraphNode action execution (not sure if safe)
-/*
-LGraphNode.prototype.executeAction = function(action)
-{
-	if(action == "") return false;
-
-	if( action.indexOf(";") != -1 || action.indexOf("}") != -1)
-	{
-		this.trace("Error: Action contains unsafe characters");
-		return false;
-	}
-
-	var tokens = action.split("(");
-	var func_name = tokens[0];
-	if( typeof(this[func_name]) != "function")
-	{
-		this.trace("Error: Action not found on node: " + func_name);
-		return false;
-	}
-
-	var code = action;
-
-	try
-	{
-		var _foo = eval;
-		eval = null;
-		(new Function("with(this) { " + code + "}")).call(this);
-		eval = _foo;
-	}
-	catch (err)
-	{
-		this.trace("Error executing action {" + action + "} :" + err);
-		return false;
-	}
-
-	return true;
-}
-*/
-
-/* Allows to get onMouseMove and onMouseUp events even if the mouse is out of focus */
-LGraphNode.prototype.captureInput = function(v)
-{
-	if(!this.graph || !this.graph.list_of_graphcanvas)
-		return;
-
-	var list = this.graph.list_of_graphcanvas;
-
-	for(var i = 0; i < list.length; ++i)
-	{
-		var c = list[i];
-		//releasing somebody elses capture?!
-		if(!v && c.node_capturing_input != this)
-			continue;
-
-		//change
-		c.node_capturing_input = v ? this : null;
-	}
-}
-
-/**
-* Collapse the node to make it smaller on the canvas
-* @method collapse
-**/
-LGraphNode.prototype.collapse = function()
-{
-	if(!this.flags.collapsed)
-		this.flags.collapsed = true;
-	else
-		this.flags.collapsed = false;
-	this.setDirtyCanvas(true,true);
-}
-
-/**
-* Forces the node to do not move or realign on Z
-* @method pin
-**/
-
-LGraphNode.prototype.pin = function(v)
-{
-	if(v === undefined)
-		this.flags.pinned = !this.flags.pinned;
-	else
-		this.flags.pinned = v;
-}
-
-LGraphNode.prototype.localToScreen = function(x,y, graphcanvas)
-{
-	return [(x + this.pos[0]) * graphcanvas.scale + graphcanvas.offset[0],
-		(y + this.pos[1]) * graphcanvas.scale + graphcanvas.offset[1]];
-}
-
-
-
-//*********************************************************************************
-// LGraphCanvas: LGraph renderer CLASS
-//*********************************************************************************
-
-/**
-* The Global Scope. It contains all the registered node classes.
-* Valid callbacks are: onNodeSelected, onNodeDeselected, onShowNodePanel, onNodeDblClicked
-*
-* @class LGraphCanvas
-* @constructor
-* @param {HTMLCanvas} canvas the canvas where you want to render (it accepts a selector in string format or the canvas element itself)
-* @param {LGraph} graph [optional]
-* @param {Object} options [optional] { skip_rendering, autoresize }
-*/
-function LGraphCanvas( canvas, graph, options )
-{
-	options = options || {};
-
-	//if(graph === undefined)
-  //	throw ("No graph assigned");
-	this.background_image = 'data:image/png;base64,iVBORw0KGgoAAAANSUhEUgAAAGQAAABkCAIAAAD/gAIDAAAAGXRFWHRTb2Z0d2FyZQBBZG9iZSBJbWFnZVJlYWR5ccllPAAAAQBJREFUeNrs1rEKwjAUhlETUkj3vP9rdmr1Ysammk2w5wdxuLgcMHyptfawuZX4pJSWZTnfnu/lnIe/jNNxHHGNn//HNbbv+4dr6V+11uF527arU7+u63qfa/bnmh8sWLBgwYJlqRf8MEptXPBXJXa37BSl3ixYsGDBMliwFLyCV/DeLIMFCxYsWLBMwSt4Be/NggXLYMGCBUvBK3iNruC9WbBgwYJlsGApeAWv4L1ZBgsWLFiwYJmCV/AK3psFC5bBggULloJX8BpdwXuzYMGCBctgwVLwCl7Be7MMFixYsGDBsu8FH1FaSmExVfAxBa/gvVmwYMGCZbBg/W4vAQYA5tRF9QYlv/QAAAAASUVORK5CYII='
-
-	if(canvas && canvas.constructor === String )
-		canvas = document.querySelector( canvas );
-
-	this.max_zoom = 10;
-	this.min_zoom = 0.1;
-
-	this.title_text_font = "bold 14px Arial";
-	this.inner_text_font = "normal 12px Arial";
-	this.default_link_color = "#AAC";
-	this.default_connection_color = {
-		input_off: "#AAB",
-		input_on: "#7F7",
-		output_off: "#AAB",
-		output_on: "#7F7"
-	};
-
-	this.highquality_render = true;
-	this.editor_alpha = 1; //used for transition
-	this.pause_rendering = false;
-	this.render_shadows = true;
-	this.clear_background = true;
-
-	this.render_only_selected = true;
-	this.live_mode = false;
-	this.show_info = true;
-	this.allow_dragcanvas = true;
-	this.allow_dragnodes = true;
-	this.allow_interaction = true; //allow to control widgets, buttons, collapse, etc
-	this.drag_mode = false;
-	this.dragging_rectangle = null;
-
-	this.always_render_background = false;
-	this.render_canvas_area = true;
-	this.render_connections_shadows = false; //too much cpu
-	this.render_connections_border = true;
-	this.render_curved_connections = true;
-	this.render_connection_arrows = true;
-
-	this.connections_width = 3;
-
-	//link canvas and graph
-	if(graph)
-		graph.attachCanvas(this);
-
-	this.setCanvas( canvas );
-	this.clear();
-
-	if(!options.skip_render)
-		this.startRendering();
-
-	this.autoresize = options.autoresize;
-}
-
-global.LGraphCanvas = LiteGraph.LGraphCanvas = LGraphCanvas;
-
-LGraphCanvas.link_type_colors = {"-1":"#F85",'number':"#AAC","node":"#DCA"};
-
-
-/**
-* clears all the data inside
-*
-* @method clear
-*/
-LGraphCanvas.prototype.clear = function()
-{
-	this.frame = 0;
-	this.last_draw_time = 0;
-	this.render_time = 0;
-	this.fps = 0;
-
-	this.scale = 1;
-	this.offset = [0,0];
-
-	this.dragging_rectangle = null;
-
-	this.selected_nodes = {};
-	this.visible_nodes = [];
-	this.node_dragged = null;
-	this.node_over = null;
-	this.node_capturing_input = null;
-	this.connecting_node = null;
-	this.highlighted_links = {};
-
-	this.dirty_canvas = true;
-	this.dirty_bgcanvas = true;
-	this.dirty_area = null;
-
-	this.node_in_panel = null;
-
-	this.last_mouse = [0,0];
-	this.last_mouseclick = 0;
-
-	if(this.onClear)
-		this.onClear();
-	//this.UIinit();
-}
-
-/**
-* assigns a graph, you can reasign graphs to the same canvas
-*
-* @method setGraph
-* @param {LGraph} graph
-*/
-LGraphCanvas.prototype.setGraph = function( graph, skip_clear )
-{
-	if(this.graph == graph)
-		return;
-
-	if(!skip_clear)
-		this.clear();
-
-	if(!graph && this.graph)
-	{
-		this.graph.detachCanvas(this);
-		return;
-	}
-
-	/*
-	if(this.graph)
-		this.graph.canvas = null; //remove old graph link to the canvas
-	this.graph = graph;
-	if(this.graph)
-		this.graph.canvas = this;
-	*/
-	graph.attachCanvas(this);
-	this.setDirty(true,true);
-}
-
-/**
-* opens a graph contained inside a node in the current graph
-*
-* @method openSubgraph
-* @param {LGraph} graph
-*/
-LGraphCanvas.prototype.openSubgraph = function(graph)
-{
-	if(!graph)
-		throw("graph cannot be null");
-
-	if(this.graph == graph)
-		throw("graph cannot be the same");
-
-	this.clear();
-
-	if(this.graph)
-	{
-		if(!this._graph_stack)
-			this._graph_stack = [];
-		this._graph_stack.push(this.graph);
-	}
-
-	graph.attachCanvas(this);
-	this.setDirty(true,true);
-}
-
-/**
-* closes a subgraph contained inside a node
-*
-* @method closeSubgraph
-* @param {LGraph} assigns a graph
-*/
-LGraphCanvas.prototype.closeSubgraph = function()
-{
-	if(!this._graph_stack || this._graph_stack.length == 0)
-		return;
-	var graph = this._graph_stack.pop();
-	this.selected_nodes = {};
-	this.highlighted_links = {};
-	graph.attachCanvas(this);
-	this.setDirty(true,true);
-}
-
-/**
-* assigns a canvas
-*
-* @method setCanvas
-* @param {Canvas} assigns a canvas (also accepts the ID of the element (not a selector)
-*/
-LGraphCanvas.prototype.setCanvas = function( canvas, skip_events )
-{
-	var that = this;
-
-	if(canvas)
-	{
-		if( canvas.constructor === String )
-		{
-			canvas = document.getElementById(canvas);
-			if(!canvas)
-				throw("Error creating LiteGraph canvas: Canvas not found");
-		}
-	}
-
-	if(canvas === this.canvas)
-		return;
-
-	if(!canvas && this.canvas)
-	{
-		//maybe detach events from old_canvas
-		if(!skip_events)
-			this.unbindEvents();
-	}
-
-	this.canvas = canvas;
-
-	if(!canvas)
-		return;
-
-	//this.canvas.tabindex = "1000";
-	canvas.className += " lgraphcanvas";
-	canvas.data = this;
-
-	//bg canvas: used for non changing stuff
-	this.bgcanvas = null;
-	if(!this.bgcanvas)
-	{
-		this.bgcanvas = document.createElement("canvas");
-		this.bgcanvas.width = this.canvas.width;
-		this.bgcanvas.height = this.canvas.height;
-	}
-
-	if(canvas.getContext == null)
-	{
-		if( canvas.localName != "canvas" )
-			throw("Element supplied for LGraphCanvas must be a <canvas> element, you passed a " + canvas.localName );
-		throw("This browser doesnt support Canvas");
-	}
-
-	var ctx = this.ctx = canvas.getContext("2d");
-	if(ctx == null)
-	{
-		console.warn("This canvas seems to be WebGL, enabling WebGL renderer");
-		this.enableWebGL();
-	}
-
-	//input:  (move and up could be unbinded)
-	this._mousemove_callback = this.processMouseMove.bind(this);
-	this._mouseup_callback = this.processMouseUp.bind(this);
-
-	if(!skip_events)
-		this.bindEvents();
-}
-
-//used in some events to capture them
-LGraphCanvas.prototype._doNothing = function doNothing(e) { e.preventDefault(); return false; };
-LGraphCanvas.prototype._doReturnTrue = function doNothing(e) { e.preventDefault(); return true; };
-
-LGraphCanvas.prototype.bindEvents = function()
-{
-	if(	this._events_binded )
-	{
-		console.warn("LGraphCanvas: events already binded");
-		return;
-	}
-
-	var canvas = this.canvas;
-	var ref_window = this.getCanvasWindow();
-	var document = ref_window.document; //hack used when moving canvas between windows
-
-	this._mousedown_callback = this.processMouseDown.bind(this);
-	this._mousewheel_callback = this.processMouseWheel.bind(this);
-
-	canvas.addEventListener("mousedown", this._mousedown_callback, true ); //down do not need to store the binded
-	canvas.addEventListener("mousemove", this._mousemove_callback );
-	canvas.addEventListener("mousewheel", this._mousewheel_callback, false);
-
-	canvas.addEventListener("contextmenu", this._doNothing );
-	canvas.addEventListener("DOMMouseScroll", this._mousewheel_callback, false);
-
-	//touch events
-	//if( 'touchstart' in document.documentElement )
-	{
-		canvas.addEventListener("touchstart", this.touchHandler, true);
-		canvas.addEventListener("touchmove", this.touchHandler, true);
-		canvas.addEventListener("touchend", this.touchHandler, true);
-		canvas.addEventListener("touchcancel", this.touchHandler, true);
-	}
-
-	//Keyboard ******************
-	this._key_callback = this.processKey.bind(this);
-
-	canvas.addEventListener("keydown", this._key_callback, true );
-	document.addEventListener("keyup", this._key_callback, true ); //in document, otherwise it doesnt fire keyup
-
-	//Droping Stuff over nodes ************************************
-	this._ondrop_callback = this.processDrop.bind(this);
-
-	canvas.addEventListener("dragover", this._doNothing, false );
-	canvas.addEventListener("dragend", this._doNothing, false );
-	canvas.addEventListener("drop", this._ondrop_callback, false );
-	canvas.addEventListener("dragenter", this._doReturnTrue, false );
-
-	this._events_binded = true;
-}
-
-LGraphCanvas.prototype.unbindEvents = function()
-{
-	if(	!this._events_binded )
-	{
-		console.warn("LGraphCanvas: no events binded");
-		return;
-	}
-
-	var ref_window = this.getCanvasWindow();
-	var document = ref_window.document;
-
-	this.canvas.removeEventListener( "mousedown", this._mousedown_callback );
-	this.canvas.removeEventListener( "mousewheel", this._mousewheel_callback );
-	this.canvas.removeEventListener( "DOMMouseScroll", this._mousewheel_callback );
-	this.canvas.removeEventListener( "keydown", this._key_callback );
-	document.removeEventListener( "keyup", this._key_callback );
-	this.canvas.removeEventListener( "contextmenu", this._doNothing );
-	this.canvas.removeEventListener( "drop", this._ondrop_callback );
-	this.canvas.removeEventListener( "dragenter", this._doReturnTrue );
-
-	this.canvas.removeEventListener("touchstart", this.touchHandler );
-	this.canvas.removeEventListener("touchmove", this.touchHandler );
-	this.canvas.removeEventListener("touchend", this.touchHandler );
-	this.canvas.removeEventListener("touchcancel", this.touchHandler );
-
-	this._mousedown_callback = null;
-	this._mousewheel_callback = null;
-	this._key_callback = null;
-	this._ondrop_callback = null;
-
-	this._events_binded = false;
-}
-
-LGraphCanvas.getFileExtension = function (url)
-{
-	var question = url.indexOf("?");
-	if(question != -1)
-		url = url.substr(0,question);
-	var point = url.lastIndexOf(".");
-	if(point == -1)
-		return "";
-	return url.substr(point+1).toLowerCase();
-}
-
-//this file allows to render the canvas using WebGL instead of Canvas2D
-//this is useful if you plant to render 3D objects inside your nodes
-LGraphCanvas.prototype.enableWebGL = function()
-{
-	if(typeof(GL) === undefined)
-		throw("litegl.js must be included to use a WebGL canvas");
-	if(typeof(enableWebGLCanvas) === undefined)
-		throw("webglCanvas.js must be included to use this feature");
-
-	this.gl = this.ctx = enableWebGLCanvas(this.canvas);
-	this.ctx.webgl = true;
-	this.bgcanvas = this.canvas;
-	this.bgctx = this.gl;
-
-	/*
-	GL.create({ canvas: this.bgcanvas });
-	this.bgctx = enableWebGLCanvas( this.bgcanvas );
-	window.gl = this.gl;
-	*/
-}
-
-
-/*
-LGraphCanvas.prototype.UIinit = function()
-{
-	var that = this;
-	$("#node-console input").change(function(e)
-	{
-		if(e.target.value == "")
-			return;
-
-		var node = that.node_in_panel;
-		if(!node)
-			return;
-
-		node.trace("] " + e.target.value, "#333");
-		if(node.onConsoleCommand)
-		{
-			if(!node.onConsoleCommand(e.target.value))
-				node.trace("command not found", "#A33");
-		}
-		else if (e.target.value == "info")
-		{
-			node.trace("Special methods:");
-			for(var i in node)
-			{
-				if(typeof(node[i]) == "function" && LGraphNode.prototype[i] == null && i.substr(0,2) != "on" && i[0] != "_")
-					node.trace(" + " + i);
-			}
-		}
-		else
-		{
-			try
-			{
-				eval("var _foo = function() { return ("+e.target.value+"); }");
-				var result = _foo.call(node);
-				if(result)
-					node.trace(result.toString());
-				delete window._foo;
-			}
-			catch(err)
-			{
-				node.trace("error: " + err, "#A33");
-			}
-		}
-
-		this.value = "";
-	});
-}
-*/
-
-/**
-* marks as dirty the canvas, this way it will be rendered again
-*
-* @class LGraphCanvas
-* @method setDirty
-* @param {bool} fgcanvas if the foreground canvas is dirty (the one containing the nodes)
-* @param {bool} bgcanvas if the background canvas is dirty (the one containing the wires)
-*/
-LGraphCanvas.prototype.setDirty = function(fgcanvas,bgcanvas)
-{
-	if(fgcanvas)
-		this.dirty_canvas = true;
-	if(bgcanvas)
-		this.dirty_bgcanvas = true;
-}
-
-/**
-* Used to attach the canvas in a popup
-*
-* @method getCanvasWindow
-* @return {window} returns the window where the canvas is attached (the DOM root node)
-*/
-LGraphCanvas.prototype.getCanvasWindow = function()
-{
-	if(!this.canvas)
-		return window;
-	var doc = this.canvas.ownerDocument;
-	return doc.defaultView || doc.parentWindow;
-}
-
-/**
-* starts rendering the content of the canvas when needed
-*
-* @method startRendering
-*/
-LGraphCanvas.prototype.startRendering = function()
-{
-	if(this.is_rendering)
-		return; //already rendering
-
-	this.is_rendering = true;
-	renderFrame.call(this);
-
-	function renderFrame()
-	{
-		if(!this.pause_rendering)
-			this.draw();
-
-		var window = this.getCanvasWindow();
-		if(this.is_rendering)
-			window.requestAnimationFrame( renderFrame.bind(this) );
-	}
-}
-
-/**
-* stops rendering the content of the canvas (to save resources)
-*
-* @method stopRendering
-*/
-LGraphCanvas.prototype.stopRendering = function()
-{
-	this.is_rendering = false;
-	/*
-	if(this.rendering_timer_id)
-	{
-		clearInterval(this.rendering_timer_id);
-		this.rendering_timer_id = null;
-	}
-	*/
-}
-
-/* LiteGraphCanvas input */
-
-LGraphCanvas.prototype.processMouseDown = function(e)
-{
-	if(!this.graph)
-		return;
-
-	this.adjustMouseEvent(e);
-
-	var ref_window = this.getCanvasWindow();
-	var document = ref_window.document;
-	LGraphCanvas.active_canvas = this;
-
-	//move mouse move event to the window in case it drags outside of the canvas
-	this.canvas.removeEventListener("mousemove", this._mousemove_callback );
-	ref_window.document.addEventListener("mousemove", this._mousemove_callback, true ); //catch for the entire window
-	ref_window.document.addEventListener("mouseup", this._mouseup_callback, true );
-
-	var n = this.graph.getNodeOnPos( e.canvasX, e.canvasY, this.visible_nodes );
-	var skip_dragging = false;
-	var skip_action = false;
-
-    LiteGraph.closeAllContextMenus( ref_window );
-
-	if(e.which == 1) //left button mouse
-	{
-		if( e.ctrlKey )
-		{
-			this.dragging_rectangle = new Float32Array(4);
-			this.dragging_rectangle[0] = e.canvasX;
-			this.dragging_rectangle[1] = e.canvasY;
-			this.dragging_rectangle[2] = 1;
-			this.dragging_rectangle[3] = 1;
-			skip_action = true;
-		}
-
-		var clicking_canvas_bg = false;
-
-		//when clicked on top of a node
-		//and it is not interactive
-		if( n && this.allow_interaction && !skip_action )
-		{
-			if(!this.live_mode && !n.flags.pinned)
-				this.bringToFront(n); //if it wasnt selected?
-
-			//not dragging mouse to connect two slots
-			if(!this.connecting_node && !n.flags.collapsed && !this.live_mode)
-			{
-				//search for outputs
-				if(n.outputs)
-					for(var i = 0, l = n.outputs.length; i < l; ++i)
-					{
-						var output = n.outputs[i];
-						var link_pos = n.getConnectionPos(false,i);
-						if( isInsideRectangle(e.canvasX, e.canvasY, link_pos[0] - 10, link_pos[1] - 5, 20,10) )
-						{
-							this.connecting_node = n;
-							this.connecting_output = output;
-							this.connecting_pos = n.getConnectionPos(false,i);
-							this.connecting_slot = i;
-
-							skip_action = true;
-							break;
-						}
-					}
-
-				//search for inputs
-				if(n.inputs)
-					for(var i = 0, l = n.inputs.length; i < l; ++i)
-					{
-						var input = n.inputs[i];
-						var link_pos = n.getConnectionPos(true,i);
-						if( isInsideRectangle(e.canvasX, e.canvasY, link_pos[0] - 10, link_pos[1] - 5, 20,10) )
-						{
-							if(input.link !== null)
-							{
-								n.disconnectInput(i);
-								this.dirty_bgcanvas = true;
-								skip_action = true;
-							}
-						}
-					}
-
-				//Search for corner
-				if( !skip_action && isInsideRectangle(e.canvasX, e.canvasY, n.pos[0] + n.size[0] - 5, n.pos[1] + n.size[1] - 5 ,5,5 ))
-				{
-					this.resizing_node = n;
-					this.canvas.style.cursor = "se-resize";
-					skip_action = true;
-				}
-			}
-
-			//Search for corner
-			if( !skip_action && isInsideRectangle(e.canvasX, e.canvasY, n.pos[0], n.pos[1] - LiteGraph.NODE_TITLE_HEIGHT ,LiteGraph.NODE_TITLE_HEIGHT, LiteGraph.NODE_TITLE_HEIGHT ))
-			{
-				n.collapse();
-				skip_action = true;
-			}
-
-			//it wasnt clicked on the links boxes
-			if(!skip_action)
-			{
-				var block_drag_node = false;
-
-				//double clicking
-				var now = LiteGraph.getTime();
-				if ((now - this.last_mouseclick) < 300 && this.selected_nodes[n.id])
-				{
-					//double click node
-					if( n.onDblClick)
-						n.onDblClick(e);
-					this.processNodeDblClicked(n);
-					block_drag_node = true;
-				}
-
-				//if do not capture mouse
-
-				if( n.onMouseDown && n.onMouseDown(e, [e.canvasX - n.pos[0], e.canvasY - n.pos[1]] ) )
-					block_drag_node = true;
-				else if(this.live_mode)
-				{
-					clicking_canvas_bg = true;
-					block_drag_node = true;
-				}
-
-				if(!block_drag_node)
-				{
-					if(this.allow_dragnodes)
-						this.node_dragged = n;
-
-					if(!this.selected_nodes[n.id])
-						this.processNodeSelected(n,e);
-				}
-
-				this.dirty_canvas = true;
-			}
-		}
-		else
-			clicking_canvas_bg = true;
-
-		if(!skip_action && clicking_canvas_bg && this.allow_dragcanvas)
-		{
-			this.dragging_canvas = true;
-		}
-	}
-	else if (e.which == 2) //middle button
-	{
-
-	}
-	else if (e.which == 3) //right button
-	{
-		this.processContextMenu(n,e);
-	}
-
-	//TODO
-	//if(this.node_selected != prev_selected)
-	//	this.onNodeSelectionChange(this.node_selected);
-
-	this.last_mouse[0] = e.localX;
-	this.last_mouse[1] = e.localY;
-	this.last_mouseclick = LiteGraph.getTime();
-	this.canvas_mouse = [e.canvasX, e.canvasY];
-
-	/*
-	if( (this.dirty_canvas || this.dirty_bgcanvas) && this.rendering_timer_id == null)
-		this.draw();
-	*/
-
-	this.graph.change();
-
-	//this is to ensure to defocus(blur) if a text input element is on focus
-	if(!ref_window.document.activeElement || (ref_window.document.activeElement.nodeName.toLowerCase() != "input" && ref_window.document.activeElement.nodeName.toLowerCase() != "textarea"))
-		e.preventDefault();
-	e.stopPropagation();
-
-	if(this.onMouseDown)
-		this.onMouseDown(e);
-
-	return false;
-}
-
-LGraphCanvas.prototype.processMouseMove = function(e)
-{
-	if(this.autoresize)
-		this.resize();
-
-	if(!this.graph)
-		return;
-
-	LGraphCanvas.active_canvas = this;
-	this.adjustMouseEvent(e);
-	var mouse = [e.localX, e.localY];
-	var delta = [mouse[0] - this.last_mouse[0], mouse[1] - this.last_mouse[1]];
-	this.last_mouse = mouse;
-	this.canvas_mouse = [e.canvasX, e.canvasY];
-
-	if( this.dragging_rectangle )
-	{
-		this.dragging_rectangle[2] = e.canvasX - this.dragging_rectangle[0];
-		this.dragging_rectangle[3] = e.canvasY - this.dragging_rectangle[1];
-		this.dirty_canvas = true;
-	}
-	else if(this.dragging_canvas)
-	{
-		this.offset[0] += delta[0] / this.scale;
-		this.offset[1] += delta[1] / this.scale;
-		this.dirty_canvas = true;
-		this.dirty_bgcanvas = true;
-	}
-	else if(this.allow_interaction)
-	{
-		if(this.connecting_node)
-			this.dirty_canvas = true;
-
-		//get node over
-		var n = this.graph.getNodeOnPos( e.canvasX, e.canvasY, this.visible_nodes );
-
-		//remove mouseover flag
-		for(var i = 0, l = this.graph._nodes.length; i < l; ++i)
-		{
-			if(this.graph._nodes[i].mouseOver && n != this.graph._nodes[i])
-			{
-				//mouse leave
-				this.graph._nodes[i].mouseOver = false;
-				if(this.node_over && this.node_over.onMouseLeave)
-					this.node_over.onMouseLeave(e);
-				this.node_over = null;
-				this.dirty_canvas = true;
-			}
-		}
-
-		//mouse over a node
-		if(n)
-		{
-			//this.canvas.style.cursor = "move";
-			if(!n.mouseOver)
-			{
-				//mouse enter
-				n.mouseOver = true;
-				this.node_over = n;
-				this.dirty_canvas = true;
-
-				if(n.onMouseEnter) n.onMouseEnter(e);
-			}
-
-			if(n.onMouseMove) n.onMouseMove(e);
-
-			//on top of input
-			if(this.connecting_node)
-			{
-				var pos = this._highlight_input || [0,0]; //to store the output of isOverNodeInput
-
-				if( this.isOverNodeBox( n, e.canvasX, e.canvasY ) )
-				{
-					//mouse on top of the corner box, dont know what to do
-				}
-				else
-				{
-					var slot = this.isOverNodeInput( n, e.canvasX, e.canvasY, pos );
-					if(slot != -1 && n.inputs[slot])
-					{
-						var slot_type = n.inputs[slot].type;
-						if( LiteGraph.isValidConnection( this.connecting_output.type, slot_type ) )
-							this._highlight_input = pos;
-					}
-					else
-						this._highlight_input = null;
-				}
-			}
-
-			//Search for corner
-			if( isInsideRectangle(e.canvasX, e.canvasY, n.pos[0] + n.size[0] - 5, n.pos[1] + n.size[1] - 5 ,5,5 ))
-				this.canvas.style.cursor = "se-resize";
-			else
-				this.canvas.style.cursor = null;
-		}
-		else
-			this.canvas.style.cursor = null;
-
-		if(this.node_capturing_input && this.node_capturing_input != n && this.node_capturing_input.onMouseMove)
-		{
-			this.node_capturing_input.onMouseMove(e);
-		}
-
-
-		if(this.node_dragged && !this.live_mode)
-		{
-			/*
-			this.node_dragged.pos[0] += delta[0] / this.scale;
-			this.node_dragged.pos[1] += delta[1] / this.scale;
-			this.node_dragged.pos[0] = Math.round(this.node_dragged.pos[0]);
-			this.node_dragged.pos[1] = Math.round(this.node_dragged.pos[1]);
-			*/
-
-			for(var i in this.selected_nodes)
-			{
-				var n = this.selected_nodes[i];
-
-				n.pos[0] += delta[0] / this.scale;
-				n.pos[1] += delta[1] / this.scale;
-				//n.pos[0] = Math.round(n.pos[0]);
-				//n.pos[1] = Math.round(n.pos[1]);
-			}
-
-			this.dirty_canvas = true;
-			this.dirty_bgcanvas = true;
-		}
-
-		if(this.resizing_node && !this.live_mode)
-		{
-			this.resizing_node.size[0] += delta[0] / this.scale;
-			this.resizing_node.size[1] += delta[1] / this.scale;
-			var max_slots = Math.max( this.resizing_node.inputs ? this.resizing_node.inputs.length : 0, this.resizing_node.outputs ? this.resizing_node.outputs.length : 0);
-			if(this.resizing_node.size[1] < max_slots * LiteGraph.NODE_SLOT_HEIGHT + 4)
-				this.resizing_node.size[1] = max_slots * LiteGraph.NODE_SLOT_HEIGHT + 4;
-			if(this.resizing_node.size[0] < LiteGraph.NODE_MIN_WIDTH)
-				this.resizing_node.size[0] = LiteGraph.NODE_MIN_WIDTH;
-
-			this.canvas.style.cursor = "se-resize";
-			this.dirty_canvas = true;
-			this.dirty_bgcanvas = true;
-		}
-	}
-
-	/*
-	if((this.dirty_canvas || this.dirty_bgcanvas) && this.rendering_timer_id == null)
-		this.draw();
-	*/
-
-	e.preventDefault();
-	//e.stopPropagation();
-	return false;
-	//this is not really optimal
-	//this.graph.change();
-}
-
-LGraphCanvas.prototype.processMouseUp = function(e)
-{
-	if(!this.graph)
-		return;
-
-	var window = this.getCanvasWindow();
-	var document = window.document;
-	LGraphCanvas.active_canvas = this;
-
-	//restore the mousemove event back to the canvas
-	document.removeEventListener("mousemove", this._mousemove_callback, true );
-	this.canvas.addEventListener("mousemove", this._mousemove_callback, true);
-	document.removeEventListener("mouseup", this._mouseup_callback, true );
-
-	this.adjustMouseEvent(e);
-
-	if (e.which == 1) //left button
-	{
-		if( this.dragging_rectangle )
-		{
-			if(this.graph)
-			{
-				var nodes = this.graph._nodes;
-				var node_bounding = new Float32Array(4);
-				this.deselectAllNodes();
-				if( this.dragging_rectangle[2] < 0 ) //flip if negative width
-					this.dragging_rectangle[0] += this.dragging_rectangle[2];
-				if( this.dragging_rectangle[3] < 0 ) //flip if negative height
-					this.dragging_rectangle[1] += this.dragging_rectangle[3];
-				this.dragging_rectangle[2] = Math.abs( this.dragging_rectangle[2] * this.scale ); //abs to convert negative width
-				this.dragging_rectangle[3] = Math.abs( this.dragging_rectangle[3] * this.scale ); //abs to convert negative height
-
-				for(var i = 0; i < nodes.length; ++i)
-				{
-					var node = nodes[i];
-					node.getBounding( node_bounding );
-					if(!overlapBounding( this.dragging_rectangle, node_bounding ))
-						continue; //out of the visible area
-					this.selectNode( node, true );
-				}
-			}
-			this.dragging_rectangle = null;
-		}
-		else if(this.connecting_node) //dragging a connection
-		{
-			this.dirty_canvas = true;
-			this.dirty_bgcanvas = true;
-
-			var node = this.graph.getNodeOnPos( e.canvasX, e.canvasY, this.visible_nodes );
-
-			//node below mouse
-			if(node)
-			{
-				if( this.connecting_output.type == LiteGraph.EVENT && this.isOverNodeBox( node, e.canvasX, e.canvasY ) )
-				{
-					this.connecting_node.connect( this.connecting_slot, node, LiteGraph.EVENT );
-				}
-				else
-				{
-					//slot below mouse? connect
-					var slot = this.isOverNodeInput(node, e.canvasX, e.canvasY);
-					if(slot != -1)
-					{
-						this.connecting_node.connect(this.connecting_slot, node, slot);
-					}
-					else
-					{ //not on top of an input
-						var input = node.getInputInfo(0);
-						//auto connect
-						if(this.connecting_output.type == LiteGraph.EVENT)
-							this.connecting_node.connect( this.connecting_slot, node, LiteGraph.EVENT );
-						else
-							if(input && !input.link && LiteGraph.isValidConnection( input.type && this.connecting_output.type ) )
-								this.connecting_node.connect( this.connecting_slot, node, 0 );
-					}
-				}
-			}
-
-			this.connecting_output = null;
-			this.connecting_pos = null;
-			this.connecting_node = null;
-			this.connecting_slot = -1;
-
-		}//not dragging connection
-		else if(this.resizing_node)
-		{
-			this.dirty_canvas = true;
-			this.dirty_bgcanvas = true;
-			this.resizing_node = null;
-		}
-		else if(this.node_dragged) //node being dragged?
-		{
-			this.dirty_canvas = true;
-			this.dirty_bgcanvas = true;
-			this.node_dragged.pos[0] = Math.round(this.node_dragged.pos[0]);
-			this.node_dragged.pos[1] = Math.round(this.node_dragged.pos[1]);
-			if(this.graph.config.align_to_grid)
-				this.node_dragged.alignToGrid();
-			this.node_dragged = null;
-		}
-		else //no node being dragged
-		{
-			//get node over
-			var node = this.graph.getNodeOnPos( e.canvasX, e.canvasY, this.visible_nodes );
-
-			var now = LiteGraph.getTime();
-			if ( !node && (now - this.last_mouseclick) < 300 )
-				this.deselectAllNodes();
-
-			this.dirty_canvas = true;
-			this.dragging_canvas = false;
-
-			if( this.node_over && this.node_over.onMouseUp )
-				this.node_over.onMouseUp(e, [e.canvasX - this.node_over.pos[0], e.canvasY - this.node_over.pos[1]] );
-			if( this.node_capturing_input && this.node_capturing_input.onMouseUp )
-				this.node_capturing_input.onMouseUp(e, [e.canvasX - this.node_capturing_input.pos[0], e.canvasY - this.node_capturing_input.pos[1]] );
-		}
-	}
-	else if (e.which == 2) //middle button
-	{
-		//trace("middle");
-		this.dirty_canvas = true;
-		this.dragging_canvas = false;
-	}
-	else if (e.which == 3) //right button
-	{
-		//trace("right");
-		this.dirty_canvas = true;
-		this.dragging_canvas = false;
-	}
-
-	/*
-	if((this.dirty_canvas || this.dirty_bgcanvas) && this.rendering_timer_id == null)
-		this.draw();
-	*/
-
-	this.graph.change();
-
-	e.stopPropagation();
-	e.preventDefault();
-	return false;
-}
-
-
-LGraphCanvas.prototype.processMouseWheel = function(e)
-{
-	if(!this.graph || !this.allow_dragcanvas)
-		return;
-
-	var delta = (e.wheelDeltaY != null ? e.wheelDeltaY : e.detail * -60);
-
-	this.adjustMouseEvent(e);
-
-	var zoom = this.scale;
-
-	if (delta > 0)
-		zoom *= 1.1;
-	else if (delta < 0)
-		zoom *= 1/(1.1);
-
-	this.setZoom( zoom, [ e.localX, e.localY ] );
-
-	/*
-	if(this.rendering_timer_id == null)
-		this.draw();
-	*/
-
-	this.graph.change();
-
-	e.preventDefault();
-	return false; // prevent default
-}
-
-LGraphCanvas.prototype.isOverNodeBox = function( node, canvasx, canvasy )
-{
-	var title_height = LiteGraph.NODE_TITLE_HEIGHT;
-	if( isInsideRectangle( canvasx, canvasy, node.pos[0] + 2, node.pos[1] + 2 - title_height, title_height - 4,title_height - 4) )
-		return true;
-	return false;
-}
-
-LGraphCanvas.prototype.isOverNodeInput = function(node, canvasx, canvasy, slot_pos )
-{
-	if(node.inputs)
-		for(var i = 0, l = node.inputs.length; i < l; ++i)
-		{
-			var input = node.inputs[i];
-			var link_pos = node.getConnectionPos(true,i);
-			if( isInsideRectangle(canvasx, canvasy, link_pos[0] - 10, link_pos[1] - 5, 20,10) )
-			{
-				if(slot_pos)
-				{
-					slot_pos[0] = link_pos[0];
-					slot_pos[1] = link_pos[1];
-				}
-				return i;
-			}
-		}
-	return -1;
-}
-
-LGraphCanvas.prototype.processKey = function(e)
-{
-	if(!this.graph)
-		return;
-
-	var block_default = false;
-	//console.log(e); //debug
-
-	if(e.target.localName == "input")
-		return;
-
-	if(e.type == "keydown")
-	{
-		if(e.keyCode == 32)
-		{
-			this.dragging_canvas = true;
-			block_default = true;
-		}
-
-		//select all Control A
-		if(e.keyCode == 65 && e.ctrlKey)
-		{
-			this.selectNodes();
-			block_default = true;
-		}
-
-		if(e.code == "KeyC" && (e.metaKey || e.ctrlKey) && !e.shiftKey ) //copy
-		{
-			if(this.selected_nodes)
-			{
-				this.copyToClipboard();
-				block_default = true;
-			}
-		}
-
-		if(e.code == "KeyV" && (e.metaKey || e.ctrlKey) && !e.shiftKey ) //paste
-		{
-			this.pasteFromClipboard();
-		}
-
-		//delete or backspace
-		if(e.keyCode == 46 || e.keyCode == 8)
-		{
-			this.deleteSelectedNodes();
-			block_default = true;
-		}
-
-		//collapse
-		//...
-
-		//TODO
-		if(this.selected_nodes)
-			for (var i in this.selected_nodes)
-				if(this.selected_nodes[i].onKeyDown)
-					this.selected_nodes[i].onKeyDown(e);
-	}
-	else if( e.type == "keyup" )
-	{
-		if(e.keyCode == 32)
-			this.dragging_canvas = false;
-
-		if(this.selected_nodes)
-			for (var i in this.selected_nodes)
-				if(this.selected_nodes[i].onKeyUp)
-					this.selected_nodes[i].onKeyUp(e);
-	}
-
-	this.graph.change();
-
-	if(block_default)
-	{
-		e.preventDefault();
-		return false;
-	}
-}
-
-LGraphCanvas.prototype.copyToClipboard = function()
-{
-	var clipboard_info = {
-		nodes: [],
-		links: []
-	};
-	var index = 0;
-	var selected_nodes_array = [];
-	for(var i in this.selected_nodes)
-	{
-		var node = this.selected_nodes[i];
-		node._relative_id = index;
-		selected_nodes_array.push( node );
-		index += 1;
-	}
-
-	for(var i = 0; i < selected_nodes_array.length; ++i)
-	{
-		var node = selected_nodes_array[i];
-		clipboard_info.nodes.push( node.clone().serialize() );
-		if(node.inputs && node.inputs.length)
-			for(var j = 0; j < node.inputs.length; ++j)
-			{
-				var input = node.inputs[j];
-				if(!input || input.link == null)
-					continue;
-				var link_info = this.graph.links[ input.link ];
-				if(!link_info)
-					continue;
-				var target_node = this.graph.getNodeById( link_info.origin_id );
-				if(!target_node || !this.selected_nodes[ target_node.id ] ) //improve this by allowing connections to non-selected nodes
-					continue; //not selected
-				clipboard_info.links.push([ target_node._relative_id, j, node._relative_id, link_info.target_slot ]);
-			}
-	}
-	localStorage.setItem( "litegrapheditor_clipboard", JSON.stringify( clipboard_info ) );
-}
-
-LGraphCanvas.prototype.pasteFromClipboard = function()
-{
-	var data = localStorage.getItem( "litegrapheditor_clipboard" );
-	if(!data)
-		return;
-
-	//create nodes
-	var clipboard_info = JSON.parse(data);
-	var nodes = [];
-	for(var i = 0; i < clipboard_info.nodes.length; ++i)
-	{
-		var node_data = clipboard_info.nodes[i];
-		var node = LiteGraph.createNode( node_data.type );
-		if(node)
-		{
-			node.configure(node_data);
-			node.pos[0] += 5;
-			node.pos[1] += 5;
-			this.graph.add( node );
-			nodes.push( node );
-		}
-	}
-
-	//create links
-	for(var i = 0; i < clipboard_info.links.length; ++i)
-	{
-		var link_info = clipboard_info.links[i];
-		var origin_node = nodes[ link_info[0] ];
-		var target_node = nodes[ link_info[2] ];
-		origin_node.connect( link_info[1], target_node, link_info[3] );
-	}
-
-	this.selectNodes( nodes );
-}
-
-LGraphCanvas.prototype.processDrop = function(e)
-{
-	e.preventDefault();
-	this.adjustMouseEvent(e);
-
-
-	var pos = [e.canvasX,e.canvasY];
-	var node = this.graph.getNodeOnPos(pos[0],pos[1]);
-
-	if(!node)
-	{
-		var r = null;
-		if(this.onDropItem)
-			r = this.onDropItem( event );
-		if(!r)
-			this.checkDropItem(e);
-		return;
-	}
-
-	if( node.onDropFile || node.onDropData )
-	{
-		var files = e.dataTransfer.files;
-		if(files && files.length)
-		{
-			for(var i=0; i < files.length; i++)
-			{
-				var file = e.dataTransfer.files[0];
-				var filename = file.name;
-				var ext = LGraphCanvas.getFileExtension( filename );
-				//console.log(file);
-
-				if(node.onDropFile)
-					node.onDropFile(file);
-
-				if(node.onDropData)
-				{
-					//prepare reader
-					var reader = new FileReader();
-					reader.onload = function (event) {
-						//console.log(event.target);
-						var data = event.target.result;
-						node.onDropData( data, filename, file );
-					};
-
-					//read data
-					var type = file.type.split("/")[0];
-					if(type == "text" || type == "")
-						reader.readAsText(file);
-					else if (type == "image")
-						reader.readAsDataURL(file);
-					else
-						reader.readAsArrayBuffer(file);
-				}
-			}
-		}
-	}
-
-	if(node.onDropItem)
-	{
-		if( node.onDropItem( event ) )
-			return true;
-	}
-
-	if(this.onDropItem)
-		return this.onDropItem( event );
-
-	return false;
-}
-
-//called if the graph doesnt have a default drop item behaviour
-LGraphCanvas.prototype.checkDropItem = function(e)
-{
-	if(e.dataTransfer.files.length)
-	{
-		var file = e.dataTransfer.files[0];
-		var ext = LGraphCanvas.getFileExtension( file.name ).toLowerCase();
-		var nodetype = LiteGraph.node_types_by_file_extension[ext];
-		if(nodetype)
-		{
-			var node = LiteGraph.createNode( nodetype.type );
-			node.pos = [e.canvasX, e.canvasY];
-			this.graph.add( node );
-			if( node.onDropFile )
-				node.onDropFile( file );
-		}
-	}
-}
-
-
-LGraphCanvas.prototype.processNodeDblClicked = function(n)
-{
-	if(this.onShowNodePanel)
-		this.onShowNodePanel(n);
-
-	if(this.onNodeDblClicked)
-		this.onNodeDblClicked(n);
-
-	this.setDirty(true);
-}
-
-LGraphCanvas.prototype.processNodeSelected = function(node,e)
-{
-	this.selectNode( node, e && e.shiftKey );
-	if(this.onNodeSelected)
-		this.onNodeSelected(node);
-}
-
-LGraphCanvas.prototype.processNodeDeselected = function(node)
-{
-	this.deselectNode(node);
-	if(this.onNodeDeselected)
-		this.onNodeDeselected(node);
-}
-
-LGraphCanvas.prototype.selectNode = function( node, add_to_current_selection )
-{
-	if(node == null)
-		this.deselectAllNodes();
-	else
-		this.selectNodes([node], add_to_current_selection );
-}
-
-LGraphCanvas.prototype.selectNodes = function( nodes, add_to_current_selection )
-{
-	if(!add_to_current_selection)
-		this.deselectAllNodes();
-
-	nodes = nodes || this.graph._nodes;
-	for(var i = 0; i < nodes.length; ++i)
-	{
-		var node = nodes[i];
-		if(node.selected)
-			continue;
-
-		if( !node.selected && node.onSelected )
-			node.onSelected();
-		node.selected = true;
-		this.selected_nodes[ node.id ] = node;
-
-		if(node.inputs)
-			for(var i = 0; i < node.inputs.length; ++i)
-				this.highlighted_links[ node.inputs[i].link ] = true;
-		if(node.outputs)
-			for(var i = 0; i < node.outputs.length; ++i)
-			{
-				var out = node.outputs[i];
-				if( out.links )
-					for(var j = 0; j < out.links.length; ++j)
-						this.highlighted_links[ out.links[j] ] = true;
-			}
-
-	}
-
-	this.setDirty(true);
-}
-
-LGraphCanvas.prototype.deselectNode = function( node )
-{
-	if(!node.selected)
-		return;
-	if(node.onDeselected)
-		node.onDeselected();
-	node.selected = false;
-
-	//remove highlighted
-	if(node.inputs)
-		for(var i = 0; i < node.inputs.length; ++i)
-			delete this.highlighted_links[ node.inputs[i].link ];
-	if(node.outputs)
-		for(var i = 0; i < node.outputs.length; ++i)
-		{
-			var out = node.outputs[i];
-			if( out.links )
-				for(var j = 0; j < out.links.length; ++j)
-					delete this.highlighted_links[ out.links[j] ];
-		}
-}
-
-LGraphCanvas.prototype.deselectAllNodes = function()
-{
-	if(!this.graph)
-		return;
-	var nodes = this.graph._nodes;
-	for(var i = 0, l = nodes.length; i < l; ++i)
-	{
-		var node = nodes[i];
-		if(!node.selected)
-			continue;
-		if(node.onDeselected)
-			node.onDeselected();
-		node.selected = false;
-	}
-	this.selected_nodes = {};
-	this.highlighted_links = {};
-	this.setDirty(true);
-}
-
-LGraphCanvas.prototype.deleteSelectedNodes = function()
-{
-	for(var i in this.selected_nodes)
-	{
-		var m = this.selected_nodes[i];
-		//if(m == this.node_in_panel) this.showNodePanel(null);
-		this.graph.remove(m);
-	}
-	this.selected_nodes = {};
-	this.highlighted_links = {};
-	this.setDirty(true);
-}
-
-LGraphCanvas.prototype.centerOnNode = function(node)
-{
-	this.offset[0] = -node.pos[0] - node.size[0] * 0.5 + (this.canvas.width * 0.5 / this.scale);
-	this.offset[1] = -node.pos[1] - node.size[1] * 0.5 + (this.canvas.height * 0.5 / this.scale);
-	this.setDirty(true,true);
-}
-
-LGraphCanvas.prototype.adjustMouseEvent = function(e)
-{
-	var b = this.canvas.getBoundingClientRect();
-	e.localX = e.pageX - b.left;
-	e.localY = e.pageY - b.top;
-
-	e.canvasX = e.localX / this.scale - this.offset[0];
-	e.canvasY = e.localY / this.scale - this.offset[1];
-}
-
-LGraphCanvas.prototype.setZoom = function(value, zooming_center)
-{
-	if(!zooming_center)
-		zooming_center = [this.canvas.width * 0.5,this.canvas.height * 0.5];
-
-	var center = this.convertOffsetToCanvas( zooming_center );
-
-	this.scale = value;
-
-	if(this.scale > this.max_zoom)
-		this.scale = this.max_zoom;
-	else if(this.scale < this.min_zoom)
-		this.scale = this.min_zoom;
-
-	var new_center = this.convertOffsetToCanvas( zooming_center );
-	var delta_offset = [new_center[0] - center[0], new_center[1] - center[1]];
-
-	this.offset[0] += delta_offset[0];
-	this.offset[1] += delta_offset[1];
-
-	this.dirty_canvas = true;
-	this.dirty_bgcanvas = true;
-}
-
-LGraphCanvas.prototype.convertOffsetToCanvas = function( pos, out )
-{
-	out = out || [];
-	out[0] = pos[0] / this.scale - this.offset[0];
-	out[1] = pos[1] / this.scale - this.offset[1];
-	return out;
-}
-
-LGraphCanvas.prototype.convertCanvasToOffset = function( pos, out )
-{
-	out = out || [];
-	out[0] = (pos[0] + this.offset[0]) * this.scale;
-	out[1] = (pos[1] + this.offset[1]) * this.scale;
-	return out;
-}
-
-LGraphCanvas.prototype.convertEventToCanvas = function(e)
-{
-	var rect = this.canvas.getBoundingClientRect();
-	return this.convertOffsetToCanvas([e.pageX - rect.left,e.pageY - rect.top]);
-}
-
-LGraphCanvas.prototype.bringToFront = function(n)
-{
-	var i = this.graph._nodes.indexOf(n);
-	if(i == -1) return;
-
-	this.graph._nodes.splice(i,1);
-	this.graph._nodes.push(n);
-}
-
-LGraphCanvas.prototype.sendToBack = function(n)
-{
-	var i = this.graph._nodes.indexOf(n);
-	if(i == -1) return;
-
-	this.graph._nodes.splice(i,1);
-	this.graph._nodes.unshift(n);
-}
-
-/* Interaction */
-
-
-
-/* LGraphCanvas render */
-var temp = new Float32Array(4);
-
-LGraphCanvas.prototype.computeVisibleNodes = function( nodes, out )
-{
-	var visible_nodes = out || [];
-	visible_nodes.length = 0;
-	nodes = nodes || this.graph._nodes;
-	for(var i = 0, l = nodes.length; i < l; ++i)
-	{
-		var n = nodes[i];
-
-		//skip rendering nodes in live mode
-		if(this.live_mode && !n.onDrawBackground && !n.onDrawForeground)
-			continue;
-
-		if(!overlapBounding( this.visible_area, n.getBounding( temp ) ))
-			continue; //out of the visible area
-
-		visible_nodes.push(n);
-	}
-	return visible_nodes;
-}
-
-LGraphCanvas.prototype.draw = function(force_canvas, force_bgcanvas)
-{
-	if(!this.canvas)
-		return;
-
-	//fps counting
-	var now = LiteGraph.getTime();
-	this.render_time = (now - this.last_draw_time)*0.001;
-	this.last_draw_time = now;
-
-	if(this.graph)
-	{
-		var start = [-this.offset[0], -this.offset[1] ];
-		var end = [start[0] + this.canvas.width / this.scale, start[1] + this.canvas.height / this.scale];
-		this.visible_area = new Float32Array([ start[0], start[1], end[0] - start[0], end[1] - start[1] ]);
-	}
-
-	if(this.dirty_bgcanvas || force_bgcanvas || this.always_render_background || (this.graph && this.graph._last_trigger_time && (now - this.graph._last_trigger_time) < 1000) )
-		this.drawBackCanvas();
-
-	if(this.dirty_canvas || force_canvas)
-		this.drawFrontCanvas();
-
-	this.fps = this.render_time ? (1.0 / this.render_time) : 0;
-	this.frame += 1;
-}
-
-LGraphCanvas.prototype.drawFrontCanvas = function()
-{
-	if(!this.ctx)
-		this.ctx = this.bgcanvas.getContext("2d");
-	var ctx = this.ctx;
-	if(!ctx) //maybe is using webgl...
-		return;
-
-	if(ctx.start2D)
-		ctx.start2D();
-
-	var canvas = this.canvas;
-
-	//reset in case of error
-	ctx.restore();
-	ctx.setTransform(1, 0, 0, 1, 0, 0);
-
-	//clip dirty area if there is one, otherwise work in full canvas
-	if(this.dirty_area)
-	{
-		ctx.save();
-		ctx.beginPath();
-		ctx.rect(this.dirty_area[0],this.dirty_area[1],this.dirty_area[2],this.dirty_area[3]);
-		ctx.clip();
-	}
-
-	//clear
-	//canvas.width = canvas.width;
-	if(this.clear_background)
-		ctx.clearRect(0,0,canvas.width, canvas.height);
-
-	//draw bg canvas
-	if(this.bgcanvas == this.canvas)
-		this.drawBackCanvas();
-	else
-		ctx.drawImage(this.bgcanvas,0,0);
-
-	//rendering
-	if(this.onRender)
-		this.onRender(canvas, ctx);
-
-	//info widget
-	if(this.show_info)
-		this.renderInfo(ctx);
-
-	if(this.graph)
-	{
-		//apply transformations
-		ctx.save();
-		ctx.scale(this.scale,this.scale);
-		ctx.translate(this.offset[0],this.offset[1]);
-
-		//draw nodes
-		var drawn_nodes = 0;
-		var visible_nodes = this.computeVisibleNodes( null, this.visible_nodes );
-
-		for (var i = 0; i < visible_nodes.length; ++i)
-		{
-			var node = visible_nodes[i];
-
-			//transform coords system
-			ctx.save();
-			ctx.translate( node.pos[0], node.pos[1] );
-
-			//Draw
-			this.drawNode(node, ctx );
-			drawn_nodes += 1;
-
-			//Restore
-			ctx.restore();
-		}
-
-		//connections ontop?
-		if(this.graph.config.links_ontop)
-			if(!this.live_mode)
-				this.drawConnections(ctx);
-
-		//current connection
-		if(this.connecting_pos != null)
-		{
-			ctx.lineWidth = this.connections_width;
-			var link_color = null;
-			switch( this.connecting_output.type )
-			{
-				case LiteGraph.EVENT: link_color = "#F85"; break;
-				default:
-					link_color = "#AFA";
-			}
-			//the connection being dragged by the mouse
-			this.renderLink( ctx, this.connecting_pos, [this.canvas_mouse[0],this.canvas_mouse[1]], null, false, null, link_color );
-
-			ctx.beginPath();
-				if( this.connecting_output.type === LiteGraph.EVENT )
-					ctx.rect( (this.connecting_pos[0] - 6) + 0.5, (this.connecting_pos[1] - 5) + 0.5,14,10);
-				else
-					ctx.arc( this.connecting_pos[0], this.connecting_pos[1],4,0,Math.PI*2);
-			ctx.fill();
-
-			ctx.fillStyle = "#ffcc00";
-			if(this._highlight_input)
-			{
-				ctx.beginPath();
-					ctx.arc( this._highlight_input[0], this._highlight_input[1],6,0,Math.PI*2);
-				ctx.fill();
-			}
-		}
-
-		if( this.dragging_rectangle )
-		{
-			ctx.strokeStyle = "#FFF";
-			ctx.strokeRect( this.dragging_rectangle[0], this.dragging_rectangle[1], this.dragging_rectangle[2], this.dragging_rectangle[3] );
-		}
-
-
-		ctx.restore();
-	}
-
-	if(this.dirty_area)
-	{
-		ctx.restore();
-		//this.dirty_area = null;
-	}
-
-	if(ctx.finish2D) //this is a function I use in webgl renderer
-		ctx.finish2D();
-
-	this.dirty_canvas = false;
-}
-
-LGraphCanvas.prototype.renderInfo = function( ctx, x, y )
-{
-	x = x || 0;
-	y = y || 0;
-
-	ctx.save();
-	ctx.translate( x, y );
-
-	ctx.font = "10px Arial";
-	ctx.fillStyle = "#888";
-	if(this.graph)
-	{
-		ctx.fillText( "T: " + this.graph.globaltime.toFixed(2)+"s",5,13*1 );
-		ctx.fillText( "I: " + this.graph.iteration,5,13*2 );
-		ctx.fillText( "F: " + this.frame,5,13*3 );
-		ctx.fillText( "FPS:" + this.fps.toFixed(2),5,13*4 );
-	}
-	else
-		ctx.fillText( "No graph selected",5,13*1 );
-	ctx.restore();
-}
-
-LGraphCanvas.prototype.drawBackCanvas = function()
-{
-	var canvas = this.bgcanvas;
-	if(canvas.width != this.canvas.width ||
-		canvas.height != this.canvas.height)
-	{
-		canvas.width = this.canvas.width;
-		canvas.height = this.canvas.height;
-	}
-
-	if(!this.bgctx)
-		this.bgctx = this.bgcanvas.getContext("2d");
-	var ctx = this.bgctx;
-	if(ctx.start)
-		ctx.start();
-
-	//clear
-	if(this.clear_background)
-		ctx.clearRect(0,0,canvas.width, canvas.height);
-
-	if(this._graph_stack && this._graph_stack.length)
-	{
-		ctx.strokeStyle = this._graph_stack[ this._graph_stack.length - 1].bgcolor;
-		ctx.lineWidth = 10;
-		ctx.strokeRect(1,1,canvas.width-2,canvas.height-2);
-		ctx.lineWidth = 1;
-	}
-
-	//reset in case of error
-	ctx.restore();
-	ctx.setTransform(1, 0, 0, 1, 0, 0);
-
-	if(this.graph)
-	{
-		//apply transformations
-		ctx.save();
-		ctx.scale(this.scale,this.scale);
-		ctx.translate(this.offset[0],this.offset[1]);
-
-		//render BG
-		if(this.background_image && this.scale > 0.5)
-		{
-			ctx.globalAlpha = (1.0 - 0.5 / this.scale) * this.editor_alpha;
-			ctx.imageSmoothingEnabled = ctx.mozImageSmoothingEnabled = ctx.imageSmoothingEnabled = false;
-			if(!this._bg_img || this._bg_img.name != this.background_image)
-			{
-				this._bg_img = new Image();
-				this._bg_img.name = this.background_image;
-				this._bg_img.src = this.background_image;
-				var that = this;
-				this._bg_img.onload = function() {
-					that.draw(true,true);
-				}
-			}
-
-			var pattern = null;
-			if(this._pattern == null && this._bg_img.width > 0)
-			{
-				pattern = ctx.createPattern( this._bg_img, 'repeat' );
-				this._pattern_img = this._bg_img;
-				this._pattern = pattern;
-			}
-			else
-				pattern = this._pattern;
-			if(pattern)
-			{
-				ctx.fillStyle = pattern;
-				ctx.fillRect(this.visible_area[0],this.visible_area[1],this.visible_area[2],this.visible_area[3]);
-				ctx.fillStyle = "transparent";
-			}
-
-			ctx.globalAlpha = 1.0;
-			ctx.imageSmoothingEnabled = ctx.mozImageSmoothingEnabled = ctx.imageSmoothingEnabled = true;
-		}
-
-		if(this.onBackgroundRender)
-			this.onBackgroundRender(canvas, ctx);
-
-		//DEBUG: show clipping area
-		//ctx.fillStyle = "red";
-		//ctx.fillRect( this.visible_area[0] + 10, this.visible_area[1] + 10, this.visible_area[2] - 20, this.visible_area[3] - 20);
-
-		//bg
-		if (this.render_canvas_area) {
-			ctx.strokeStyle = "#235";
-			ctx.strokeRect(0,0,canvas.width,canvas.height);
-		}
-
-		if(this.render_connections_shadows)
-		{
-			ctx.shadowColor = "#000";
-			ctx.shadowOffsetX = 0;
-			ctx.shadowOffsetY = 0;
-			ctx.shadowBlur = 6;
-		}
-		else
-			ctx.shadowColor = "rgba(0,0,0,0)";
-
-		//draw connections
-		if(!this.live_mode)
-			this.drawConnections(ctx);
-
-		ctx.shadowColor = "rgba(0,0,0,0)";
-
-		//restore state
-		ctx.restore();
-	}
-
-	if(ctx.finish)
-		ctx.finish();
-
-	this.dirty_bgcanvas = false;
-	this.dirty_canvas = true; //to force to repaint the front canvas with the bgcanvas
-}
-
-var temp_vec2 = new Float32Array(2);
-
-/* Renders the LGraphNode on the canvas */
-LGraphCanvas.prototype.drawNode = function(node, ctx )
-{
-	var glow = false;
-
-	var color = node.color || LiteGraph.NODE_DEFAULT_COLOR;
-	//if (this.selected) color = "#88F";
-
-	var render_title = true;
-	if(node.flags.skip_title_render || node.graph.isLive())
-		render_title = false;
-	if(node.mouseOver)
-		render_title = true;
-
-	//shadow and glow
-	if (node.mouseOver) glow = true;
-
-	if(node.selected)
-	{
-		/*
-		ctx.shadowColor = "#EEEEFF";//glow ? "#AAF" : "#000";
-		ctx.shadowOffsetX = 0;
-		ctx.shadowOffsetY = 0;
-		ctx.shadowBlur = 1;
-		*/
-	}
-	else if(this.render_shadows)
-	{
-		ctx.shadowColor = "rgba(0,0,0,0.5)";
-		ctx.shadowOffsetX = 2;
-		ctx.shadowOffsetY = 2;
-		ctx.shadowBlur = 3;
-	}
-	else
-		ctx.shadowColor = "transparent";
-
-	//only render if it forces it to do it
-	if(this.live_mode)
-	{
-		if(!node.flags.collapsed)
-		{
-			ctx.shadowColor = "transparent";
-			//if(node.onDrawBackground)
-			//	node.onDrawBackground(ctx);
-			if(node.onDrawForeground)
-				node.onDrawForeground(ctx);
-		}
-
-		return;
-	}
-
-	//draw in collapsed form
-	/*
-	if(node.flags.collapsed)
-	{
-		if(!node.onDrawCollapsed || node.onDrawCollapsed(ctx) == false)
-			this.drawNodeCollapsed(node, ctx, color, node.bgcolor);
-		return;
-	}
-	*/
-
-	var editor_alpha = this.editor_alpha;
-	ctx.globalAlpha = editor_alpha;
-
-	//clip if required (mask)
-	var shape = node._shape || LiteGraph.BOX_SHAPE;
-	var size = temp_vec2;
-	temp_vec2.set( node.size );
-	if(node.flags.collapsed)
-	{
-		size[0] = LiteGraph.NODE_COLLAPSED_WIDTH;
-		size[1] = 0;
-	}
-
-	//Start clipping
-	if(node.flags.clip_area)
-	{
-		ctx.save();
-		if(shape == LiteGraph.BOX_SHAPE)
-		{
-			ctx.beginPath();
-			ctx.rect(0,0,size[0], size[1]);
-		}
-		else if (shape == LiteGraph.ROUND_SHAPE)
-		{
-			ctx.roundRect(0,0,size[0], size[1],10);
-		}
-		else if (shape == LiteGraph.CIRCLE_SHAPE)
-		{
-			ctx.beginPath();
-			ctx.arc(size[0] * 0.5, size[1] * 0.5, size[0] * 0.5, 0, Math.PI*2);
-		}
-		ctx.clip();
-	}
-
-	//draw shape
-	this.drawNodeShape(node, ctx, size, color, node.bgcolor, !render_title, node.selected );
-	ctx.shadowColor = "transparent";
-
-	//connection slots
-	ctx.textAlign = "left";
-	ctx.font = this.inner_text_font;
-
-	var render_text = this.scale > 0.6;
-
-	var out_slot = this.connecting_output;
-
-	//render inputs and outputs
-	if(!node.flags.collapsed)
-	{
-		//input connection slots
-		if(node.inputs)
-			for(var i = 0; i < node.inputs.length; i++)
-			{
-				var slot = node.inputs[i];
-
-				ctx.globalAlpha = editor_alpha;
-				//change opacity of incompatible slots
-				if ( this.connecting_node && LiteGraph.isValidConnection( slot.type && out_slot.type ) )
-					ctx.globalAlpha = 0.4 * editor_alpha;
-
-				ctx.fillStyle = slot.link != null ? this.default_connection_color.input_on : this.default_connection_color.input_off;
-
-				var pos = node.getConnectionPos(true,i);
-				pos[0] -= node.pos[0];
-				pos[1] -= node.pos[1];
-
-				ctx.beginPath();
-
-				if (slot.type === LiteGraph.EVENT)
-					ctx.rect((pos[0] - 6) + 0.5, (pos[1] - 5) + 0.5,14,10);
-				else
-					ctx.arc(pos[0],pos[1],4,0,Math.PI*2);
-
-				ctx.fill();
-
-				//render name
-				if(render_text)
-				{
-					var text = slot.label != null ? slot.label : slot.name;
-					if(text)
-					{
-						ctx.fillStyle = color;
-						ctx.fillText(text,pos[0] + 10,pos[1] + 5);
-					}
-				}
-			}
-
-		//output connection slots
-		if(this.connecting_node)
-			ctx.globalAlpha = 0.4 * editor_alpha;
-
-		ctx.lineWidth = 1;
-
-		ctx.textAlign = "right";
-		ctx.strokeStyle = "black";
-		if(node.outputs)
-			for(var i = 0; i < node.outputs.length; i++)
-			{
-				var slot = node.outputs[i];
-
-				var pos = node.getConnectionPos(false,i);
-				pos[0] -= node.pos[0];
-				pos[1] -= node.pos[1];
-
-				ctx.fillStyle = slot.links && slot.links.length ? this.default_connection_color.output_on : this.default_connection_color.output_off;
-				ctx.beginPath();
-				//ctx.rect( node.size[0] - 14,i*14,10,10);
-
-				if (slot.type === LiteGraph.EVENT)
-					ctx.rect((pos[0] - 6) + 0.5,(pos[1] - 5) + 0.5,14,10);
-				else
-					ctx.arc( pos[0],pos[1],4,0, Math.PI*2 );
-
-				//trigger
-				//if(slot.node_id != null && slot.slot == -1)
-				//	ctx.fillStyle = "#F85";
-
-				//if(slot.links != null && slot.links.length)
-				ctx.fill();
-				ctx.stroke();
-
-				//render output name
-				if(render_text)
-				{
-					var text = slot.label != null ? slot.label : slot.name;
-					if(text)
-					{
-						ctx.fillStyle = color;
-						ctx.fillText(text, pos[0] - 10,pos[1] + 5);
-					}
-				}
-			}
-
-		ctx.textAlign = "left";
-		ctx.globalAlpha = 1;
-
-		if(node.onDrawForeground)
-			node.onDrawForeground(ctx);
-	}//!collapsed
-
-	if(node.flags.clip_area)
-		ctx.restore();
-
-	ctx.globalAlpha = 1.0;
-}
-
-/* Renders the node shape */
-LGraphCanvas.prototype.drawNodeShape = function(node, ctx, size, fgcolor, bgcolor, no_title, selected )
-{
-	//bg rect
-	ctx.strokeStyle = fgcolor || LiteGraph.NODE_DEFAULT_COLOR;
-	ctx.fillStyle = bgcolor || LiteGraph.NODE_DEFAULT_BGCOLOR;
-
-	/* gradient test
-	var grad = ctx.createLinearGradient(0,0,0,node.size[1]);
-	grad.addColorStop(0, "#AAA");
-	grad.addColorStop(0.5, fgcolor || LiteGraph.NODE_DEFAULT_COLOR);
-	grad.addColorStop(1, bgcolor || LiteGraph.NODE_DEFAULT_BGCOLOR);
-	ctx.fillStyle = grad;
-	//*/
-
-	var title_height = LiteGraph.NODE_TITLE_HEIGHT;
-
-	//render depending on shape
-	var shape = node._shape || LiteGraph.BOX_SHAPE;
-	if(shape == LiteGraph.BOX_SHAPE)
-	{
-		ctx.beginPath();
-		ctx.rect(0,no_title ? 0 : -title_height, size[0]+1, no_title ? size[1] : size[1] + title_height);
-		ctx.fill();
-		ctx.shadowColor = "transparent";
-
-		if(selected)
-		{
-			ctx.strokeStyle = "#CCC";
-			ctx.strokeRect(-0.5,no_title ? -0.5 : -title_height + -0.5, size[0]+2, no_title ? (size[1]+2) : (size[1] + title_height+2) - 1);
-			ctx.strokeStyle = fgcolor;
-		}
-	}
-	else if (shape == LiteGraph.ROUND_SHAPE)
-	{
-		ctx.roundRect(0,no_title ? 0 : -title_height,size[0], no_title ? size[1] : size[1] + title_height, 10);
-		ctx.fill();
-	}
-	else if (shape == LiteGraph.CIRCLE_SHAPE)
-	{
-		ctx.beginPath();
-		ctx.arc(size[0] * 0.5, size[1] * 0.5, size[0] * 0.5, 0, Math.PI*2);
-		ctx.fill();
-	}
-
-	ctx.shadowColor = "transparent";
-
-	//ctx.stroke();
-
-	//image
-	if (node.bgImage && node.bgImage.width)
-		ctx.drawImage( node.bgImage, (size[0] - node.bgImage.width) * 0.5 , (size[1] - node.bgImage.height) * 0.5);
-
-	if(node.bgImageUrl && !node.bgImage)
-		node.bgImage = node.loadImage(node.bgImageUrl);
-
-	if(node.onDrawBackground)
-		node.onDrawBackground(ctx);
-
-	//title bg (remember, it is rendered ABOVE the node
-	if(!no_title)
-	{
-		ctx.fillStyle = fgcolor || LiteGraph.NODE_DEFAULT_COLOR;
-		var old_alpha = ctx.globalAlpha;
-		ctx.globalAlpha = 0.5 * old_alpha;
-		if(shape == LiteGraph.BOX_SHAPE)
-		{
-			ctx.beginPath();
-			ctx.rect(0, -title_height, size[0]+1, title_height);
-			ctx.fill()
-			//ctx.stroke();
-		}
-		else if (shape == LiteGraph.ROUND_SHAPE)
-		{
-			ctx.roundRect(0,-title_height,size[0], title_height,10,0);
-			//ctx.fillRect(0,8,size[0],NODE_TITLE_HEIGHT - 12);
-			ctx.fill();
-			//ctx.stroke();
-		}
-		/*
-		else if (shape == LiteGraph.CIRCLE_SHAPE)
-		{
-			ctx.beginPath();
-			ctx.arc(title_height *0.5, title_height * -0.5, (title_height - 6) *0.5,0,Math.PI*2);
-			ctx.fill();
-		}
-		*/
-
-		//title box
-		ctx.fillStyle = node.boxcolor || LiteGraph.NODE_DEFAULT_BOXCOLOR;
-		ctx.beginPath();
-		if (shape == LiteGraph.ROUND_SHAPE || shape == LiteGraph.CIRCLE_SHAPE)
-			ctx.arc(title_height *0.5, title_height * -0.5, (title_height - 6) *0.5,0,Math.PI*2);
-		else
-			ctx.rect(3,-title_height + 3,title_height - 6,title_height - 6);
-		ctx.fill();
-		ctx.globalAlpha = old_alpha;
-
-		//title text
-		ctx.font = this.title_text_font;
-		var title = node.getTitle();
-		if(title && this.scale > 0.5)
-		{
-			ctx.fillStyle = LiteGraph.NODE_TITLE_COLOR;
-			ctx.fillText( title, 16, 13 - title_height );
-		}
-	}
-}
-
-/* Renders the node when collapsed */
-LGraphCanvas.prototype.drawNodeCollapsed = function(node, ctx, fgcolor, bgcolor)
-{
-	//draw default collapsed shape
-	ctx.strokeStyle = fgcolor || LiteGraph.NODE_DEFAULT_COLOR;
-	ctx.fillStyle = bgcolor || LiteGraph.NODE_DEFAULT_BGCOLOR;
-
-	var collapsed_radius = LiteGraph.NODE_COLLAPSED_RADIUS;
-
-	//circle shape
-	var shape = node._shape || LiteGraph.BOX_SHAPE;
-	if(shape == LiteGraph.CIRCLE_SHAPE)
-	{
-		ctx.beginPath();
-		ctx.arc(node.size[0] * 0.5, node.size[1] * 0.5, collapsed_radius,0,Math.PI * 2);
-		ctx.fill();
-		ctx.shadowColor = "rgba(0,0,0,0)";
-		ctx.stroke();
-
-		ctx.fillStyle = node.boxcolor || LiteGraph.NODE_DEFAULT_BOXCOLOR;
-		ctx.beginPath();
-		ctx.arc(node.size[0] * 0.5, node.size[1] * 0.5, collapsed_radius * 0.5,0,Math.PI * 2);
-		ctx.fill();
-	}
-	else if(shape == LiteGraph.ROUND_SHAPE) //rounded box
-	{
-		ctx.beginPath();
-		ctx.roundRect(node.size[0] * 0.5 - collapsed_radius, node.size[1] * 0.5 - collapsed_radius, 2*collapsed_radius,2*collapsed_radius,5);
-		ctx.fill();
-		ctx.shadowColor = "rgba(0,0,0,0)";
-		ctx.stroke();
-
-		ctx.fillStyle = node.boxcolor || LiteGraph.NODE_DEFAULT_BOXCOLOR;
-		ctx.beginPath();
-		ctx.roundRect(node.size[0] * 0.5 - collapsed_radius*0.5, node.size[1] * 0.5 - collapsed_radius*0.5, collapsed_radius,collapsed_radius,2);
-		ctx.fill();
-	}
-	else //flat box
-	{
-		ctx.beginPath();
-		//ctx.rect(node.size[0] * 0.5 - collapsed_radius, node.size[1] * 0.5 - collapsed_radius, 2*collapsed_radius, 2*collapsed_radius);
-		ctx.rect(0, 0, node.size[0], collapsed_radius * 2 );
-		ctx.fill();
-		ctx.shadowColor = "rgba(0,0,0,0)";
-		ctx.stroke();
-
-		ctx.fillStyle = node.boxcolor || LiteGraph.NODE_DEFAULT_BOXCOLOR;
-		ctx.beginPath();
-		//ctx.rect(node.size[0] * 0.5 - collapsed_radius*0.5, node.size[1] * 0.5 - collapsed_radius*0.5, collapsed_radius,collapsed_radius);
-		ctx.rect(collapsed_radius*0.5, collapsed_radius*0.5, collapsed_radius, collapsed_radius);
-		ctx.fill();
-	}
-}
-
-//OPTIMIZE THIS: precatch connections position instead of recomputing them every time
-LGraphCanvas.prototype.drawConnections = function(ctx)
-{
-	var now = LiteGraph.getTime();
-
-	//draw connections
-	ctx.lineWidth = this.connections_width;
-
-	ctx.fillStyle = "#AAA";
-	ctx.strokeStyle = "#AAA";
-	ctx.globalAlpha = this.editor_alpha;
-	//for every node
-	for (var n = 0, l = this.graph._nodes.length; n < l; ++n)
-	{
-		var node = this.graph._nodes[n];
-		//for every input (we render just inputs because it is easier as every slot can only have one input)
-		if(node.inputs && node.inputs.length)
-			for(var i = 0; i < node.inputs.length; ++i)
-			{
-				var input = node.inputs[i];
-				if(!input || input.link == null)
-					continue;
-				var link_id = input.link;
-				var link = this.graph.links[ link_id ];
-				if(!link)
-					continue;
-
-				var start_node = this.graph.getNodeById( link.origin_id );
-				if(start_node == null) continue;
-				var start_node_slot = link.origin_slot;
-				var start_node_slotpos = null;
-
-				if(start_node_slot == -1)
-					start_node_slotpos = [start_node.pos[0] + 10, start_node.pos[1] + 10];
-				else
-					start_node_slotpos = start_node.getConnectionPos(false, start_node_slot);
-
-				this.renderLink( ctx, start_node_slotpos, node.getConnectionPos(true,i), link );
-
-				//event triggered rendered on top
-				if(link && link._last_time && (now - link._last_time) < 1000 )
-				{
-					var f = 2.0 - (now - link._last_time) * 0.002;
-					var color = "rgba(255,255,255, " + f.toFixed(2) + ")";
-					this.renderLink( ctx, start_node_slotpos, node.getConnectionPos(true,i), link, true, f, color );
-				}
-			}
-	}
-	ctx.globalAlpha = 1;
-}
-
-LGraphCanvas.prototype.renderLink = function( ctx, a, b, link, skip_border, flow, color )
-{
-	if(!this.highquality_render)
-	{
-		ctx.beginPath();
-		ctx.moveTo(a[0],a[1]);
-		ctx.lineTo(b[0],b[1]);
-		ctx.stroke();
-		return;
-	}
-
-	var dist = distance(a,b);
-
-	if(this.render_connections_border && this.scale > 0.6)
-		ctx.lineWidth = this.connections_width + 4;
-
-	//choose color
-	if( !color && link )
-		color = LGraphCanvas.link_type_colors[ link.type ];
-	if(!color)
-		color = this.default_link_color;
-
-	if( link != null && this.highlighted_links[ link.id ] )
-		color = "#FFF";
-
-	//begin line shape
-	ctx.beginPath();
-
-	if(this.render_curved_connections) //splines
-	{
-		ctx.moveTo(a[0],a[1]);
-		ctx.bezierCurveTo(a[0] + dist*0.25, a[1],
-							b[0] - dist*0.25 , b[1],
-							b[0] ,b[1] );
-	}
-	else //lines
-	{
-		ctx.moveTo(a[0]+10,a[1]);
-		ctx.lineTo(((a[0]+10) + (b[0]-10))*0.5,a[1]);
-		ctx.lineTo(((a[0]+10) + (b[0]-10))*0.5,b[1]);
-		ctx.lineTo(b[0]-10,b[1]);
-	}
-
-	//rendering the outline of the connection can be a little bit slow
-	if(this.render_connections_border && this.scale > 0.6 && !skip_border)
-	{
-		ctx.strokeStyle = "rgba(0,0,0,0.5)";
-		ctx.stroke();
-	}
-
-	ctx.lineWidth = this.connections_width;
-	ctx.fillStyle = ctx.strokeStyle = color;
-	ctx.stroke();
-	//end line shape
-
-	//render arrow in the middle
-	if( this.render_connection_arrows && this.scale >= 0.6 )
-	{
-		//render arrow
-		if(this.render_connection_arrows && this.scale > 0.6)
-		{
-			//compute two points in the connection
-			var pos = this.computeConnectionPoint(a,b,0.5);
-			var pos2 = this.computeConnectionPoint(a,b,0.51);
-
-			//compute the angle between them so the arrow points in the right direction
-			var angle = 0;
-			if(this.render_curved_connections)
-				angle = -Math.atan2( pos2[0] - pos[0], pos2[1] - pos[1]);
-			else
-				angle = b[1] > a[1] ? 0 : Math.PI;
-
-			//render arrow
-			ctx.save();
-			ctx.translate(pos[0],pos[1]);
-			ctx.rotate(angle);
-			ctx.beginPath();
-			ctx.moveTo(-5,-5);
-			ctx.lineTo(0,+5);
-			ctx.lineTo(+5,-5);
-			ctx.fill();
-			ctx.restore();
-		}
-	}
-
-	//render flowing points
-	if(flow)
-	{
-		for(var i = 0; i < 5; ++i)
-		{
-			var f = (LiteGraph.getTime() * 0.001 + (i * 0.2)) % 1;
-			var pos = this.computeConnectionPoint(a,b,f);
-			ctx.beginPath();
-			ctx.arc(pos[0],pos[1],5,0,2*Math.PI);
-			ctx.fill();
-		}
-	}
-}
-
-LGraphCanvas.prototype.computeConnectionPoint = function(a,b,t)
-{
-	var dist = distance(a,b);
-	var p0 = a;
-	var p1 = [ a[0] + dist*0.25, a[1] ];
-	var p2 = [ b[0] - dist*0.25, b[1] ];
-	var p3 = b;
-
-	var c1 = (1-t)*(1-t)*(1-t);
-	var c2 = 3*((1-t)*(1-t))*t;
-	var c3 = 3*(1-t)*(t*t);
-	var c4 = t*t*t;
-
-	var x = c1*p0[0] + c2*p1[0] + c3*p2[0] + c4*p3[0];
-	var y = c1*p0[1] + c2*p1[1] + c3*p2[1] + c4*p3[1];
-	return [x,y];
-}
-
-/*
-LGraphCanvas.prototype.resizeCanvas = function(width,height)
-{
-	this.canvas.width = width;
-	if(height)
-		this.canvas.height = height;
-
-	this.bgcanvas.width = this.canvas.width;
-	this.bgcanvas.height = this.canvas.height;
-	this.draw(true,true);
-}
-*/
-
-LGraphCanvas.prototype.resize = function(width, height)
-{
-	if(!width && !height)
-	{
-		var parent = this.canvas.parentNode;
-		width = parent.offsetWidth;
-		height = parent.offsetHeight;
-	}
-
-	if(this.canvas.width == width && this.canvas.height == height)
-		return;
-
-	this.canvas.width = width;
-	this.canvas.height = height;
-	this.bgcanvas.width = this.canvas.width;
-	this.bgcanvas.height = this.canvas.height;
-	this.setDirty(true,true);
-}
-
-
-LGraphCanvas.prototype.switchLiveMode = function(transition)
-{
-	if(!transition)
-	{
-		this.live_mode = !this.live_mode;
-		this.dirty_canvas = true;
-		this.dirty_bgcanvas = true;
-		return;
-	}
-
-	var self = this;
-	var delta = this.live_mode ? 1.1 : 0.9;
-	if(this.live_mode)
-	{
-		this.live_mode = false;
-		this.editor_alpha = 0.1;
-	}
-
-	var t = setInterval(function() {
-		self.editor_alpha *= delta;
-		self.dirty_canvas = true;
-		self.dirty_bgcanvas = true;
-
-		if(delta < 1  && self.editor_alpha < 0.01)
-		{
-			clearInterval(t);
-			if(delta < 1)
-				self.live_mode = true;
-		}
-		if(delta > 1 && self.editor_alpha > 0.99)
-		{
-			clearInterval(t);
-			self.editor_alpha = 1;
-		}
-	},1);
-}
-
-LGraphCanvas.prototype.onNodeSelectionChange = function(node)
-{
-	return; //disabled
-	//if(this.node_in_panel) this.showNodePanel(node);
-}
-
-LGraphCanvas.prototype.touchHandler = function(event)
-{
-	//alert("foo");
-    var touches = event.changedTouches,
-        first = touches[0],
-        type = "";
-
-         switch(event.type)
-    {
-        case "touchstart": type = "mousedown"; break;
-        case "touchmove":  type="mousemove"; break;
-        case "touchend":   type="mouseup"; break;
-        default: return;
-    }
-
-             //initMouseEvent(type, canBubble, cancelable, view, clickCount,
-    //           screenX, screenY, clientX, clientY, ctrlKey,
-    //           altKey, shiftKey, metaKey, button, relatedTarget);
-
-	var window = this.getCanvasWindow();
-	var document = window.document;
-
-    var simulatedEvent = document.createEvent("MouseEvent");
-    simulatedEvent.initMouseEvent(type, true, true, window, 1,
-                              first.screenX, first.screenY,
-                              first.clientX, first.clientY, false,
-                              false, false, false, 0/*left*/, null);
-	first.target.dispatchEvent(simulatedEvent);
-    event.preventDefault();
-}
-
-/* CONTEXT MENU ********************/
-
-LGraphCanvas.onMenuAdd = function( node, options, e, prev_menu )
-{
-	var canvas = LGraphCanvas.active_canvas;
-	var ref_window = canvas.getCanvasWindow();
-
-	var values = LiteGraph.getNodeTypesCategories();
-	var entries = [];
-	for(var i in values)
-		if(values[i])
-			entries.push({ value: values[i], content: values[i], has_submenu: true });
-
-	var menu = new LiteGraph.ContextMenu( entries, { event: e, callback: inner_clicked, parentMenu: prev_menu }, ref_window);
-
-	function inner_clicked( v, option, e )
-	{
-		var category = v.value;
-		var node_types = LiteGraph.getNodeTypesInCategory(category);
-		var values = [];
-		for(var i in node_types)
-			values.push( { content: node_types[i].title, value: node_types[i].type });
-
-		new LiteGraph.ContextMenu( values, {event: e, callback: inner_create, parentMenu: menu }, ref_window);
-		return false;
-	}
-
-	function inner_create( v, e )
-	{
-		var first_event = prev_menu.getFirstEvent();
-		var node = LiteGraph.createNode( v.value );
-		if(node)
-		{
-			node.pos = canvas.convertEventToCanvas( first_event );
-			canvas.graph.add( node );
-		}
-	}
-
-	return false;
-}
-
-LGraphCanvas.onMenuCollapseAll = function()
-{
-
-}
-
-
-LGraphCanvas.onMenuNodeEdit = function()
-{
-
-}
-
-LGraphCanvas.showMenuNodeOptionalInputs = function( v, options, e, prev_menu, node )
-{
-	if(!node)
-		return;
-
-	var that = this;
-	var canvas = LGraphCanvas.active_canvas;
-	var ref_window = canvas.getCanvasWindow();
-
-	var options = node.optional_inputs;
-	if(node.onGetInputs)
-		options = node.onGetInputs();
-
-	var entries = [];
-	if(options)
-		for (var i in options)
-		{
-			var entry = options[i];
-			if(!entry)
-			{
-				entries.push(null);
-				continue;
-			}
-			var label = entry[0];
-			if(entry[2] && entry[2].label)
-				label = entry[2].label;
-			var data = {content: label, value: entry};
-			if(entry[1] == LiteGraph.ACTION)
-				data.className = "event";
-			entries.push(data);
-		}
-
-	if(this.onMenuNodeInputs)
-		entries = this.onMenuNodeInputs( entries );
-
-	if(!entries.length)
-		return;
-
-	var menu = new LiteGraph.ContextMenu(entries, { event: e, callback: inner_clicked, parentMenu: prev_menu, node: node }, ref_window);
-
-	function inner_clicked(v, e, prev)
-	{
-		if(!node)
-			return;
-
-		if(v.callback)
-			v.callback.call( that, node, v, e, prev );
-
-		if(v.value)
-		{
-			node.addInput(v.value[0],v.value[1], v.value[2]);
-			node.setDirtyCanvas(true,true);
-		}
-	}
-
-	return false;
-}
-
-LGraphCanvas.showMenuNodeOptionalOutputs = function( v, options, e, prev_menu, node )
-{
-	if(!node)
-		return;
-
-	var that = this;
-	var canvas = LGraphCanvas.active_canvas;
-	var ref_window = canvas.getCanvasWindow();
-
-	var options = node.optional_outputs;
-	if(node.onGetOutputs)
-		options = node.onGetOutputs();
-
-	var entries = [];
-	if(options)
-		for (var i in options)
-		{
-			var entry = options[i];
-			if(!entry) //separator?
-			{
-				entries.push(null);
-				continue;
-			}
-
-			if(node.flags && node.flags.skip_repeated_outputs && node.findOutputSlot(entry[0]) != -1)
-				continue; //skip the ones already on
-			var label = entry[0];
-			if(entry[2] && entry[2].label)
-				label = entry[2].label;
-			var data = {content: label, value: entry};
-			if(entry[1] == LiteGraph.EVENT)
-				data.className = "event";
-			entries.push(data);
-		}
-
-	if(this.onMenuNodeOutputs)
-		entries = this.onMenuNodeOutputs( entries );
-
-	if(!entries.length)
-		return;
-
-	var menu = new LiteGraph.ContextMenu(entries, {event: e, callback: inner_clicked, parentMenu: prev_menu, node: node }, ref_window);
-
-	function inner_clicked( v, e, prev )
-	{
-		if(!node)
-			return;
-
-		if(v.callback)
-			v.callback.call( that, node, v, e, prev );
-
-		if(!v.value)
-			return;
-
-		var value = v.value[1];
-
-		if(value && (value.constructor === Object || value.constructor === Array)) //submenu why?
-		{
-			var entries = [];
-			for(var i in value)
-				entries.push({ content: i, value: value[i]});
-			new LiteGraph.ContextMenu( entries, { event: e, callback: inner_clicked, parentMenu: prev_menu, node: node });
-			return false;
-		}
-		else
-		{
-			node.addOutput( v.value[0], v.value[1], v.value[2]);
-			node.setDirtyCanvas(true,true);
-		}
-
-	}
-
-	return false;
-}
-
-LGraphCanvas.onShowMenuNodeProperties = function( value, options, e, prev_menu, node )
-{
-	if(!node || !node.properties)
-		return;
-
-	var that = this;
-	var canvas = LGraphCanvas.active_canvas;
-	var ref_window = canvas.getCanvasWindow();
-
-	var entries = [];
-		for (var i in node.properties)
-		{
-			var value = node.properties[i] !== undefined ? node.properties[i] : " ";
-			//value could contain invalid html characters, clean that
-			value = LGraphCanvas.decodeHTML(value);
-			entries.push({content: "<span class='property_name'>" + i + "</span>" + "<span class='property_value'>" + value + "</span>", value: i});
-		}
-	if(!entries.length)
-		return;
-
-	var menu = new LiteGraph.ContextMenu(entries, {event: e, callback: inner_clicked, parentMenu: prev_menu, allow_html: true, node: node },ref_window);
-
-	function inner_clicked( v, options, e, prev )
-	{
-		if(!node)
-			return;
-		var rect = this.getBoundingClientRect();
-		canvas.showEditPropertyValue( node, v.value, { position: [rect.left, rect.top] });
-	}
-
-	return false;
-}
-
-LGraphCanvas.decodeHTML = function( str )
-{
-	var e = document.createElement("div");
-	e.innerText = str;
-	return e.innerHTML;
-}
-
-LGraphCanvas.onResizeNode = function( value, options, e, menu, node )
-{
-	if(!node)
-		return;
-	node.size = node.computeSize();
-	node.setDirtyCanvas(true,true);
-}
-
-
-LGraphCanvas.onShowTitleEditor = function( value, options, e, menu, node )
-{
-	var input_html = "";
-
-	var dialog = document.createElement("div");
-	dialog.className = "graphdialog";
-	dialog.innerHTML = "<span class='name'>Title</span><input autofocus type='text' class='value'/><button>OK</button>";
-	var input = dialog.querySelector("input");
-	if(input)
-	{
-		input.value = node.title;
-		input.addEventListener("keydown", function(e){
-			if(e.keyCode != 13)
-				return;
-			inner();
-			e.preventDefault();
-			e.stopPropagation();
-		});
-	}
-
-	var graphcanvas = LGraphCanvas.active_canvas;
-	var canvas = graphcanvas.canvas;
-
-	var rect = canvas.getBoundingClientRect();
-	var offsetx = -20;
-	var offsety = -20;
-	if(rect)
-	{
-		offsetx -= rect.left;
-		offsety -= rect.top;
-	}
-
-	if( event )
-	{
-		dialog.style.left = (event.pageX + offsetx) + "px";
-		dialog.style.top = (event.pageY + offsety)+ "px";
-	}
-	else
-	{
-		dialog.style.left = (canvas.width * 0.5 + offsetx) + "px";
-		dialog.style.top = (canvas.height * 0.5 + offsety) + "px";
-	}
-
-	var button = dialog.querySelector("button");
-	button.addEventListener("click", inner );
-	canvas.parentNode.appendChild( dialog );
-
-	function inner()
-	{
-		setValue( input.value );
-	}
-
-	function setValue(value)
-	{
-		node.title = value;
-		dialog.parentNode.removeChild( dialog );
-		node.setDirtyCanvas(true,true);
-	}
-}
-
-LGraphCanvas.prototype.showEditPropertyValue = function( node, property, options )
-{
-	if(!node || node.properties[ property ] === undefined )
-		return;
-
-	options = options || {};
-	var that = this;
-
-	var type = "string";
-
-	if(node.properties[ property ] !== null)
-		type = typeof(node.properties[ property ]);
-
-	var info = null;
-	if(node.getPropertyInfo)
-		info = node.getPropertyInfo(property);
-	if(node.properties_info)
-	{
-		for(var i = 0; i < node.properties_info.length; ++i)
-		{
-			if( node.properties_info[i].name == property )
-			{
-				info = node.properties_info[i];
-				break;
-			}
-		}
-	}
-
-	if(info !== undefined && info !== null && info.type )
-		type = info.type;
-
-	var input_html = "";
-
-	if(type == "string" || type == "number")
-		input_html = "<input autofocus type='text' class='value'/>";
-	else if(type == "enum" && info.values)
-	{
-		input_html = "<select autofocus type='text' class='value'>";
-		for(var i in info.values)
-		{
-			var v = info.values.constructor === Array ? info.values[i] : i;
-			input_html += "<option value='"+v+"' "+(v == node.properties[property] ? "selected" : "")+">"+info.values[i]+"</option>";
-		}
-		input_html += "</select>";
-	}
-	else if(type == "boolean")
-	{
-		input_html = "<input autofocus type='checkbox' class='value' "+(node.properties[property] ? "checked" : "")+"/>";
-	}
-
-	var dialog = this.createDialog( "<span class='name'>" + property + "</span>"+input_html+"<button>OK</button>" , options );
-
-	if(type == "enum" && info.values)
-	{
-		var input = dialog.querySelector("select");
-		input.addEventListener("change", function(e){
-			setValue( e.target.value );
-			//var index = e.target.value;
-			//setValue( e.options[e.selectedIndex].value );
-		});
-	}
-	else if(type == "boolean")
-	{
-		var input = dialog.querySelector("input");
-		if(input)
-		{
-			input.addEventListener("click", function(e){
-				setValue( !!input.checked );
-			});
-		}
-	}
-	else
-	{
-		var input = dialog.querySelector("input");
-		if(input)
-		{
-			input.value = node.properties[ property ] !== undefined ? node.properties[ property ] : "";
-			input.addEventListener("keydown", function(e){
-				if(e.keyCode != 13)
-					return;
-				inner();
-				e.preventDefault();
-				e.stopPropagation();
-			});
-		}
-	}
-
-	var button = dialog.querySelector("button");
-	button.addEventListener("click", inner );
-
-	function inner()
-	{
-		setValue( input.value );
-	}
-
-	function setValue(value)
-	{
-		if(typeof( node.properties[ property ] ) == "number")
-			value = Number(value);
-		node.properties[ property ] = value;
-
-		if(node.onPropertyChanged)
-			node.onPropertyChanged( property, value );
-		dialog.close();
-		node.setDirtyCanvas(true,true);
-	}
-}
-
-LGraphCanvas.prototype.createDialog = function( html, options )
-{
-	options = options || {};
-
-	var dialog = document.createElement("div");
-	dialog.className = "graphdialog";
-	dialog.innerHTML = html;
-
-	var rect = this.canvas.getBoundingClientRect();
-	var offsetx = -20;
-	var offsety = -20;
-	if(rect)
-	{
-		offsetx -= rect.left;
-		offsety -= rect.top;
-	}
-
-	if( options.position )
-	{
-		offsetx += options.position[0];
-		offsety += options.position[1];
-	}
-	else if( options.event )
-	{
-		offsetx += options.event.pageX;
-		offsety += options.event.pageY;
-	}
-	else //centered
-	{
-		offsetx += this.canvas.width * 0.5;
-		offsety += this.canvas.height * 0.5;
-	}
-
-	dialog.style.left = offsetx + "px";
-	dialog.style.top = offsety + "px";
-
-	this.canvas.parentNode.appendChild( dialog );
-
-	dialog.close = function()
-	{
-		if(this.parentNode)
-			this.parentNode.removeChild( this );
-	}
-
-	return dialog;
-}
-
-LGraphCanvas.onMenuNodeCollapse = function( value, options, e, menu, node )
-{
-	node.flags.collapsed = !node.flags.collapsed;
-	node.setDirtyCanvas(true,true);
-}
-
-LGraphCanvas.onMenuNodePin = function( value, options, e, menu, node )
-{
-	node.pin();
-}
-
-LGraphCanvas.onMenuNodeMode = function( value, options, e, menu, node )
-{
-	new LiteGraph.ContextMenu(["Always","On Event","On Trigger","Never"], {event: e, callback: inner_clicked, parentMenu: menu, node: node });
-
-	function inner_clicked(v)
-	{
-		if(!node)
-			return;
-		switch(v)
-		{
-			case "On Event": node.mode = LiteGraph.ON_EVENT; break;
-			case "On Trigger": node.mode = LiteGraph.ON_TRIGGER; break;
-			case "Never": node.mode = LiteGraph.NEVER; break;
-			case "Always":
-			default:
-				node.mode = LiteGraph.ALWAYS; break;
-		}
-	}
-
-	return false;
-}
-
-LGraphCanvas.onMenuNodeColors = function( value, options, e, menu, node )
-{
-	if(!node)
-		throw("no node for color");
-
-	var values = [];
-	for(var i in LGraphCanvas.node_colors)
-	{
-		var color = LGraphCanvas.node_colors[i];
-		var value = {value:i, content:"<span style='display: block; color:"+color.color+"; background-color:"+color.bgcolor+"'>"+i+"</span>"};
-		values.push(value);
-	}
-	new LiteGraph.ContextMenu( values, { event: e, callback: inner_clicked, parentMenu: menu, node: node });
-
-	function inner_clicked(v)
-	{
-		if(!node)
-			return;
-
-		var color = LGraphCanvas.node_colors[ v.value ];
-		if(color)
-		{
-			node.color = color.color;
-			node.bgcolor = color.bgcolor;
-			node.setDirtyCanvas(true);
-		}
-	}
-
-	return false;
-}
-
-LGraphCanvas.onMenuNodeShapes = function( value, options, e, menu, node )
-{
-	if(!node)
-		throw("no node passed");
-
-	new LiteGraph.ContextMenu( LiteGraph.VALID_SHAPES, { event: e, callback: inner_clicked, parentMenu: menu, node: node });
-
-	function inner_clicked(v)
-	{
-		if(!node)
-			return;
-		node.shape = v;
-		node.setDirtyCanvas(true);
-	}
-
-	return false;
-}
-
-LGraphCanvas.onMenuNodeRemove = function( value, options, e, menu, node )
-{
-	if(!node)
-		throw("no node passed");
-
-	if(node.removable == false)
-		return;
-	node.graph.remove(node);
-	node.setDirtyCanvas(true,true);
-}
-
-LGraphCanvas.onMenuNodeClone = function( value, options, e, menu, node )
-{
-	if(node.clonable == false) return;
-	var newnode = node.clone();
-	if(!newnode)
-		return;
-	newnode.pos = [node.pos[0]+5,node.pos[1]+5];
-	node.graph.add(newnode);
-	node.setDirtyCanvas(true,true);
-}
-
-LGraphCanvas.node_colors = {
-	"red": { color:"#FAA", bgcolor:"#944" },
-	"green": { color:"#AFA", bgcolor:"#494" },
-	"blue": { color:"#AAF", bgcolor:"#449" },
-	"cyan": { color:"#AFF", bgcolor:"#499" },
-	"purple": { color:"#FAF", bgcolor:"#949" },
-	"yellow": { color:"#FFA", bgcolor:"#994" },
-	"black": { color:"#777", bgcolor:"#000" },
-	"white": { color:"#FFF", bgcolor:"#AAA" }
-};
-
-LGraphCanvas.prototype.getCanvasMenuOptions = function()
-{
-	var options = null;
-	if(this.getMenuOptions)
-		options = this.getMenuOptions();
-	else
-	{
-		options = [
-			{ content:"Add Node", has_submenu: true, callback: LGraphCanvas.onMenuAdd }
-			//{content:"Collapse All", callback: LGraphCanvas.onMenuCollapseAll }
-		];
-
-		if(this._graph_stack && this._graph_stack.length > 0)
-			options = [{content:"Close subgraph", callback: this.closeSubgraph.bind(this) },null].concat(options);
-	}
-
-	if(this.getExtraMenuOptions)
-	{
-		var extra = this.getExtraMenuOptions(this,options);
-		if(extra)
-			options = options.concat( extra );
-	}
-
-	return options;
-}
-
-//called by processContextMenu to extract the menu list
-LGraphCanvas.prototype.getNodeMenuOptions = function( node )
-{
-	var options = null;
-
-	if(node.getMenuOptions)
-		options = node.getMenuOptions(this);
-	else
-		options = [
-			{content:"Inputs", has_submenu: true, disabled:true, callback: LGraphCanvas.showMenuNodeOptionalInputs },
-			{content:"Outputs", has_submenu: true, disabled:true, callback: LGraphCanvas.showMenuNodeOptionalOutputs },
-			null,
-			{content:"Properties", has_submenu: true, callback: LGraphCanvas.onShowMenuNodeProperties },
-			null,
-			{content:"Title", callback: LGraphCanvas.onShowTitleEditor },
-			{content:"Mode", has_submenu: true, callback: LGraphCanvas.onMenuNodeMode },
-			{content:"Resize", callback: LGraphCanvas.onResizeNode },
-			{content:"Collapse", callback: LGraphCanvas.onMenuNodeCollapse },
-			{content:"Pin", callback: LGraphCanvas.onMenuNodePin },
-			{content:"Colors", has_submenu: true, callback: LGraphCanvas.onMenuNodeColors },
-			{content:"Shapes", has_submenu: true, callback: LGraphCanvas.onMenuNodeShapes },
-			null
-		];
-
-	if(node.getExtraMenuOptions)
-	{
-		var extra = node.getExtraMenuOptions(this);
-		if(extra)
-		{
-			extra.push(null);
-			options = extra.concat( options );
-		}
-	}
-
-	if( node.clonable !== false )
-			options.push({content:"Clone", callback: LGraphCanvas.onMenuNodeClone });
-	if( node.removable !== false )
-			options.push(null,{content:"Remove", callback: LGraphCanvas.onMenuNodeRemove });
-
-	if(node.onGetInputs)
-	{
-		var inputs = node.onGetInputs();
-		if(inputs && inputs.length)
-			options[0].disabled = false;
-	}
-
-	if(node.onGetOutputs)
-	{
-		var outputs = node.onGetOutputs();
-		if(outputs && outputs.length )
-			options[1].disabled = false;
-	}
-
-	if(node.graph && node.graph.onGetNodeMenuOptions )
-		node.graph.onGetNodeMenuOptions( options, node );
-
-	return options;
-}
-
-LGraphCanvas.prototype.processContextMenu = function( node, event )
-{
-	var that = this;
-	var canvas = LGraphCanvas.active_canvas;
-	var ref_window = canvas.getCanvasWindow();
-
-	var menu_info = null;
-	var options = { event: event, callback: inner_option_clicked, node: node };
-
-	//check if mouse is in input
-	var slot = null;
-	if(node)
-	{
-		slot = node.getSlotInPosition( event.canvasX, event.canvasY );
-		LGraphCanvas.active_node = node;
-	}
-
-	if(slot)
-	{
-		menu_info = [];
-		menu_info.push( slot.locked ? "Cannot remove"  : { content: "Remove Slot", slot: slot } );
-		menu_info.push( { content: "Rename Slot", slot: slot } );
-		options.title = (slot.input ? slot.input.type : slot.output.type) || "*";
-		if(slot.input && slot.input.type == LiteGraph.ACTION)
-			options.title = "Action";
-		if(slot.output && slot.output.type == LiteGraph.EVENT)
-			options.title = "Event";
-
-	}
-	else
-		menu_info = node ? this.getNodeMenuOptions(node) : this.getCanvasMenuOptions();
-
-	//show menu
-	if(!menu_info)
-		return;
-
-	var menu = new LiteGraph.ContextMenu( menu_info, options, ref_window );
-
-	function inner_option_clicked( v, options, e )
-	{
-		if(!v)
-			return;
-
-		if(v.content == "Remove Slot")
-		{
-			var info = v.slot;
-			if(info.input)
-				node.removeInput( info.slot );
-			else if(info.output)
-				node.removeOutput( info.slot );
-			return;
-		}
-		else if( v.content == "Rename Slot")
-		{
-			var info = v.slot;
-			var dialog = that.createDialog( "<span class='name'>Name</span><input type='text'/><button>OK</button>" , options );
-			var input = dialog.querySelector("input");
-			dialog.querySelector("button").addEventListener("click",function(e){
-				if(input.value)
-				{
-					var slot_info = info.input ? node.getInputInfo( info.slot ) : node.getOutputInfo( info.slot );
-					if( slot_info )
-						slot_info.label = input.value;
-					that.setDirty(true);
-				}
-				dialog.close();
-			});
-		}
-
-		//if(v.callback)
-		//	return v.callback.call(that, node, options, e, menu, that, event );
-	}
-}
-
-
-
-
-
-
-//API *************************************************
-//function roundRect(ctx, x, y, width, height, radius, radius_low) {
-if(this.CanvasRenderingContext2D)
-CanvasRenderingContext2D.prototype.roundRect = function (x, y, width, height, radius, radius_low) {
-  if ( radius === undefined ) {
-    radius = 5;
-  }
-
-  if(radius_low === undefined)
-	 radius_low  = radius;
-
-  this.beginPath();
-  this.moveTo(x + radius, y);
-  this.lineTo(x + width - radius, y);
-  this.quadraticCurveTo(x + width, y, x + width, y + radius);
-
-  this.lineTo(x + width, y + height - radius_low);
-  this.quadraticCurveTo(x + width, y + height, x + width - radius_low, y + height);
-  this.lineTo(x + radius_low, y + height);
-  this.quadraticCurveTo(x, y + height, x, y + height - radius_low);
-  this.lineTo(x, y + radius);
-  this.quadraticCurveTo(x, y, x + radius, y);
-}
-
-function compareObjects(a,b)
-{
-	for(var i in a)
-		if(a[i] != b[i])
-			return false;
-	return true;
-}
-LiteGraph.compareObjects = compareObjects;
-
-function distance(a,b)
-{
-	return Math.sqrt( (b[0] - a[0]) * (b[0] - a[0]) + (b[1] - a[1]) * (b[1] - a[1]) );
-}
-LiteGraph.distance = distance;
-
-function colorToString(c)
-{
-	return "rgba(" + Math.round(c[0] * 255).toFixed() + "," + Math.round(c[1] * 255).toFixed() + "," + Math.round(c[2] * 255).toFixed() + "," + (c.length == 4 ? c[3].toFixed(2) : "1.0") + ")";
-}
-LiteGraph.colorToString = colorToString;
-
-function isInsideRectangle( x,y, left, top, width, height)
-{
-	if (left < x && (left + width) > x &&
-		top < y && (top + height) > y)
-		return true;
-	return false;
-}
-LiteGraph.isInsideRectangle = isInsideRectangle;
-
-//[minx,miny,maxx,maxy]
-function growBounding( bounding, x,y)
-{
-	if(x < bounding[0])
-		bounding[0] = x;
-	else if(x > bounding[2])
-		bounding[2] = x;
-
-	if(y < bounding[1])
-		bounding[1] = y;
-	else if(y > bounding[3])
-		bounding[3] = y;
-}
-LiteGraph.growBounding = growBounding;
-
-//point inside boundin box
-function isInsideBounding(p,bb)
-{
-	if (p[0] < bb[0][0] ||
-		p[1] < bb[0][1] ||
-		p[0] > bb[1][0] ||
-		p[1] > bb[1][1])
-		return false;
-	return true;
-}
-LiteGraph.isInsideBounding = isInsideBounding;
-
-//boundings overlap, format: [ startx, starty, width, height ]
-function overlapBounding(a,b)
-{
-	var A_end_x = a[0] + a[2];
-	var A_end_y = a[1] + a[3];
-	var B_end_x = b[0] + b[2];
-	var B_end_y = b[1] + b[3];
-
-	if ( a[0] > B_end_x ||
-		a[1] > B_end_y ||
-		A_end_x < b[0] ||
-		A_end_y < b[1])
-		return false;
-	return true;
-}
-LiteGraph.overlapBounding = overlapBounding;
-
-//Convert a hex value to its decimal value - the inputted hex must be in the
-//	format of a hex triplet - the kind we use for HTML colours. The function
-//	will return an array with three values.
-function hex2num(hex) {
-	if(hex.charAt(0) == "#") hex = hex.slice(1); //Remove the '#' char - if there is one.
-	hex = hex.toUpperCase();
-	var hex_alphabets = "0123456789ABCDEF";
-	var value = new Array(3);
-	var k = 0;
-	var int1,int2;
-	for(var i=0;i<6;i+=2) {
-		int1 = hex_alphabets.indexOf(hex.charAt(i));
-		int2 = hex_alphabets.indexOf(hex.charAt(i+1));
-		value[k] = (int1 * 16) + int2;
-		k++;
-	}
-	return(value);
-}
-
-LiteGraph.hex2num = hex2num;
-
-//Give a array with three values as the argument and the function will return
-//	the corresponding hex triplet.
-function num2hex(triplet) {
-	var hex_alphabets = "0123456789ABCDEF";
-	var hex = "#";
-	var int1,int2;
-	for(var i=0;i<3;i++) {
-		int1 = triplet[i] / 16;
-		int2 = triplet[i] % 16;
-
-		hex += hex_alphabets.charAt(int1) + hex_alphabets.charAt(int2);
-	}
-	return(hex);
-}
-
-LiteGraph.num2hex = num2hex;
-
-/* LiteGraph GUI elements used for canvas editing *************************************/
-
-/**
-* ContextMenu from LiteGUI
-*
-* @class ContextMenu
-* @constructor
-* @param {Array} values (allows object { title: "Nice text", callback: function ... })
-* @param {Object} options [optional] Some options:\
-* - title: title to show on top of the menu
-* - callback: function to call when an option is clicked, it receives the item information
-* - ignore_item_callbacks: ignores the callback inside the item, it just calls the options.callback
-* - event: you can pass a MouseEvent, this way the ContextMenu appears in that position
-*/
-function ContextMenu( values, options )
-{
-	options = options || {};
-	this.options = options;
-	var that = this;
-
-	//to link a menu with its parent
-	if(options.parentMenu)
-	{
-		if( options.parentMenu.constructor !== this.constructor )
-		{
-			console.error("parentMenu must be of class ContextMenu, ignoring it");
-			options.parentMenu = null;
-		}
-		else
-		{
-			this.parentMenu = options.parentMenu;
-			this.parentMenu.lock = true;
-			this.parentMenu.current_submenu = this;
-		}
-	}
-
-	if(options.event && options.event.constructor !== MouseEvent && options.event.constructor !== CustomEvent)
-	{
-		console.error("Event passed to ContextMenu is not of type MouseEvent or CustomEvent. Ignoring it.");
-		options.event = null;
-	}
-
-	var root = document.createElement("div");
-	root.className = "litegraph litecontextmenu litemenubar-panel";
-	root.style.minWidth = 100;
-	root.style.minHeight = 100;
-	root.style.pointerEvents = "none";
-	setTimeout( function() { root.style.pointerEvents = "auto"; },100); //delay so the mouse up event is not caugh by this element
-
-	//this prevents the default context browser menu to open in case this menu was created when pressing right button
-	root.addEventListener("mouseup", function(e){
-		e.preventDefault(); return true;
-	}, true);
-	root.addEventListener("contextmenu", function(e) {
-		if(e.button != 2) //right button
-			return false;
-		e.preventDefault();
-		return false;
-	},true);
-
-	root.addEventListener("mousedown", function(e){
-		if(e.button == 2)
-		{
-			that.close();
-			e.preventDefault(); return true;
-		}
-	}, true);
-
-	function on_mouse_wheel(e)
-	{
-		var pos = parseInt( root.style.top );
-		root.style.top = (pos + e.deltaY * 0.1).toFixed() + "px";
-		e.preventDefault();
-		return true;
-	}
-
-	root.addEventListener("wheel", on_mouse_wheel, true);
-	root.addEventListener("mousewheel", on_mouse_wheel, true);
-
-
-	this.root = root;
-
-	//title
-	if(options.title)
-	{
-		var element = document.createElement("div");
-		element.className = "litemenu-title";
-		element.innerHTML = options.title;
-		root.appendChild(element);
-	}
-
-	//entries
-	var num = 0;
-	for(var i in values)
-	{
-		var name = values.constructor == Array ? values[i] : i;
-		if( name != null && name.constructor !== String )
-			name = name.content === undefined ? String(name) : name.content;
-		var value = values[i];
-		this.addItem( name, value, options );
-		num++;
-	}
-
-	//close on leave
-	root.addEventListener("mouseleave", function(e) {
-		if(that.lock)
-			return;
-		that.close(e);
-	});
-
-	//insert before checking position
-	var root_document = document;
-	if(options.event)
-		root_document = options.event.target.ownerDocument;
-
-	if(!root_document)
-		root_document = document;
-	root_document.body.appendChild(root);
-
-	//compute best position
-	var left = options.left || 0;
-	var top = options.top || 0;
-	if(options.event)
-	{
-		left = (options.event.pageX - 10);
-		top = (options.event.pageY - 10);
-		if(options.title)
-			top -= 20;
-
-		if(options.parentMenu)
-		{
-			var rect = options.parentMenu.root.getBoundingClientRect();
-			left = rect.left + rect.width;
-		}
-
-		var body_rect = document.body.getBoundingClientRect();
-		var root_rect = root.getBoundingClientRect();
-
-		if(left > (body_rect.width - root_rect.width - 10))
-			left = (body_rect.width - root_rect.width - 10);
-		if(top > (body_rect.height - root_rect.height - 10))
-			top = (body_rect.height - root_rect.height - 10);
-	}
-
-	root.style.left = left + "px";
-	root.style.top = top  + "px";
-}
-
-ContextMenu.prototype.addItem = function( name, value, options )
-{
-	var that = this;
-	options = options || {};
-
-	var element = document.createElement("div");
-	element.className = "litemenu-entry submenu";
-
-	var disabled = false;
-
-	if(value === null)
-	{
-		element.classList.add("separator");
-		//element.innerHTML = "<hr/>"
-		//continue;
-	}
-	else
-	{
-		element.innerHTML = value && value.title ? value.title : name;
-		element.value = value;
-
-		if(value)
-		{
-			if(value.disabled)
-			{
-				disabled = true;
-				element.classList.add("disabled");
-			}
-			if(value.submenu || value.has_submenu)
-				element.classList.add("has_submenu");
-		}
-
-		if(typeof(value) == "function")
-		{
-			element.dataset["value"] = name;
-			element.onclick_callback = value;
-		}
-		else
-			element.dataset["value"] = value;
-
-		if(value.className)
-			element.className += " " + value.className;
-	}
-
-	this.root.appendChild(element);
-	if(!disabled)
-		element.addEventListener("click", inner_onclick);
-	if(options.autoopen)
-		element.addEventListener("mouseenter", inner_over);
-
-	function inner_over(e)
-	{
-		var value = this.value;
-		if(!value || !value.has_submenu)
-			return;
-		inner_onclick.call(this,e);
-	}
-
-	//menu option clicked
-	function inner_onclick(e) {
-		var value = this.value;
-		var close_parent = true;
-
-		if(that.current_submenu)
-			that.current_submenu.close(e);
-
-		//global callback
-		if(options.callback)
-		{
-			var r = options.callback.call( this, value, options, e, that, options.node );
-			if(r === true)
-				close_parent = false;
-		}
-
-		//special cases
-		if(value)
-		{
-			if (value.callback && !options.ignore_item_callbacks && value.disabled !== true )  //item callback
-			{
-				var r = value.callback.call( this, value, options, e, that, options.node );
-				if(r === true)
-					close_parent = false;
-			}
-			if(value.submenu)
-			{
-				if(!value.submenu.options)
-					throw("ContextMenu submenu needs options");
-				var submenu = new that.constructor( value.submenu.options, {
-					callback: value.submenu.callback,
-					event: e,
-					parentMenu: that,
-					ignore_item_callbacks: value.submenu.ignore_item_callbacks,
-					title: value.submenu.title,
-					autoopen: options.autoopen
-				});
-				close_parent = false;
-			}
-		}
-
-		if(close_parent && !that.lock)
-			that.close();
-	}
-
-	return element;
-}
-
-ContextMenu.prototype.close = function(e, ignore_parent_menu)
-{
-	if(this.root.parentNode)
-		this.root.parentNode.removeChild( this.root );
-	if(this.parentMenu && !ignore_parent_menu)
-	{
-		this.parentMenu.lock = false;
-		this.parentMenu.current_submenu = null;
-		if( e === undefined )
-			this.parentMenu.close();
-		else if( e && !ContextMenu.isCursorOverElement( e, this.parentMenu.root) )
-		{
-			ContextMenu.trigger( this.parentMenu.root, "mouseleave", e );
-		}
-	}
-	if(this.current_submenu)
-		this.current_submenu.close(e, true);
-}
-
-//this code is used to trigger events easily (used in the context menu mouseleave
-ContextMenu.trigger = function(element, event_name, params, origin)
-{
-	var evt = document.createEvent( 'CustomEvent' );
-	evt.initCustomEvent( event_name, true,true, params ); //canBubble, cancelable, detail
-	evt.srcElement = origin;
-	if( element.dispatchEvent )
-		element.dispatchEvent( evt );
-	else if( element.__events )
-		element.__events.dispatchEvent( evt );
-	//else nothing seems binded here so nothing to do
-	return evt;
-}
-
-//returns the top most menu
-ContextMenu.prototype.getTopMenu = function()
-{
-	if( this.options.parentMenu )
-		return this.options.parentMenu.getTopMenu();
-	return this;
-}
-
-ContextMenu.prototype.getFirstEvent = function()
-{
-	if( this.options.parentMenu )
-		return this.options.parentMenu.getFirstEvent();
-	return this.options.event;
-}
-
-
-
-ContextMenu.isCursorOverElement = function( event, element )
-{
-	var left = event.pageX;
-	var top = event.pageY;
-	var rect = element.getBoundingClientRect();
-	if(!rect)
-		return false;
-	if(top > rect.top && top < (rect.top + rect.height) &&
-		left > rect.left && left < (rect.left + rect.width) )
-		return true;
-	return false;
-}
-
-
-
-LiteGraph.ContextMenu = ContextMenu;
-
-LiteGraph.closeAllContextMenus = function( ref_window )
-{
-	ref_window = ref_window || window;
-
-	var elements = ref_window.document.querySelectorAll(".litecontextmenu");
-	if(!elements.length)
-		return;
-
-	var result = [];
-	for(var i = 0; i < elements.length; i++)
-		result.push(elements[i]);
-
-	for(var i in result)
-	{
-		if(result[i].close)
-			result[i].close();
-		else if(result[i].parentNode)
-			result[i].parentNode.removeChild( result[i] );
-	}
-}
-
-LiteGraph.extendClass = function ( target, origin )
-{
-	for(var i in origin) //copy class properties
-	{
-		if(target.hasOwnProperty(i))
-			continue;
-		target[i] = origin[i];
-	}
-
-	if(origin.prototype) //copy prototype properties
-		for(var i in origin.prototype) //only enumerables
-		{
-			if(!origin.prototype.hasOwnProperty(i))
-				continue;
-
-			if(target.prototype.hasOwnProperty(i)) //avoid overwritting existing ones
-				continue;
-
-			//copy getters
-			if(origin.prototype.__lookupGetter__(i))
-				target.prototype.__defineGetter__(i, origin.prototype.__lookupGetter__(i));
-			else
-				target.prototype[i] = origin.prototype[i];
-
-			//and setters
-			if(origin.prototype.__lookupSetter__(i))
-				target.prototype.__defineSetter__(i, origin.prototype.__lookupSetter__(i));
-		}
-}
-
-//used to create nodes from wrapping functions
-LiteGraph.getParameterNames = function(func) {
-    return (func + '')
-      .replace(/[/][/].*$/mg,'') // strip single-line comments
-      .replace(/\s+/g, '') // strip white space
-      .replace(/[/][*][^/*]*[*][/]/g, '') // strip multi-line comments  /**/
-      .split('){', 1)[0].replace(/^[^(]*[(]/, '') // extract the parameters
-      .replace(/=[^,]+/g, '') // strip any ES6 defaults
-      .split(',').filter(Boolean); // split & filter [""]
-}
-
-Math.clamp = function(v,a,b) { return (a > v ? a : (b < v ? b : v)); }
-
-if( typeof(window) != "undefined" && !window["requestAnimationFrame"] )
-{
-	window.requestAnimationFrame = window.webkitRequestAnimationFrame ||
-		  window.mozRequestAnimationFrame    ||
-		  (function( callback ){
-			window.setTimeout(callback, 1000 / 60);
-		  });
-}
-
-})(this);
-
-if(typeof(exports) != "undefined")
-	exports.LiteGraph = this.LiteGraph;
+//packer version
+
+(function(global){
+// *************************************************************
+//   LiteGraph CLASS                                     *******
+// *************************************************************
+
+/* FYI: links are stored in graph.links with this structure per object
+{
+	id: number
+	type: string,
+	origin_id: number,
+	origin_slot: number,
+	target_id: number,
+	target_slot: number,
+	data: *
+};
+*/
+
+/**
+* The Global Scope. It contains all the registered node classes.
+*
+* @class LiteGraph
+* @constructor
+*/
+
+var LiteGraph = global.LiteGraph = {
+
+	NODE_TITLE_HEIGHT: 16,
+	NODE_SLOT_HEIGHT: 15,
+	NODE_WIDTH: 140,
+	NODE_MIN_WIDTH: 50,
+	NODE_COLLAPSED_RADIUS: 10,
+	NODE_COLLAPSED_WIDTH: 80,
+	CANVAS_GRID_SIZE: 10,
+	NODE_TITLE_COLOR: "#222",
+	NODE_DEFAULT_COLOR: "#999",
+	NODE_DEFAULT_BGCOLOR: "#444",
+	NODE_DEFAULT_BOXCOLOR: "#AEF",
+	NODE_DEFAULT_SHAPE: "box",
+	MAX_NUMBER_OF_NODES: 1000, //avoid infinite loops
+	DEFAULT_POSITION: [100,100],//default node position
+	node_images_path: "",
+
+	VALID_SHAPES: ["box","round"], //,"circle"
+
+	BOX_SHAPE: 1,
+	ROUND_SHAPE: 2,
+	CIRCLE_SHAPE: 3,
+
+	//enums
+	INPUT: 1,
+	OUTPUT: 2,
+
+	EVENT: -1, //for outputs
+	ACTION: -1, //for inputs
+
+	ALWAYS: 0,
+	ON_EVENT: 1,
+	NEVER: 2,
+	ON_TRIGGER: 3,
+
+	proxy: null, //used to redirect calls
+
+	debug: false,
+	throw_errors: true,
+	allow_scripts: true,
+	registered_node_types: {}, //nodetypes by string
+	node_types_by_file_extension: {}, //used for droping files in the canvas
+	Nodes: {}, //node types by classname
+
+	/**
+	* Register a node class so it can be listed when the user wants to create a new one
+	* @method registerNodeType
+	* @param {String} type name of the node and path
+	* @param {Class} base_class class containing the structure of a node
+	*/
+
+	registerNodeType: function(type, base_class)
+	{
+		if(!base_class.prototype)
+			throw("Cannot register a simple object, it must be a class with a prototype");
+		base_class.type = type;
+
+		if(LiteGraph.debug)
+			console.log("Node registered: " + type);
+
+		var categories = type.split("/");
+		var classname = base_class.name;
+
+		var pos = type.lastIndexOf("/");
+		base_class.category = type.substr(0,pos);
+
+		if(!base_class.title)
+			base_class.title = classname;
+		//info.name = name.substr(pos+1,name.length - pos);
+
+		//extend class
+		if(base_class.prototype) //is a class
+			for(var i in LGraphNode.prototype)
+				if(!base_class.prototype[i])
+					base_class.prototype[i] = LGraphNode.prototype[i];
+
+		Object.defineProperty( base_class.prototype, "shape",{
+			set: function(v) {
+				switch(v)
+				{
+					case "box": this._shape = LiteGraph.BOX_SHAPE; break;
+					case "round": this._shape = LiteGraph.ROUND_SHAPE; break;
+					case "circle": this._shape = LiteGraph.CIRCLE_SHAPE; break;
+					default:
+						this._shape = v;
+				}
+			},
+			get: function(v)
+			{
+				return this._shape;
+			},
+			enumerable: true
+		});
+
+		this.registered_node_types[ type ] = base_class;
+		if(base_class.constructor.name)
+			this.Nodes[ classname ] = base_class;
+
+		//warnings
+		if(base_class.prototype.onPropertyChange)
+			console.warn("LiteGraph node class " + type + " has onPropertyChange method, it must be called onPropertyChanged with d at the end");
+
+		if( base_class.supported_extensions )
+		{
+			for(var i in base_class.supported_extensions )
+				this.node_types_by_file_extension[ base_class.supported_extensions[i].toLowerCase() ] = base_class;
+		}
+	},
+
+	/**
+	* Create a new node type by passing a function, it wraps it with a propper class and generates inputs according to the parameters of the function.
+	* Useful to wrap simple methods that do not require properties, and that only process some input to generate an output.
+	* @method wrapFunctionAsNode
+	* @param {String} name node name with namespace (p.e.: 'math/sum')
+	* @param {Function} func
+	* @param {Array} param_types [optional] an array containing the type of every parameter, otherwise parameters will accept any type
+	* @param {String} return_type [optional] string with the return type, otherwise it will be generic
+	*/
+	wrapFunctionAsNode: function( name, func, param_types, return_type )
+	{
+		var params = Array(func.length);
+		var code = "";
+		var names = LiteGraph.getParameterNames( func );
+		for(var i = 0; i < names.length; ++i)
+			code += "this.addInput('"+names[i]+"',"+(param_types && param_types[i] ? "'" + param_types[i] + "'" : "0") + ");\n";
+		code += "this.addOutput('out',"+( return_type ? "'" + return_type + "'" : 0 )+");\n";
+		var classobj = Function(code);
+		classobj.title = name.split("/").pop();
+		classobj.desc = "Generated from " + func.name;
+		classobj.prototype.onExecute = function onExecute()
+		{
+			for(var i = 0; i < params.length; ++i)
+				params[i] = this.getInputData(i);
+			var r = func.apply( this, params );
+			this.setOutputData(0,r);
+		}
+		this.registerNodeType( name, classobj );
+	},
+
+	/**
+	* Adds this method to all nodetypes, existing and to be created
+	* (You can add it to LGraphNode.prototype but then existing node types wont have it)
+	* @method addNodeMethod
+	* @param {Function} func
+	*/
+	addNodeMethod: function( name, func )
+	{
+		LGraphNode.prototype[name] = func;
+		for(var i in this.registered_node_types)
+		{
+			var type = this.registered_node_types[i];
+			if(type.prototype[name])
+				type.prototype["_" + name] = type.prototype[name]; //keep old in case of replacing
+			type.prototype[name] = func;
+		}
+	},
+
+	/**
+	* Create a node of a given type with a name. The node is not attached to any graph yet.
+	* @method createNode
+	* @param {String} type full name of the node class. p.e. "math/sin"
+	* @param {String} name a name to distinguish from other nodes
+	* @param {Object} options to set options
+	*/
+
+	createNode: function( type, title, options )
+	{
+		var base_class = this.registered_node_types[type];
+		if (!base_class)
+		{
+			if(LiteGraph.debug)
+				console.log("GraphNode type \"" + type + "\" not registered.");
+			return null;
+		}
+
+		var prototype = base_class.prototype || base_class;
+
+		title = title || base_class.title || type;
+
+		var node = new base_class( title );
+		node.type = type;
+
+		if(!node.title && title) node.title = title;
+		if(!node.properties) node.properties = {};
+		if(!node.properties_info) node.properties_info = [];
+		if(!node.flags) node.flags = {};
+		if(!node.size) node.size = node.computeSize();
+		if(!node.pos) node.pos = LiteGraph.DEFAULT_POSITION.concat();
+		if(!node.mode) node.mode = LiteGraph.ALWAYS;
+
+		//extra options
+		if(options)
+		{
+			for(var i in options)
+				node[i] = options[i];
+		}
+
+		return node;
+	},
+
+	/**
+	* Returns a registered node type with a given name
+	* @method getNodeType
+	* @param {String} type full name of the node class. p.e. "math/sin"
+	* @return {Class} the node class
+	*/
+
+	getNodeType: function(type)
+	{
+		return this.registered_node_types[type];
+	},
+
+
+	/**
+	* Returns a list of node types matching one category
+	* @method getNodeType
+	* @param {String} category category name
+	* @return {Array} array with all the node classes
+	*/
+
+	getNodeTypesInCategory: function(category)
+	{
+		var r = [];
+		for(var i in this.registered_node_types)
+			if(category == "")
+			{
+				if (this.registered_node_types[i].category == null)
+					r.push(this.registered_node_types[i]);
+			}
+			else if (this.registered_node_types[i].category == category)
+				r.push(this.registered_node_types[i]);
+
+		return r;
+	},
+
+	/**
+	* Returns a list with all the node type categories
+	* @method getNodeTypesCategories
+	* @return {Array} array with all the names of the categories
+	*/
+
+	getNodeTypesCategories: function()
+	{
+		var categories = {"":1};
+		for(var i in this.registered_node_types)
+			if(this.registered_node_types[i].category && !this.registered_node_types[i].skip_list)
+				categories[ this.registered_node_types[i].category ] = 1;
+		var result = [];
+		for(var i in categories)
+			result.push(i);
+		return result;
+	},
+
+	//debug purposes: reloads all the js scripts that matches a wilcard
+	reloadNodes: function (folder_wildcard)
+	{
+		var tmp = document.getElementsByTagName("script");
+		//weird, this array changes by its own, so we use a copy
+		var script_files = [];
+		for(var i in tmp)
+			script_files.push(tmp[i]);
+
+
+		var docHeadObj = document.getElementsByTagName("head")[0];
+		folder_wildcard = document.location.href + folder_wildcard;
+
+		for(var i in script_files)
+		{
+			var src = script_files[i].src;
+			if( !src || src.substr(0,folder_wildcard.length ) != folder_wildcard)
+				continue;
+
+			try
+			{
+				if(LiteGraph.debug)
+					console.log("Reloading: " + src);
+				var dynamicScript = document.createElement("script");
+				dynamicScript.type = "text/javascript";
+				dynamicScript.src = src;
+				docHeadObj.appendChild(dynamicScript);
+				docHeadObj.removeChild(script_files[i]);
+			}
+			catch (err)
+			{
+				if(LiteGraph.throw_errors)
+					throw err;
+				if(LiteGraph.debug)
+					console.log("Error while reloading " + src);
+			}
+		}
+
+		if(LiteGraph.debug)
+			console.log("Nodes reloaded");
+	},
+
+	//separated just to improve if it doesnt work
+	cloneObject: function(obj, target)
+	{
+		if(obj == null) return null;
+		var r = JSON.parse( JSON.stringify( obj ) );
+		if(!target) return r;
+
+		for(var i in r)
+			target[i] = r[i];
+		return target;
+	},
+
+	isValidConnection: function( type_a, type_b )
+	{
+		if( !type_a ||  //generic output
+			!type_b || //generic input
+			type_a == type_b || //same type (is valid for triggers)
+			type_a == LiteGraph.EVENT && type_b == LiteGraph.ACTION )
+        return true;
+
+    type_a = String(type_a) //* Enforce string type to handle toLowerCase call (-1 number not ok)
+    type_b = String(type_b)
+
+		type_a = type_a.toLowerCase();
+		type_b = type_b.toLowerCase();
+		if( type_a.indexOf(",") == -1 && type_b.indexOf(",") == -1 )
+			return type_a == type_b;
+
+		var supported_types_a = type_a.split(",");
+		var supported_types_b = type_b.split(",");
+		for(var i = 0; i < supported_types_a.length; ++i)
+			for(var j = 0; j < supported_types_b.length; ++j)
+				if( supported_types_a[i] == supported_types_b[j] )
+					return true;
+		return false;
+	}
+};
+
+//timer that works everywhere
+if(typeof(performance) != "undefined")
+	LiteGraph.getTime = performance.now.bind(performance);
+else if(typeof(Date) != "undefined" && Date.now)
+	LiteGraph.getTime = Date.now.bind(Date);
+else if(typeof(process) != "undefined")
+	LiteGraph.getTime = function(){
+		var t = process.hrtime();
+		return t[0]*0.001 + t[1]*(1e-6);
+	}
+else
+  LiteGraph.getTime = function getTime() { return (new Date).getTime(); }
+
+
+
+
+
+
+//*********************************************************************************
+// LGraph CLASS
+//*********************************************************************************
+
+/**
+* LGraph is the class that contain a full graph. We instantiate one and add nodes to it, and then we can run the execution loop.
+*
+* @class LGraph
+* @constructor
+*/
+
+function LGraph()
+{
+	if (LiteGraph.debug)
+		console.log("Graph created");
+	this.list_of_graphcanvas = null;
+	this.clear();
+}
+
+global.LGraph = LiteGraph.LGraph = LGraph;
+
+//default supported types
+LGraph.supported_types = ["number","string","boolean"];
+
+//used to know which types of connections support this graph (some graphs do not allow certain types)
+LGraph.prototype.getSupportedTypes = function() { return this.supported_types || LGraph.supported_types; }
+
+LGraph.STATUS_STOPPED = 1;
+LGraph.STATUS_RUNNING = 2;
+
+/**
+* Removes all nodes from this graph
+* @method clear
+*/
+
+LGraph.prototype.clear = function()
+{
+	this.stop();
+	this.status = LGraph.STATUS_STOPPED;
+	this.last_node_id = 0;
+
+	//nodes
+	this._nodes = [];
+	this._nodes_by_id = {};
+	this._nodes_in_order = null; //nodes that are executable sorted in execution order
+	this._nodes_executable = null; //nodes that contain onExecute
+
+	//links
+	this.last_link_id = 0;
+	this.links = {}; //container with all the links
+
+	//iterations
+	this.iteration = 0;
+
+	this.config = {
+	};
+
+	//timing
+	this.globaltime = 0;
+	this.runningtime = 0;
+	this.fixedtime =  0;
+	this.fixedtime_lapse = 0.01;
+	this.elapsed_time = 0.01;
+	this.starttime = 0;
+
+	this.catch_errors = true;
+
+	//subgraph_data
+	this.global_inputs = {};
+	this.global_outputs = {};
+
+	//this.graph = {};
+	this.debug = true;
+
+	this.change();
+
+	this.sendActionToCanvas("clear");
+}
+
+/**
+* Attach Canvas to this graph
+* @method attachCanvas
+* @param {GraphCanvas} graph_canvas
+*/
+
+LGraph.prototype.attachCanvas = function(graphcanvas)
+{
+	if(graphcanvas.constructor != LGraphCanvas)
+		throw("attachCanvas expects a LGraphCanvas instance");
+	if(graphcanvas.graph && graphcanvas.graph != this)
+		graphcanvas.graph.detachCanvas( graphcanvas );
+
+	graphcanvas.graph = this;
+	if(!this.list_of_graphcanvas)
+		this.list_of_graphcanvas = [];
+	this.list_of_graphcanvas.push(graphcanvas);
+}
+
+/**
+* Detach Canvas from this graph
+* @method detachCanvas
+* @param {GraphCanvas} graph_canvas
+*/
+
+LGraph.prototype.detachCanvas = function(graphcanvas)
+{
+	if(!this.list_of_graphcanvas)
+		return;
+
+	var pos = this.list_of_graphcanvas.indexOf( graphcanvas );
+	if(pos == -1)
+		return;
+	graphcanvas.graph = null;
+	this.list_of_graphcanvas.splice(pos,1);
+}
+
+/**
+* Starts running this graph every interval milliseconds.
+* @method start
+* @param {number} interval amount of milliseconds between executions, default is 1
+*/
+
+LGraph.prototype.start = function(interval)
+{
+	if( this.status == LGraph.STATUS_RUNNING )
+		return;
+	this.status = LGraph.STATUS_RUNNING;
+
+	if(this.onPlayEvent)
+		this.onPlayEvent();
+
+	this.sendEventToAllNodes("onStart");
+
+	//launch
+	this.starttime = LiteGraph.getTime();
+	interval = interval || 1;
+	var that = this;
+
+	this.execution_timer_id = setInterval( function() {
+		//execute
+		that.runStep(1, !this.catch_errors );
+	},interval);
+}
+
+/**
+* Stops the execution loop of the graph
+* @method stop execution
+*/
+
+LGraph.prototype.stop = function()
+{
+	if( this.status == LGraph.STATUS_STOPPED )
+		return;
+
+	this.status = LGraph.STATUS_STOPPED;
+
+	if(this.onStopEvent)
+		this.onStopEvent();
+
+	if(this.execution_timer_id != null)
+		clearInterval(this.execution_timer_id);
+	this.execution_timer_id = null;
+
+	this.sendEventToAllNodes("onStop");
+}
+
+/**
+* Run N steps (cycles) of the graph
+* @method runStep
+* @param {number} num number of steps to run, default is 1
+*/
+
+LGraph.prototype.runStep = function( num, do_not_catch_errors )
+{
+	num = num || 1;
+
+	var start = LiteGraph.getTime();
+	this.globaltime = 0.001 * (start - this.starttime);
+
+	var nodes = this._nodes_executable ? this._nodes_executable : this._nodes;
+	if(!nodes)
+		return;
+
+	if( do_not_catch_errors )
+	{
+		//iterations
+		for(var i = 0; i < num; i++)
+		{
+			for( var j = 0, l = nodes.length; j < l; ++j )
+			{
+				var node = nodes[j];
+				if( node.mode == LiteGraph.ALWAYS && node.onExecute )
+					node.onExecute();
+			}
+
+			this.fixedtime += this.fixedtime_lapse;
+			if( this.onExecuteStep )
+				this.onExecuteStep();
+		}
+
+		if( this.onAfterExecute )
+			this.onAfterExecute();
+	}
+	else
+	{
+		try
+		{
+			//iterations
+			for(var i = 0; i < num; i++)
+			{
+				for( var j = 0, l = nodes.length; j < l; ++j )
+				{
+					var node = nodes[j];
+					if( node.mode == LiteGraph.ALWAYS && node.onExecute )
+						node.onExecute();
+				}
+
+				this.fixedtime += this.fixedtime_lapse;
+				if( this.onExecuteStep )
+					this.onExecuteStep();
+			}
+
+			if( this.onAfterExecute )
+				this.onAfterExecute();
+			this.errors_in_execution = false;
+		}
+		catch (err)
+		{
+			this.errors_in_execution = true;
+			if(LiteGraph.throw_errors)
+				throw err;
+			if(LiteGraph.debug)
+				console.log("Error during execution: " + err);
+			this.stop();
+		}
+	}
+
+	var elapsed = LiteGraph.getTime() - start;
+	if (elapsed == 0)
+		elapsed = 1;
+	this.elapsed_time = 0.001 * elapsed;
+	this.globaltime += 0.001 * elapsed;
+	this.iteration += 1;
+}
+
+/**
+* Updates the graph execution order according to relevance of the nodes (nodes with only outputs have more relevance than
+* nodes with only inputs.
+* @method updateExecutionOrder
+*/
+LGraph.prototype.updateExecutionOrder = function()
+{
+	this._nodes_in_order = this.computeExecutionOrder( false );
+	this._nodes_executable = [];
+	for(var i = 0; i < this._nodes_in_order.length; ++i)
+		if( this._nodes_in_order[i].onExecute )
+			this._nodes_executable.push( this._nodes_in_order[i] );
+}
+
+//This is more internal, it computes the order and returns it
+LGraph.prototype.computeExecutionOrder = function( only_onExecute, set_level )
+{
+	var L = [];
+	var S = [];
+	var M = {};
+	var visited_links = {}; //to avoid repeating links
+	var remaining_links = {}; //to a
+
+	//search for the nodes without inputs (starting nodes)
+	for (var i = 0, l = this._nodes.length; i < l; ++i)
+	{
+		var node = this._nodes[i];
+		if( only_onExecute && !node.onExecute )
+			continue;
+
+		M[node.id] = node; //add to pending nodes
+
+		var num = 0; //num of input connections
+		if(node.inputs)
+			for(var j = 0, l2 = node.inputs.length; j < l2; j++)
+				if(node.inputs[j] && node.inputs[j].link != null)
+					num += 1;
+
+		if(num == 0) //is a starting node
+		{
+			S.push(node);
+			if(set_level)
+				node._level = 1;
+		}
+		else //num of input links
+		{
+			if(set_level)
+				node._level = 0;
+			remaining_links[node.id] = num;
+		}
+	}
+
+	while(true)
+	{
+		if(S.length == 0)
+			break;
+
+		//get an starting node
+		var node = S.shift();
+		L.push(node); //add to ordered list
+		delete M[node.id]; //remove from the pending nodes
+
+		if(!node.outputs)
+			continue;
+
+		//for every output
+		for(var i = 0; i < node.outputs.length; i++)
+		{
+			var output = node.outputs[i];
+			//not connected
+			if(output == null || output.links == null || output.links.length == 0)
+				continue;
+
+			//for every connection
+			for(var j = 0; j < output.links.length; j++)
+			{
+				var link_id = output.links[j];
+				var link = this.links[link_id];
+				if(!link)
+					continue;
+
+				//already visited link (ignore it)
+				if(visited_links[ link.id ])
+					continue;
+
+				var target_node = this.getNodeById( link.target_id );
+				if(target_node == null)
+				{
+					visited_links[ link.id ] = true;
+					continue;
+				}
+
+				if(set_level && (!target_node._level || target_node._level <= node._level))
+					target_node._level = node._level + 1;
+
+				visited_links[link.id] = true; //mark as visited
+				remaining_links[target_node.id] -= 1; //reduce the number of links remaining
+				if (remaining_links[ target_node.id ] == 0)
+					S.push(target_node); //if no more links, then add to starters array
+			}
+		}
+	}
+
+	//the remaining ones (loops)
+	for(var i in M)
+		L.push( M[i] );
+
+	if( L.length != this._nodes.length && LiteGraph.debug )
+		console.warn("something went wrong, nodes missing");
+
+	var l = L.length;
+
+	//save order number in the node
+	for(var i = 0; i < l; ++i)
+		L[i].order = i;
+
+	//sort now by priority
+	L = L.sort(function(A,B){ 
+		var Ap = A.constructor.priority || A.priority || 0;
+		var Bp = B.constructor.priority || B.priority || 0;
+		if(Ap == Bp)
+			return A.order - B.order;
+		return Ap - Bp;
+	});
+
+	//save order number in the node, again...
+	for(var i = 0; i < l; ++i)
+		L[i].order = i;
+
+	return L;
+}
+
+/**
+* Positions every node in a more readable manner
+* @method arrange
+*/
+LGraph.prototype.arrange = function( margin )
+{
+	margin = margin || 40;
+
+	var nodes = this.computeExecutionOrder( false, true );
+	var columns = [];
+	for(var i = 0; i < nodes.length; ++i)
+	{
+		var node = nodes[i];
+		var col = node._level || 1;
+		if(!columns[col])
+			columns[col] = [];
+		columns[col].push( node );
+	}
+
+	var x = margin;
+
+	for(var i = 0; i < columns.length; ++i)
+	{
+		var column = columns[i];
+		if(!column)
+			continue;
+		var max_size = 100;
+		var y = margin;
+		for(var j = 0; j < column.length; ++j)
+		{
+			var node = column[j];
+			node.pos[0] = x;
+			node.pos[1] = y;
+			if(node.size[0] > max_size)
+				max_size = node.size[0];
+			y += node.size[1] + margin;
+		}
+		x += max_size + margin;
+	}
+
+	this.setDirtyCanvas(true,true);
+}
+
+
+/**
+* Returns the amount of time the graph has been running in milliseconds
+* @method getTime
+* @return {number} number of milliseconds the graph has been running
+*/
+LGraph.prototype.getTime = function()
+{
+	return this.globaltime;
+}
+
+/**
+* Returns the amount of time accumulated using the fixedtime_lapse var. This is used in context where the time increments should be constant
+* @method getFixedTime
+* @return {number} number of milliseconds the graph has been running
+*/
+
+LGraph.prototype.getFixedTime = function()
+{
+	return this.fixedtime;
+}
+
+/**
+* Returns the amount of time it took to compute the latest iteration. Take into account that this number could be not correct
+* if the nodes are using graphical actions
+* @method getElapsedTime
+* @return {number} number of milliseconds it took the last cycle
+*/
+
+LGraph.prototype.getElapsedTime = function()
+{
+	return this.elapsed_time;
+}
+
+/**
+* Sends an event to all the nodes, useful to trigger stuff
+* @method sendEventToAllNodes
+* @param {String} eventname the name of the event (function to be called)
+* @param {Array} params parameters in array format
+*/
+
+LGraph.prototype.sendEventToAllNodes = function( eventname, params, mode )
+{
+	mode = mode || LiteGraph.ALWAYS;
+
+	var nodes = this._nodes_in_order ? this._nodes_in_order : this._nodes;
+	if(!nodes)
+		return;
+
+	for( var j = 0, l = nodes.length; j < l; ++j )
+	{
+		var node = nodes[j];
+		if(node[eventname] && node.mode == mode )
+		{
+			if(params === undefined)
+				node[eventname]();
+			else if(params && params.constructor === Array)
+				node[eventname].apply( node, params );
+			else
+				node[eventname](params);
+		}
+	}
+}
+
+LGraph.prototype.sendActionToCanvas = function(action, params)
+{
+	if(!this.list_of_graphcanvas)
+		return;
+
+	for(var i = 0; i < this.list_of_graphcanvas.length; ++i)
+	{
+		var c = this.list_of_graphcanvas[i];
+		if( c[action] )
+			c[action].apply(c, params);
+	}
+}
+
+/**
+* Adds a new node instasnce to this graph
+* @method add
+* @param {LGraphNode} node the instance of the node
+*/
+
+LGraph.prototype.add = function(node, skip_compute_order)
+{
+	if(!node)
+		return;
+	if(node.id != -1 && this._nodes_by_id[node.id] != null)
+	{
+		console.warn("LiteGraph: there is already a node with this ID, changing it");
+		node.id = ++this.last_node_id;
+	}
+
+	if(this._nodes.length >= LiteGraph.MAX_NUMBER_OF_NODES)
+		throw("LiteGraph: max number of nodes in a graph reached");
+
+	//give him an id
+	if(node.id == null || node.id == -1)
+		node.id = ++this.last_node_id;
+	else if (this.last_node_id < node.id)
+		this.last_node_id = node.id;
+
+	node.graph = this;
+
+	this._nodes.push(node);
+	this._nodes_by_id[node.id] = node;
+
+	/*
+	// rendering stuf...
+	if(node.bgImageUrl)
+		node.bgImage = node.loadImage(node.bgImageUrl);
+	*/
+
+	if(node.onAdded)
+		node.onAdded( this );
+
+	if(this.config.align_to_grid)
+		node.alignToGrid();
+
+	if(!skip_compute_order)
+		this.updateExecutionOrder();
+
+	if(this.onNodeAdded)
+		this.onNodeAdded(node);
+
+
+	this.setDirtyCanvas(true);
+
+	this.change();
+
+	return node; //to chain actions
+}
+
+/**
+* Removes a node from the graph
+* @method remove
+* @param {LGraphNode} node the instance of the node
+*/
+
+LGraph.prototype.remove = function(node)
+{
+	if(this._nodes_by_id[node.id] == null)
+		return; //not found
+
+	if(node.ignore_remove)
+		return; //cannot be removed
+
+	//disconnect inputs
+	if(node.inputs)
+		for(var i = 0; i < node.inputs.length; i++)
+		{
+			var slot = node.inputs[i];
+			if(slot.link != null)
+				node.disconnectInput(i);
+		}
+
+	//disconnect outputs
+	if(node.outputs)
+		for(var i = 0; i < node.outputs.length; i++)
+		{
+			var slot = node.outputs[i];
+			if(slot.links != null && slot.links.length)
+				node.disconnectOutput(i);
+		}
+
+	//node.id = -1; //why?
+
+	//callback
+	if(node.onRemoved)
+		node.onRemoved();
+
+	node.graph = null;
+
+	//remove from canvas render
+	if(this.list_of_graphcanvas)
+	{
+		for(var i = 0; i < this.list_of_graphcanvas.length; ++i)
+		{
+			var canvas = this.list_of_graphcanvas[i];
+			if(canvas.selected_nodes[node.id])
+				delete canvas.selected_nodes[node.id];
+			if(canvas.node_dragged == node)
+				canvas.node_dragged = null;
+		}
+	}
+
+	//remove from containers
+	var pos = this._nodes.indexOf(node);
+	if(pos != -1)
+		this._nodes.splice(pos,1);
+	delete this._nodes_by_id[node.id];
+
+	if(this.onNodeRemoved)
+		this.onNodeRemoved(node);
+
+	this.setDirtyCanvas(true,true);
+
+	this.change();
+
+	this.updateExecutionOrder();
+}
+
+/**
+* Returns a node by its id.
+* @method getNodeById
+* @param {Number} id
+*/
+
+LGraph.prototype.getNodeById = function( id )
+{
+	if( id == null )
+		return null;
+	return this._nodes_by_id[ id ];
+}
+
+/**
+* Returns a list of nodes that matches a class
+* @method findNodesByClass
+* @param {Class} classObject the class itself (not an string)
+* @return {Array} a list with all the nodes of this type
+*/
+
+LGraph.prototype.findNodesByClass = function(classObject)
+{
+	var r = [];
+	for(var i = 0, l = this._nodes.length; i < l; ++i)
+		if(this._nodes[i].constructor === classObject)
+			r.push(this._nodes[i]);
+	return r;
+}
+
+/**
+* Returns a list of nodes that matches a type
+* @method findNodesByType
+* @param {String} type the name of the node type
+* @return {Array} a list with all the nodes of this type
+*/
+
+LGraph.prototype.findNodesByType = function(type)
+{
+	var type = type.toLowerCase();
+	var r = [];
+	for(var i = 0, l = this._nodes.length; i < l; ++i)
+		if(this._nodes[i].type.toLowerCase() == type )
+			r.push(this._nodes[i]);
+	return r;
+}
+
+/**
+* Returns a list of nodes that matches a name
+* @method findNodesByTitle
+* @param {String} name the name of the node to search
+* @return {Array} a list with all the nodes with this name
+*/
+
+LGraph.prototype.findNodesByTitle = function(title)
+{
+	var result = [];
+	for(var i = 0, l = this._nodes.length; i < l; ++i)
+		if(this._nodes[i].title == title)
+			result.push(this._nodes[i]);
+	return result;
+}
+
+/**
+* Returns the top-most node in this position of the canvas
+* @method getNodeOnPos
+* @param {number} x the x coordinate in canvas space
+* @param {number} y the y coordinate in canvas space
+* @param {Array} nodes_list a list with all the nodes to search from, by default is all the nodes in the graph
+* @return {Array} a list with all the nodes that intersect this coordinate
+*/
+LGraph.prototype.getNodeOnPos = function(x,y, nodes_list)
+{
+	nodes_list = nodes_list || this._nodes;
+	for (var i = nodes_list.length - 1; i >= 0; i--)
+	{
+		var n = nodes_list[i];
+		if(n.isPointInsideNode( x, y, 2 ))
+			return n;
+	}
+	return null;
+}
+
+// ********** GLOBALS *****************
+
+/**
+* Tell this graph it has a global graph input of this type
+* @method addGlobalInput
+* @param {String} name
+* @param {String} type
+* @param {*} value [optional]
+*/
+LGraph.prototype.addGlobalInput = function(name, type, value)
+{
+	this.global_inputs[name] = { name: name, type: type, value: value };
+
+	if(this.onGlobalInputAdded)
+		this.onGlobalInputAdded(name, type);
+
+	if(this.onGlobalsChange)
+		this.onGlobalsChange();
+}
+
+/**
+* Assign a data to the global graph input
+* @method setGlobalInputData
+* @param {String} name
+* @param {*} data
+*/
+LGraph.prototype.setGlobalInputData = function(name, data)
+{
+	var input = this.global_inputs[name];
+	if (!input)
+		return;
+	input.value = data;
+}
+
+/**
+* Assign a data to the global graph input (same as setGlobalInputData)
+* @method setInputData
+* @param {String} name
+* @param {*} data
+*/
+LGraph.prototype.setInputData = LGraph.prototype.setGlobalInputData;
+
+
+/**
+* Returns the current value of a global graph input
+* @method getGlobalInputData
+* @param {String} name
+* @return {*} the data
+*/
+LGraph.prototype.getGlobalInputData = function(name)
+{
+	var input = this.global_inputs[name];
+	if (!input)
+		return null;
+	return input.value;
+}
+
+/**
+* Changes the name of a global graph input
+* @method renameGlobalInput
+* @param {String} old_name
+* @param {String} new_name
+*/
+LGraph.prototype.renameGlobalInput = function(old_name, name)
+{
+	if(name == old_name)
+		return;
+
+	if(!this.global_inputs[old_name])
+		return false;
+
+	if(this.global_inputs[name])
+	{
+		console.error("there is already one input with that name");
+		return false;
+	}
+
+	this.global_inputs[name] = this.global_inputs[old_name];
+	delete this.global_inputs[old_name];
+
+	if(this.onGlobalInputRenamed)
+		this.onGlobalInputRenamed(old_name, name);
+
+	if(this.onGlobalsChange)
+		this.onGlobalsChange();
+}
+
+/**
+* Changes the type of a global graph input
+* @method changeGlobalInputType
+* @param {String} name
+* @param {String} type
+*/
+LGraph.prototype.changeGlobalInputType = function(name, type)
+{
+	if(!this.global_inputs[name])
+		return false;
+
+	if(this.global_inputs[name].type.toLowerCase() == type.toLowerCase() )
+		return;
+
+	this.global_inputs[name].type = type;
+	if(this.onGlobalInputTypeChanged)
+		this.onGlobalInputTypeChanged(name, type);
+}
+
+/**
+* Removes a global graph input
+* @method removeGlobalInput
+* @param {String} name
+* @param {String} type
+*/
+LGraph.prototype.removeGlobalInput = function(name)
+{
+	if(!this.global_inputs[name])
+		return false;
+
+	delete this.global_inputs[name];
+
+	if(this.onGlobalInputRemoved)
+		this.onGlobalInputRemoved(name);
+
+	if(this.onGlobalsChange)
+		this.onGlobalsChange();
+	return true;
+}
+
+/**
+* Creates a global graph output
+* @method addGlobalOutput
+* @param {String} name
+* @param {String} type
+* @param {*} value
+*/
+LGraph.prototype.addGlobalOutput = function(name, type, value)
+{
+	this.global_outputs[name] = { name: name, type: type, value: value };
+
+	if(this.onGlobalOutputAdded)
+		this.onGlobalOutputAdded(name, type);
+
+	if(this.onGlobalsChange)
+		this.onGlobalsChange();
+}
+
+/**
+* Assign a data to the global output
+* @method setGlobalOutputData
+* @param {String} name
+* @param {String} value
+*/
+LGraph.prototype.setGlobalOutputData = function(name, value)
+{
+	var output = this.global_outputs[ name ];
+	if (!output)
+		return;
+	output.value = value;
+}
+
+/**
+* Returns the current value of a global graph output
+* @method getGlobalOutputData
+* @param {String} name
+* @return {*} the data
+*/
+LGraph.prototype.getGlobalOutputData = function(name)
+{
+	var output = this.global_outputs[name];
+	if (!output)
+		return null;
+	return output.value;
+}
+
+/**
+* Returns the current value of a global graph output (sames as getGlobalOutputData)
+* @method getOutputData
+* @param {String} name
+* @return {*} the data
+*/
+LGraph.prototype.getOutputData = LGraph.prototype.getGlobalOutputData;
+
+
+/**
+* Renames a global graph output
+* @method renameGlobalOutput
+* @param {String} old_name
+* @param {String} new_name
+*/
+LGraph.prototype.renameGlobalOutput = function(old_name, name)
+{
+	if(!this.global_outputs[old_name])
+		return false;
+
+	if(this.global_outputs[name])
+	{
+		console.error("there is already one output with that name");
+		return false;
+	}
+
+	this.global_outputs[name] = this.global_outputs[old_name];
+	delete this.global_outputs[old_name];
+
+	if(this.onGlobalOutputRenamed)
+		this.onGlobalOutputRenamed(old_name, name);
+
+	if(this.onGlobalsChange)
+		this.onGlobalsChange();
+}
+
+/**
+* Changes the type of a global graph output
+* @method changeGlobalOutputType
+* @param {String} name
+* @param {String} type
+*/
+LGraph.prototype.changeGlobalOutputType = function(name, type)
+{
+	if(!this.global_outputs[name])
+		return false;
+
+	if(this.global_outputs[name].type.toLowerCase() == type.toLowerCase() )
+		return;
+
+	this.global_outputs[name].type = type;
+	if(this.onGlobalOutputTypeChanged)
+		this.onGlobalOutputTypeChanged(name, type);
+}
+
+/**
+* Removes a global graph output
+* @method removeGlobalOutput
+* @param {String} name
+*/
+LGraph.prototype.removeGlobalOutput = function(name)
+{
+	if(!this.global_outputs[name])
+		return false;
+	delete this.global_outputs[name];
+
+	if(this.onGlobalOutputRemoved)
+		this.onGlobalOutputRemoved(name);
+
+	if(this.onGlobalsChange)
+		this.onGlobalsChange();
+	return true;
+}
+
+LGraph.prototype.triggerInput = function(name,value)
+{
+	var nodes = this.findNodesByTitle(name);
+	for(var i = 0; i < nodes.length; ++i)
+		nodes[i].onTrigger(value);
+}
+
+LGraph.prototype.setCallback = function(name,func)
+{
+	var nodes = this.findNodesByTitle(name);
+	for(var i = 0; i < nodes.length; ++i)
+		nodes[i].setTrigger(func);
+}
+
+
+LGraph.prototype.connectionChange = function( node )
+{
+	this.updateExecutionOrder();
+	if( this.onConnectionChange )
+		this.onConnectionChange( node );
+	this.sendActionToCanvas("onConnectionChange");
+}
+
+/**
+* returns if the graph is in live mode
+* @method isLive
+*/
+
+LGraph.prototype.isLive = function()
+{
+	if(!this.list_of_graphcanvas)
+		return false;
+
+	for(var i = 0; i < this.list_of_graphcanvas.length; ++i)
+	{
+		var c = this.list_of_graphcanvas[i];
+		if(c.live_mode)
+			return true;
+	}
+	return false;
+}
+
+/* Called when something visually changed */
+LGraph.prototype.change = function()
+{
+	if(LiteGraph.debug)
+		console.log("Graph changed");
+
+	this.sendActionToCanvas("setDirty",[true,true]);
+
+	if(this.on_change)
+		this.on_change(this);
+}
+
+LGraph.prototype.setDirtyCanvas = function(fg,bg)
+{
+	this.sendActionToCanvas("setDirty",[fg,bg]);
+}
+
+//save and recover app state ***************************************
+/**
+* Creates a Object containing all the info about this graph, it can be serialized
+* @method serialize
+* @return {Object} value of the node
+*/
+LGraph.prototype.serialize = function()
+{
+	var nodes_info = [];
+	for(var i = 0, l = this._nodes.length; i < l; ++i)
+		nodes_info.push( this._nodes[i].serialize() );
+
+	//pack link info into a non-verbose format
+	var links = [];
+	for(var i in this.links) //links is an OBJECT
+	{
+		var link = this.links[i];
+		links.push([ link.id, link.origin_id, link.origin_slot, link.target_id, link.target_slot, link.type ]);
+	}
+
+	var data = {
+		iteration: this.iteration,
+		frame: this.frame,
+		last_node_id: this.last_node_id,
+		last_link_id: this.last_link_id,
+		links: links, //LiteGraph.cloneObject( this.links ),
+		config: this.config,
+		nodes: nodes_info
+	};
+
+	return data;
+}
+
+
+/**
+* Configure a graph from a JSON string
+* @method configure
+* @param {String} str configure a graph from a JSON string
+*/
+LGraph.prototype.configure = function(data, keep_old)
+{
+	if(!keep_old)
+		this.clear();
+
+	var nodes = data.nodes;
+
+	//decode links info (they are very verbose)
+	if(data.links && data.links.constructor === Array)
+	{
+		var links = {};
+		for(var i = 0; i < data.links.length; ++i)
+		{
+			var link = data.links[i];
+			links[ link[0] ] = { id: link[0], origin_id: link[1], origin_slot: link[2], target_id: link[3], target_slot: link[4], type: link[5] };
+		}
+		data.links = links;
+	}
+
+	//copy all stored fields
+	for (var i in data)
+		this[i] = data[i];
+
+	var error = false;
+
+	//create nodes
+	this._nodes = [];
+	for(var i = 0, l = nodes.length; i < l; ++i)
+	{
+		var n_info = nodes[i]; //stored info
+		var node = LiteGraph.createNode( n_info.type, n_info.title );
+		if(!node)
+		{
+			if(LiteGraph.debug)
+				console.log("Node not found: " + n_info.type);
+			error = true;
+			continue;
+		}
+
+		node.id = n_info.id; //id it or it will create a new id
+		this.add(node, true); //add before configure, otherwise configure cannot create links
+	}
+
+	//configure nodes afterwards so they can reach each other
+	for(var i = 0, l = nodes.length; i < l; ++i)
+	{
+		var n_info = nodes[i];
+		var node = this.getNodeById( n_info.id );
+		if(node)
+			node.configure( n_info );
+	}
+
+	this.updateExecutionOrder();
+	this.setDirtyCanvas(true,true);
+	return error;
+}
+
+LGraph.prototype.load = function(url)
+{
+	var that = this;
+	var req = new XMLHttpRequest();
+	req.open('GET', url, true);
+	req.send(null);
+	req.onload = function (oEvent) {
+		if(req.status !== 200)
+		{
+			console.error("Error loading graph:",req.status,req.response);
+			return;
+		}
+		var data = JSON.parse( req.response );
+		that.configure(data);
+	}
+	req.onerror = function(err)
+	{
+		console.error("Error loading graph:",err);
+	}
+}
+
+LGraph.prototype.onNodeTrace = function(node, msg, color)
+{
+	//TODO
+}
+
+// *************************************************************
+//   Node CLASS                                          *******
+// *************************************************************
+
+/*
+	title: string
+	pos: [x,y]
+	size: [x,y]
+
+	input|output: every connection
+		+  { name:string, type:string, pos: [x,y]=Optional, direction: "input"|"output", links: Array });
+
+	flags:
+		+ skip_title_render
+		+ clip_area
+		+ unsafe_execution: not allowed for safe execution
+		+ skip_repeated_outputs: when adding new outputs, it wont show if there is one already connected
+
+	supported callbacks:
+		+ onAdded: when added to graph
+		+ onRemoved: when removed from graph
+		+ onStart:	when the graph starts playing
+		+ onStop:	when the graph stops playing
+		+ onDrawForeground: render the inside widgets inside the node
+		+ onDrawBackground: render the background area inside the node (only in edit mode)
+		+ onMouseDown
+		+ onMouseMove
+		+ onMouseUp
+		+ onMouseEnter
+		+ onMouseLeave
+		+ onExecute: execute the node
+		+ onPropertyChanged: when a property is changed in the panel (return true to skip default behaviour)
+		+ onGetInputs: returns an array of possible inputs
+		+ onGetOutputs: returns an array of possible outputs
+		+ onDblClick
+		+ onSerialize
+		+ onSelected
+		+ onDeselected
+		+ onDropItem : DOM item dropped over the node
+		+ onDropFile : file dropped over the node
+		+ onConnectInput : if returns false the incoming connection will be canceled
+		+ onConnectionsChange : a connection changed (new one or removed) (LiteGraph.INPUT or LiteGraph.OUTPUT, slot, true if connected, link_info, input_info )
+*/
+
+/**
+* Base Class for all the node type classes
+* @class LGraphNode
+* @param {String} name a name for the node
+*/
+
+function LGraphNode(title)
+{
+	this._ctor(title);
+}
+
+global.LGraphNode = LiteGraph.LGraphNode = LGraphNode;
+
+LGraphNode.prototype._ctor = function( title )
+{
+	this.title = title || "Unnamed";
+	this.size = [LiteGraph.NODE_WIDTH,60];
+	this.graph = null;
+
+	this._pos = new Float32Array(10,10);
+
+	Object.defineProperty( this, "pos", {
+		set: function(v)
+		{
+			if(!v || !v.length < 2)
+				return;
+			this._pos[0] = v[0];
+			this._pos[1] = v[1];
+		},
+		get: function()
+		{
+			return this._pos;
+		},
+		enumerable: true
+	});
+
+	this.id = -1; //not know till not added
+	this.type = null;
+
+	//inputs available: array of inputs
+	this.inputs = [];
+	this.outputs = [];
+	this.connections = [];
+
+	//local data
+	this.properties = {}; //for the values
+	this.properties_info = []; //for the info
+
+	this.data = null; //persistent local data
+	this.flags = {
+		//skip_title_render: true,
+		//unsafe_execution: false,
+	};
+}
+
+/**
+* configure a node from an object containing the serialized info
+* @method configure
+*/
+LGraphNode.prototype.configure = function(info)
+{
+	for (var j in info)
+	{
+		if(j == "console")
+			continue;
+
+		if(j == "properties")
+		{
+			//i dont want to clone properties, I want to reuse the old container
+			for(var k in info.properties)
+			{
+				this.properties[k] = info.properties[k];
+				if(this.onPropertyChanged)
+					this.onPropertyChanged(k,info.properties[k]);
+			}
+			continue;
+		}
+
+		if(info[j] == null)
+			continue;
+
+		else if (typeof(info[j]) == 'object') //object
+		{
+			if(this[j] && this[j].configure)
+				this[j].configure( info[j] );
+			else
+				this[j] = LiteGraph.cloneObject(info[j], this[j]);
+		}
+		else //value
+			this[j] = info[j];
+	}
+
+	if(!info.title)
+		this.title = this.constructor.title;
+
+	if(this.onConnectionsChange)
+	{
+		if(this.inputs)
+		for(var i = 0; i < this.inputs.length; ++i)
+		{
+			var input = this.inputs[i];
+			var link_info = this.graph.links[ input.link ];
+			this.onConnectionsChange( LiteGraph.INPUT, i, true, link_info, input ); //link_info has been created now, so its updated
+		}
+
+		if(this.outputs)
+		for(var i = 0; i < this.outputs.length; ++i)
+		{
+			var output = this.outputs[i];
+			if(!output.links)
+				continue;
+			for(var j = 0; j < output.links.length; ++j)
+			{
+				var link_info = this.graph.links[ output.links[j] ];
+				this.onConnectionsChange( LiteGraph.OUTPUT, i, true, link_info, output ); //link_info has been created now, so its updated
+			}
+		}
+	}
+
+	//FOR LEGACY, PLEASE REMOVE ON NEXT VERSION
+	for(var i in this.inputs)
+	{
+		var input = this.inputs[i];
+		if(!input.link || !input.link.length )
+			continue;
+		var link = input.link;
+		if(typeof(link) != "object")
+			continue;
+		input.link = link[0];
+		this.graph.links[ link[0] ] = {
+			id: link[0],
+			origin_id: link[1],
+			origin_slot: link[2],
+			target_id: link[3],
+			target_slot: link[4]
+		};
+	}
+	for(var i in this.outputs)
+	{
+		var output = this.outputs[i];
+		if(!output.links || output.links.length == 0)
+			continue;
+		for(var j in output.links)
+		{
+			var link = output.links[j];
+			if(typeof(link) != "object")
+				continue;
+			output.links[j] = link[0];
+		}
+	}
+
+	if( this.onConfigure )
+		this.onConfigure( info );
+}
+
+/**
+* serialize the content
+* @method serialize
+*/
+
+LGraphNode.prototype.serialize = function()
+{
+	//create serialization object
+	var o = {
+		id: this.id,
+		type: this.type,
+		pos: this.pos,
+		size: this.size,
+		data: this.data,
+		flags: LiteGraph.cloneObject(this.flags),
+		mode: this.mode
+	};
+
+	if(this.inputs)
+		o.inputs = this.inputs;
+
+	if(this.outputs)
+	{
+		//clear outputs last data (because data in connections is never serialized but stored inside the outputs info)
+		for(var i = 0; i < this.outputs.length; i++)
+			delete this.outputs[i]._data;
+		o.outputs = this.outputs;
+	}
+
+	if( this.title && this.title != this.constructor.title )
+		o.title = this.title;
+
+	if(this.properties)
+		o.properties = LiteGraph.cloneObject(this.properties);
+
+	if(!o.type)
+		o.type = this.constructor.type;
+
+	if(this.color)
+		o.color = this.color;
+	if(this.bgcolor)
+		o.bgcolor = this.bgcolor;
+	if(this.boxcolor)
+		o.boxcolor = this.boxcolor;
+	if(this.shape)
+		o.shape = this.shape;
+
+	if(this.onSerialize)
+		this.onSerialize(o);
+
+	return o;
+}
+
+
+/* Creates a clone of this node */
+LGraphNode.prototype.clone = function()
+{
+	var node = LiteGraph.createNode(this.type);
+
+	//we clone it because serialize returns shared containers
+	var data = LiteGraph.cloneObject( this.serialize() );
+
+	//remove links
+	if(data.inputs)
+		for(var i = 0; i < data.inputs.length; ++i)
+			data.inputs[i].link = null;
+
+	if(data.outputs)
+		for(var i = 0; i < data.outputs.length; ++i)
+		{
+			if(data.outputs[i].links)
+				data.outputs[i].links.length = 0;
+		}
+
+	delete data["id"];
+	//remove links
+	node.configure(data);
+
+	return node;
+}
+
+
+/**
+* serialize and stringify
+* @method toString
+*/
+
+LGraphNode.prototype.toString = function()
+{
+	return JSON.stringify( this.serialize() );
+}
+//LGraphNode.prototype.unserialize = function(info) {} //this cannot be done from within, must be done in LiteGraph
+
+
+/**
+* get the title string
+* @method getTitle
+*/
+
+LGraphNode.prototype.getTitle = function()
+{
+	return this.title || this.constructor.title;
+}
+
+
+
+// Execution *************************
+/**
+* sets the output data
+* @method setOutputData
+* @param {number} slot
+* @param {*} data
+*/
+LGraphNode.prototype.setOutputData = function(slot, data)
+{
+	if(!this.outputs)
+		return;
+
+	//this maybe slow and a niche case
+	//if(slot && slot.constructor === String)
+	//	slot = this.findOutputSlot(slot);
+
+	if(slot == -1 || slot >= this.outputs.length)
+		return;
+
+	var output_info = this.outputs[slot];
+	if(!output_info)
+		return;
+
+	//store data in the output itself in case we want to debug
+	output_info._data = data;
+
+	//if there are connections, pass the data to the connections
+	if( this.outputs[slot].links )
+	{
+		for(var i = 0; i < this.outputs[slot].links.length; i++)
+		{
+			var link_id = this.outputs[slot].links[i];
+			this.graph.links[ link_id ].data = data;
+		}
+	}
+}
+
+/**
+* Retrieves the input data (data traveling through the connection) from one slot
+* @method getInputData
+* @param {number} slot
+* @param {boolean} force_update if set to true it will force the connected node of this slot to output data into this link
+* @return {*} data or if it is not connected returns undefined
+*/
+LGraphNode.prototype.getInputData = function( slot, force_update )
+{
+	if(!this.inputs)
+		return; //undefined;
+
+	if(slot >= this.inputs.length || this.inputs[slot].link == null)
+		return;
+
+	var link_id = this.inputs[slot].link;
+	var link = this.graph.links[ link_id ];
+	if(!link) //bug: weird case but it happens sometimes
+		return null;
+
+	if(!force_update)
+		return link.data;
+
+	//special case: used to extract data from the incomming connection before the graph has been executed
+	var node = this.graph.getNodeById( link.origin_id );
+	if(!node)
+		return link.data;
+
+	if(node.updateOutputData)
+		node.updateOutputData( link.origin_slot );
+	else if(node.onExecute)
+		node.onExecute();
+
+	return link.data;
+}
+
+/**
+* Retrieves the input data from one slot using its name instead of slot number
+* @method getInputDataByName
+* @param {String} slot_name
+* @param {boolean} force_update if set to true it will force the connected node of this slot to output data into this link
+* @return {*} data or if it is not connected returns null
+*/
+LGraphNode.prototype.getInputDataByName = function( slot_name, force_update )
+{
+	var slot = this.findInputSlot( slot_name );
+	if( slot == -1 )
+		return null;
+	return this.getInputData( slot, force_update );
+}
+
+
+/**
+* tells you if there is a connection in one input slot
+* @method isInputConnected
+* @param {number} slot
+* @return {boolean}
+*/
+LGraphNode.prototype.isInputConnected = function(slot)
+{
+	if(!this.inputs)
+		return false;
+	return (slot < this.inputs.length && this.inputs[slot].link != null);
+}
+
+/**
+* tells you info about an input connection (which node, type, etc)
+* @method getInputInfo
+* @param {number} slot
+* @return {Object} object or null { link: id, name: string, type: string or 0 }
+*/
+LGraphNode.prototype.getInputInfo = function(slot)
+{
+	if(!this.inputs)
+		return null;
+	if(slot < this.inputs.length)
+		return this.inputs[slot];
+	return null;
+}
+
+/**
+* returns the node connected in the input slot
+* @method getInputNode
+* @param {number} slot
+* @return {LGraphNode} node or null
+*/
+LGraphNode.prototype.getInputNode = function( slot )
+{
+	if(!this.inputs)
+		return null;
+	if(slot >= this.inputs.length)
+		return null;
+	var input = this.inputs[slot];
+	if(!input || !input.link)
+		return null;
+	var link_info = this.graph.links[ input.link ];
+	if(!link_info)
+		return null;
+	return this.graph.getNodeById( link_info.origin_id );
+}
+
+
+/**
+* returns the value of an input with this name, otherwise checks if there is a property with that name
+* @method getInputOrProperty
+* @param {string} name
+* @return {*} value
+*/
+LGraphNode.prototype.getInputOrProperty = function( name )
+{
+	if(!this.inputs || !this.inputs.length)
+		return this.properties ? this.properties[name] : null;
+
+	for(var i = 0, l = this.inputs.length; i < l; ++i)
+		if(name == this.inputs[i].name)
+		{
+			var link_id = this.inputs[i].link;
+			var link = this.graph.links[ link_id ];
+			return link ? link.data : null;
+		}
+	return this.properties[name];
+}
+
+
+
+
+/**
+* tells you the last output data that went in that slot
+* @method getOutputData
+* @param {number} slot
+* @return {Object}  object or null
+*/
+LGraphNode.prototype.getOutputData = function(slot)
+{
+	if(!this.outputs)
+		return null;
+	if(slot >= this.outputs.length)
+		return null;
+
+	var info = this.outputs[slot];
+	return info._data;
+}
+
+
+/**
+* tells you info about an output connection (which node, type, etc)
+* @method getOutputInfo
+* @param {number} slot
+* @return {Object}  object or null { name: string, type: string, links: [ ids of links in number ] }
+*/
+LGraphNode.prototype.getOutputInfo = function(slot)
+{
+	if(!this.outputs)
+		return null;
+	if(slot < this.outputs.length)
+		return this.outputs[slot];
+	return null;
+}
+
+
+/**
+* tells you if there is a connection in one output slot
+* @method isOutputConnected
+* @param {number} slot
+* @return {boolean}
+*/
+LGraphNode.prototype.isOutputConnected = function(slot)
+{
+	if(!this.outputs)
+		return false;
+	return (slot < this.outputs.length && this.outputs[slot].links && this.outputs[slot].links.length);
+}
+
+/**
+* tells you if there is any connection in the output slots
+* @method isAnyOutputConnected
+* @return {boolean}
+*/
+LGraphNode.prototype.isAnyOutputConnected = function()
+{
+	if(!this.outputs)
+		return false;
+	for(var i = 0; i < this.outputs.length; ++i)
+		if( this.outputs[i].links && this.outputs[i].links.length )
+			return true;
+	return false;
+}
+
+
+/**
+* retrieves all the nodes connected to this output slot
+* @method getOutputNodes
+* @param {number} slot
+* @return {array}
+*/
+LGraphNode.prototype.getOutputNodes = function(slot)
+{
+	if(!this.outputs || this.outputs.length == 0)
+		return null;
+
+	if(slot >= this.outputs.length)
+		return null;
+
+	var output = this.outputs[slot];
+	if(!output.links || output.links.length == 0)
+		return null;
+
+	var r = [];
+	for(var i = 0; i < output.links.length; i++)
+	{
+		var link_id = output.links[i];
+		var link = this.graph.links[ link_id ];
+		if(link)
+		{
+			var target_node = this.graph.getNodeById( link.target_id );
+			if( target_node )
+				r.push( target_node );
+		}
+	}
+	return r;
+}
+
+/**
+* Triggers an event in this node, this will trigger any output with the same name
+* @method trigger
+* @param {String} event name ( "on_play", ... ) if action is equivalent to false then the event is send to all
+* @param {*} param
+*/
+LGraphNode.prototype.trigger = function( action, param )
+{
+	if( !this.outputs || !this.outputs.length )
+		return;
+
+	if(this.graph)
+		this.graph._last_trigger_time = LiteGraph.getTime();
+
+	for(var i = 0; i < this.outputs.length; ++i)
+	{
+		var output = this.outputs[ i ];
+		if(!output || output.type !== LiteGraph.EVENT || (action && output.name != action) )
+			continue;
+		this.triggerSlot( i, param );
+	}
+}
+
+/**
+* Triggers an slot event in this node
+* @method triggerSlot
+* @param {Number} slot the index of the output slot
+* @param {*} param
+*/
+LGraphNode.prototype.triggerSlot = function( slot, param )
+{
+	if( !this.outputs )
+		return;
+
+	var output = this.outputs[ slot ];
+	if( !output )
+		return;
+
+	var links = output.links;
+	if(!links || !links.length)
+		return;
+
+	if(this.graph)
+		this.graph._last_trigger_time = LiteGraph.getTime();
+
+	//for every link attached here
+	for(var k = 0; k < links.length; ++k)
+	{
+		var link_info = this.graph.links[ links[k] ];
+		if(!link_info) //not connected
+			continue;
+		var node = this.graph.getNodeById( link_info.target_id );
+		if(!node) //node not found?
+			continue;
+
+		//used to mark events in graph
+		link_info._last_time = LiteGraph.getTime();
+
+		var target_connection = node.inputs[ link_info.target_slot ];
+
+		if(node.onAction)
+			node.onAction( target_connection.name, param );
+		else if(node.mode === LiteGraph.ON_TRIGGER)
+		{
+			if(node.onExecute)
+				node.onExecute(param);
+		}
+	}
+}
+
+/**
+* add a new property to this node
+* @method addProperty
+* @param {string} name
+* @param {*} default_value
+* @param {string} type string defining the output type ("vec3","number",...)
+* @param {Object} extra_info this can be used to have special properties of the property (like values, etc)
+*/
+LGraphNode.prototype.addProperty = function( name, default_value, type, extra_info )
+{
+	var o = { name: name, type: type, default_value: default_value };
+	if(extra_info)
+		for(var i in extra_info)
+			o[i] = extra_info[i];
+	if(!this.properties_info)
+		this.properties_info = [];
+	this.properties_info.push(o);
+	if(!this.properties)
+		this.properties = {};
+	this.properties[ name ] = default_value;
+	return o;
+}
+
+
+//connections
+
+/**
+* add a new output slot to use in this node
+* @method addOutput
+* @param {string} name
+* @param {string} type string defining the output type ("vec3","number",...)
+* @param {Object} extra_info this can be used to have special properties of an output (label, special color, position, etc)
+*/
+LGraphNode.prototype.addOutput = function(name,type,extra_info)
+{
+	var o = { name: name, type: type, links: null };
+	if(extra_info)
+		for(var i in extra_info)
+			o[i] = extra_info[i];
+
+	if(!this.outputs)
+		this.outputs = [];
+	this.outputs.push(o);
+	if(this.onOutputAdded)
+		this.onOutputAdded(o);
+	this.size = this.computeSize();
+	return o;
+}
+
+/**
+* add a new output slot to use in this node
+* @method addOutputs
+* @param {Array} array of triplets like [[name,type,extra_info],[...]]
+*/
+LGraphNode.prototype.addOutputs = function(array)
+{
+	for(var i = 0; i < array.length; ++i)
+	{
+		var info = array[i];
+		var o = {name:info[0],type:info[1],link:null};
+		if(array[2])
+			for(var j in info[2])
+				o[j] = info[2][j];
+
+		if(!this.outputs)
+			this.outputs = [];
+		this.outputs.push(o);
+		if(this.onOutputAdded)
+			this.onOutputAdded(o);
+	}
+
+	this.size = this.computeSize();
+}
+
+/**
+* remove an existing output slot
+* @method removeOutput
+* @param {number} slot
+*/
+LGraphNode.prototype.removeOutput = function(slot)
+{
+	this.disconnectOutput(slot);
+	this.outputs.splice(slot,1);
+	this.size = this.computeSize();
+	if(this.onOutputRemoved)
+		this.onOutputRemoved(slot);
+}
+
+/**
+* add a new input slot to use in this node
+* @method addInput
+* @param {string} name
+* @param {string} type string defining the input type ("vec3","number",...), it its a generic one use 0
+* @param {Object} extra_info this can be used to have special properties of an input (label, color, position, etc)
+*/
+LGraphNode.prototype.addInput = function(name,type,extra_info)
+{
+	type = type || 0;
+	var o = {name:name,type:type,link:null};
+	if(extra_info)
+		for(var i in extra_info)
+			o[i] = extra_info[i];
+
+	if(!this.inputs)
+		this.inputs = [];
+	this.inputs.push(o);
+	this.size = this.computeSize();
+	if(this.onInputAdded)
+		this.onInputAdded(o);
+	return o;
+}
+
+/**
+* add several new input slots in this node
+* @method addInputs
+* @param {Array} array of triplets like [[name,type,extra_info],[...]]
+*/
+LGraphNode.prototype.addInputs = function(array)
+{
+	for(var i = 0; i < array.length; ++i)
+	{
+		var info = array[i];
+		var o = {name:info[0], type:info[1], link:null};
+		if(array[2])
+			for(var j in info[2])
+				o[j] = info[2][j];
+
+		if(!this.inputs)
+			this.inputs = [];
+		this.inputs.push(o);
+		if(this.onInputAdded)
+			this.onInputAdded(o);
+	}
+
+	this.size = this.computeSize();
+}
+
+/**
+* remove an existing input slot
+* @method removeInput
+* @param {number} slot
+*/
+LGraphNode.prototype.removeInput = function(slot)
+{
+	this.disconnectInput(slot);
+	this.inputs.splice(slot,1);
+	this.size = this.computeSize();
+	if(this.onInputRemoved)
+		this.onInputRemoved(slot);
+}
+
+/**
+* add an special connection to this node (used for special kinds of graphs)
+* @method addConnection
+* @param {string} name
+* @param {string} type string defining the input type ("vec3","number",...)
+* @param {[x,y]} pos position of the connection inside the node
+* @param {string} direction if is input or output
+*/
+LGraphNode.prototype.addConnection = function(name,type,pos,direction)
+{
+	var o = {
+		name: name,
+		type: type,
+		pos: pos,
+		direction: direction,
+		links: null
+	};
+	this.connections.push( o );
+	return o;
+}
+
+/**
+* computes the size of a node according to its inputs and output slots
+* @method computeSize
+* @param {number} minHeight
+* @return {number} the total size
+*/
+LGraphNode.prototype.computeSize = function( minHeight, out )
+{
+	var rows = Math.max( this.inputs ? this.inputs.length : 1, this.outputs ? this.outputs.length : 1);
+	var size = out || new Float32Array([0,0]);
+	rows = Math.max(rows, 1);
+	size[1] = rows * 14 + 6;
+
+	var font_size = 14;
+	var title_width = compute_text_size( this.title );
+	var input_width = 0;
+	var output_width = 0;
+
+	if(this.inputs)
+		for(var i = 0, l = this.inputs.length; i < l; ++i)
+		{
+			var input = this.inputs[i];
+			var text = input.label || input.name || "";
+			var text_width = compute_text_size( text );
+			if(input_width < text_width)
+				input_width = text_width;
+		}
+
+	if(this.outputs)
+		for(var i = 0, l = this.outputs.length; i < l; ++i)
+		{
+			var output = this.outputs[i];
+			var text = output.label || output.name || "";
+			var text_width = compute_text_size( text );
+			if(output_width < text_width)
+				output_width = text_width;
+		}
+
+	size[0] = Math.max( input_width + output_width + 10, title_width );
+	size[0] = Math.max( size[0], LiteGraph.NODE_WIDTH );
+
+	function compute_text_size( text )
+	{
+		if(!text)
+			return 0;
+		return font_size * text.length * 0.6;
+	}
+
+	return size;
+}
+
+/**
+* returns the bounding of the object, used for rendering purposes
+* bounding is: [topleft_cornerx, topleft_cornery, width, height]
+* @method getBounding
+* @return {Float32Array[4]} the total size
+*/
+LGraphNode.prototype.getBounding = function( out )
+{
+	out = out || new Float32Array(4);
+	out[0] = this.pos[0] - 4;
+	out[1] = this.pos[1] - LiteGraph.NODE_TITLE_HEIGHT;
+	out[2] = this.size[0] + 4;
+	out[3] = this.size[1] + LiteGraph.NODE_TITLE_HEIGHT;
+	return out;
+}
+
+/**
+* checks if a point is inside the shape of a node
+* @method isPointInsideNode
+* @param {number} x
+* @param {number} y
+* @return {boolean}
+*/
+LGraphNode.prototype.isPointInsideNode = function(x,y, margin)
+{
+	margin = margin || 0;
+
+	var margin_top = this.graph && this.graph.isLive() ? 0 : 20;
+	if(this.flags.collapsed)
+	{
+		//if ( distance([x,y], [this.pos[0] + this.size[0]*0.5, this.pos[1] + this.size[1]*0.5]) < LiteGraph.NODE_COLLAPSED_RADIUS)
+		if( isInsideRectangle( x, y, this.pos[0] - margin, this.pos[1] - LiteGraph.NODE_TITLE_HEIGHT - margin, LiteGraph.NODE_COLLAPSED_WIDTH + 2 * margin, LiteGraph.NODE_TITLE_HEIGHT + 2 * margin ) )
+			return true;
+	}
+	else if ( (this.pos[0] - 4 - margin) < x && (this.pos[0] + this.size[0] + 4 + margin) > x
+		&& (this.pos[1] - margin_top - margin) < y && (this.pos[1] + this.size[1] + margin) > y)
+		return true;
+	return false;
+}
+
+/**
+* checks if a point is inside a node slot, and returns info about which slot
+* @method getSlotInPosition
+* @param {number} x
+* @param {number} y
+* @return {Object} if found the object contains { input|output: slot object, slot: number, link_pos: [x,y] }
+*/
+LGraphNode.prototype.getSlotInPosition = function( x, y )
+{
+	//search for inputs
+	if(this.inputs)
+		for(var i = 0, l = this.inputs.length; i < l; ++i)
+		{
+			var input = this.inputs[i];
+			var link_pos = this.getConnectionPos( true,i );
+			if( isInsideRectangle(x, y, link_pos[0] - 10, link_pos[1] - 5, 20,10) )
+				return { input: input, slot: i, link_pos: link_pos, locked: input.locked };
+		}
+
+	if(this.outputs)
+		for(var i = 0, l = this.outputs.length; i < l; ++i)
+		{
+			var output = this.outputs[i];
+			var link_pos = this.getConnectionPos(false,i);
+			if( isInsideRectangle(x, y, link_pos[0] - 10, link_pos[1] - 5, 20,10) )
+				return { output: output, slot: i, link_pos: link_pos, locked: output.locked };
+		}
+
+	return null;
+}
+
+/**
+* returns the input slot with a given name (used for dynamic slots), -1 if not found
+* @method findInputSlot
+* @param {string} name the name of the slot
+* @return {number} the slot (-1 if not found)
+*/
+LGraphNode.prototype.findInputSlot = function(name)
+{
+	if(!this.inputs)
+		return -1;
+	for(var i = 0, l = this.inputs.length; i < l; ++i)
+		if(name == this.inputs[i].name)
+			return i;
+	return -1;
+}
+
+/**
+* returns the output slot with a given name (used for dynamic slots), -1 if not found
+* @method findOutputSlot
+* @param {string} name the name of the slot
+* @return {number} the slot (-1 if not found)
+*/
+LGraphNode.prototype.findOutputSlot = function(name)
+{
+	if(!this.outputs) return -1;
+	for(var i = 0, l = this.outputs.length; i < l; ++i)
+		if(name == this.outputs[i].name)
+			return i;
+	return -1;
+}
+
+/**
+* connect this node output to the input of another node
+* @method connect
+* @param {number_or_string} slot (could be the number of the slot or the string with the name of the slot)
+* @param {LGraphNode} node the target node
+* @param {number_or_string} target_slot the input slot of the target node (could be the number of the slot or the string with the name of the slot, or -1 to connect a trigger)
+* @return {boolean} if it was connected succesfully
+*/
+LGraphNode.prototype.connect = function( slot, target_node, target_slot )
+{
+	target_slot = target_slot || 0;
+
+	//seek for the output slot
+	if( slot.constructor === String )
+	{
+		slot = this.findOutputSlot(slot);
+		if(slot == -1)
+		{
+			if(LiteGraph.debug)
+				console.log("Connect: Error, no slot of name " + slot);
+			return false;
+		}
+	}
+	else if(!this.outputs || slot >= this.outputs.length)
+	{
+		if(LiteGraph.debug)
+			console.log("Connect: Error, slot number not found");
+		return false;
+	}
+
+	if(target_node && target_node.constructor === Number)
+		target_node = this.graph.getNodeById( target_node );
+	if(!target_node)
+		throw("Node not found");
+
+	//avoid loopback
+	if(target_node == this)
+		return false;
+
+	//you can specify the slot by name
+	if(target_slot.constructor === String)
+	{
+		target_slot = target_node.findInputSlot( target_slot );
+		if(target_slot == -1)
+		{
+			if(LiteGraph.debug)
+				console.log("Connect: Error, no slot of name " + target_slot);
+			return false;
+		}
+	}
+	else if( target_slot === LiteGraph.EVENT )
+	{
+		//search for first slot with event?
+		/*
+		//create input for trigger
+		var input = target_node.addInput("onTrigger", LiteGraph.EVENT );
+		target_slot = target_node.inputs.length - 1; //last one is the one created
+		target_node.mode = LiteGraph.ON_TRIGGER;
+		*/
+		return false;
+	}
+	else if( !target_node.inputs || target_slot >= target_node.inputs.length )
+	{
+		if(LiteGraph.debug)
+			console.log("Connect: Error, slot number not found");
+		return false;
+	}
+
+	//if there is something already plugged there, disconnect
+	if(target_node.inputs[ target_slot ].link != null )
+		target_node.disconnectInput( target_slot );
+
+	//why here??
+	this.setDirtyCanvas(false,true);
+	this.graph.connectionChange( this );
+
+	var output = this.outputs[slot];
+
+	//allows nodes to block connection
+	if(target_node.onConnectInput)
+		if( target_node.onConnectInput( target_slot, output.type, output ) === false)
+			return false;
+
+	var input = target_node.inputs[target_slot];
+
+	if( LiteGraph.isValidConnection( output.type, input.type ) )
+	{
+		var link_info = {
+			id: this.graph.last_link_id++,
+			type: input.type,
+			origin_id: this.id,
+			origin_slot: slot,
+			target_id: target_node.id,
+			target_slot: target_slot
+		};
+
+		//add to graph links list
+		this.graph.links[ link_info.id ] = link_info;
+
+		//connect in output
+		if( output.links == null )
+			output.links = [];
+		output.links.push( link_info.id );
+		//connect in input
+		target_node.inputs[target_slot].link = link_info.id;
+
+		if(this.onConnectionsChange)
+			this.onConnectionsChange( LiteGraph.OUTPUT, slot, true, link_info, output ); //link_info has been created now, so its updated
+		if(target_node.onConnectionsChange)
+			target_node.onConnectionsChange( LiteGraph.INPUT, target_slot, true, link_info, input );
+	}
+
+	this.setDirtyCanvas(false,true);
+	this.graph.connectionChange( this );
+
+	return true;
+}
+
+/**
+* disconnect one output to an specific node
+* @method disconnectOutput
+* @param {number_or_string} slot (could be the number of the slot or the string with the name of the slot)
+* @param {LGraphNode} target_node the target node to which this slot is connected [Optional, if not target_node is specified all nodes will be disconnected]
+* @return {boolean} if it was disconnected succesfully
+*/
+LGraphNode.prototype.disconnectOutput = function( slot, target_node )
+{
+	if( slot.constructor === String )
+	{
+		slot = this.findOutputSlot(slot);
+		if(slot == -1)
+		{
+			if(LiteGraph.debug)
+				console.log("Connect: Error, no slot of name " + slot);
+			return false;
+		}
+	}
+	else if(!this.outputs || slot >= this.outputs.length)
+	{
+		if(LiteGraph.debug)
+			console.log("Connect: Error, slot number not found");
+		return false;
+	}
+
+	//get output slot
+	var output = this.outputs[slot];
+	if(!output.links || output.links.length == 0)
+		return false;
+
+	//one of the links
+	if(target_node)
+	{
+		if(target_node.constructor === Number)
+			target_node = this.graph.getNodeById( target_node );
+		if(!target_node)
+			throw("Target Node not found");
+
+		for(var i = 0, l = output.links.length; i < l; i++)
+		{
+			var link_id = output.links[i];
+			var link_info = this.graph.links[ link_id ];
+
+			//is the link we are searching for...
+			if( link_info.target_id == target_node.id )
+			{
+				output.links.splice(i,1); //remove here
+				var input = target_node.inputs[ link_info.target_slot ];
+				input.link = null; //remove there
+				delete this.graph.links[ link_id ]; //remove the link from the links pool
+				if(target_node.onConnectionsChange)
+					target_node.onConnectionsChange( LiteGraph.INPUT, link_info.target_slot, false, link_info, input ); //link_info hasnt been modified so its ok
+				if(this.onConnectionsChange)
+					this.onConnectionsChange( LiteGraph.OUTPUT, slot, false, link_info, output );
+				break;
+			}
+		}
+	}
+	else //all the links
+	{
+		for(var i = 0, l = output.links.length; i < l; i++)
+		{
+			var link_id = output.links[i];
+			var link_info = this.graph.links[ link_id ];
+			if(!link_info) //bug: it happens sometimes
+				continue;
+
+			var target_node = this.graph.getNodeById( link_info.target_id );
+			var input = null;
+			if(target_node)
+			{
+				input = target_node.inputs[ link_info.target_slot ];
+				input.link = null; //remove other side link
+				if(target_node.onConnectionsChange)
+					target_node.onConnectionsChange( LiteGraph.INPUT, link_info.target_slot, false, link_info, input ); //link_info hasnt been modified so its ok
+			}
+			delete this.graph.links[ link_id ]; //remove the link from the links pool
+			if(this.onConnectionsChange)
+				this.onConnectionsChange( LiteGraph.OUTPUT, slot, false, link_info, output );
+		}
+		output.links = null;
+	}
+
+
+	this.setDirtyCanvas(false,true);
+	this.graph.connectionChange( this );
+	return true;
+}
+
+/**
+* disconnect one input
+* @method disconnectInput
+* @param {number_or_string} slot (could be the number of the slot or the string with the name of the slot)
+* @return {boolean} if it was disconnected succesfully
+*/
+LGraphNode.prototype.disconnectInput = function( slot )
+{
+	//seek for the output slot
+	if( slot.constructor === String )
+	{
+		slot = this.findInputSlot(slot);
+		if(slot == -1)
+		{
+			if(LiteGraph.debug)
+				console.log("Connect: Error, no slot of name " + slot);
+			return false;
+		}
+	}
+	else if(!this.inputs || slot >= this.inputs.length)
+	{
+		if(LiteGraph.debug)
+			console.log("Connect: Error, slot number not found");
+		return false;
+	}
+
+	var input = this.inputs[slot];
+	if(!input)
+		return false;
+
+	var link_id = this.inputs[slot].link;
+	this.inputs[slot].link = null;
+
+	//remove other side
+	var link_info = this.graph.links[ link_id ];
+	if( link_info )
+	{
+		var target_node = this.graph.getNodeById( link_info.origin_id );
+		if(!target_node)
+			return false;
+
+		var output = target_node.outputs[ link_info.origin_slot ];
+		if(!output || !output.links || output.links.length == 0)
+			return false;
+
+		//search in the inputs list for this link
+		for(var i = 0, l = output.links.length; i < l; i++)
+		{
+			if( output.links[i] == link_id )
+			{
+				output.links.splice(i,1);
+				break;
+			}
+		}
+
+		delete this.graph.links[ link_id ]; //remove from the pool
+
+		if( this.onConnectionsChange )
+			this.onConnectionsChange( LiteGraph.INPUT, slot, false, link_info, input );
+		if( target_node.onConnectionsChange )
+			target_node.onConnectionsChange( LiteGraph.OUTPUT, i, false, link_info, output );
+	}
+
+	this.setDirtyCanvas(false,true);
+	this.graph.connectionChange( this );
+	return true;
+}
+
+/**
+* returns the center of a connection point in canvas coords
+* @method getConnectionPos
+* @param {boolean} is_input true if if a input slot, false if it is an output
+* @param {number_or_string} slot (could be the number of the slot or the string with the name of the slot)
+* @return {[x,y]} the position
+**/
+LGraphNode.prototype.getConnectionPos = function(is_input, slot_number)
+{
+	if(this.flags.collapsed)
+	{
+		if(is_input)
+			return [this.pos[0], this.pos[1] - LiteGraph.NODE_TITLE_HEIGHT * 0.5];
+		else
+			return [this.pos[0] + LiteGraph.NODE_COLLAPSED_WIDTH, this.pos[1] - LiteGraph.NODE_TITLE_HEIGHT * 0.5];
+		//return [this.pos[0] + this.size[0] * 0.5, this.pos[1] + this.size[1] * 0.5];
+	}
+
+	if(is_input && slot_number == -1)
+	{
+		return [this.pos[0] + 10, this.pos[1] + 10];
+	}
+
+	if(is_input && this.inputs.length > slot_number && this.inputs[slot_number].pos)
+		return [this.pos[0] + this.inputs[slot_number].pos[0],this.pos[1] + this.inputs[slot_number].pos[1]];
+	else if(!is_input && this.outputs.length > slot_number && this.outputs[slot_number].pos)
+		return [this.pos[0] + this.outputs[slot_number].pos[0],this.pos[1] + this.outputs[slot_number].pos[1]];
+
+	if(!is_input) //output
+		return [this.pos[0] + this.size[0] + 1, this.pos[1] + 10 + slot_number * LiteGraph.NODE_SLOT_HEIGHT];
+	return [this.pos[0] , this.pos[1] + 10 + slot_number * LiteGraph.NODE_SLOT_HEIGHT];
+}
+
+/* Force align to grid */
+LGraphNode.prototype.alignToGrid = function()
+{
+	this.pos[0] = LiteGraph.CANVAS_GRID_SIZE * Math.round(this.pos[0] / LiteGraph.CANVAS_GRID_SIZE);
+	this.pos[1] = LiteGraph.CANVAS_GRID_SIZE * Math.round(this.pos[1] / LiteGraph.CANVAS_GRID_SIZE);
+}
+
+
+/* Console output */
+LGraphNode.prototype.trace = function(msg)
+{
+	if(!this.console)
+		this.console = [];
+	this.console.push(msg);
+	if(this.console.length > LGraphNode.MAX_CONSOLE)
+		this.console.shift();
+
+	this.graph.onNodeTrace(this,msg);
+}
+
+/* Forces to redraw or the main canvas (LGraphNode) or the bg canvas (links) */
+LGraphNode.prototype.setDirtyCanvas = function(dirty_foreground, dirty_background)
+{
+	if(!this.graph)
+		return;
+	this.graph.sendActionToCanvas("setDirty",[dirty_foreground, dirty_background]);
+}
+
+LGraphNode.prototype.loadImage = function(url)
+{
+	var img = new Image();
+	img.src = LiteGraph.node_images_path + url;
+	img.ready = false;
+
+	var that = this;
+	img.onload = function() {
+		this.ready = true;
+		that.setDirtyCanvas(true);
+	}
+	return img;
+}
+
+//safe LGraphNode action execution (not sure if safe)
+/*
+LGraphNode.prototype.executeAction = function(action)
+{
+	if(action == "") return false;
+
+	if( action.indexOf(";") != -1 || action.indexOf("}") != -1)
+	{
+		this.trace("Error: Action contains unsafe characters");
+		return false;
+	}
+
+	var tokens = action.split("(");
+	var func_name = tokens[0];
+	if( typeof(this[func_name]) != "function")
+	{
+		this.trace("Error: Action not found on node: " + func_name);
+		return false;
+	}
+
+	var code = action;
+
+	try
+	{
+		var _foo = eval;
+		eval = null;
+		(new Function("with(this) { " + code + "}")).call(this);
+		eval = _foo;
+	}
+	catch (err)
+	{
+		this.trace("Error executing action {" + action + "} :" + err);
+		return false;
+	}
+
+	return true;
+}
+*/
+
+/* Allows to get onMouseMove and onMouseUp events even if the mouse is out of focus */
+LGraphNode.prototype.captureInput = function(v)
+{
+	if(!this.graph || !this.graph.list_of_graphcanvas)
+		return;
+
+	var list = this.graph.list_of_graphcanvas;
+
+	for(var i = 0; i < list.length; ++i)
+	{
+		var c = list[i];
+		//releasing somebody elses capture?!
+		if(!v && c.node_capturing_input != this)
+			continue;
+
+		//change
+		c.node_capturing_input = v ? this : null;
+	}
+}
+
+/**
+* Collapse the node to make it smaller on the canvas
+* @method collapse
+**/
+LGraphNode.prototype.collapse = function()
+{
+	if(!this.flags.collapsed)
+		this.flags.collapsed = true;
+	else
+		this.flags.collapsed = false;
+	this.setDirtyCanvas(true,true);
+}
+
+/**
+* Forces the node to do not move or realign on Z
+* @method pin
+**/
+
+LGraphNode.prototype.pin = function(v)
+{
+	if(v === undefined)
+		this.flags.pinned = !this.flags.pinned;
+	else
+		this.flags.pinned = v;
+}
+
+LGraphNode.prototype.localToScreen = function(x,y, graphcanvas)
+{
+	return [(x + this.pos[0]) * graphcanvas.scale + graphcanvas.offset[0],
+		(y + this.pos[1]) * graphcanvas.scale + graphcanvas.offset[1]];
+}
+
+
+
+//*********************************************************************************
+// LGraphCanvas: LGraph renderer CLASS
+//*********************************************************************************
+
+/**
+* The Global Scope. It contains all the registered node classes.
+* Valid callbacks are: onNodeSelected, onNodeDeselected, onShowNodePanel, onNodeDblClicked
+*
+* @class LGraphCanvas
+* @constructor
+* @param {HTMLCanvas} canvas the canvas where you want to render (it accepts a selector in string format or the canvas element itself)
+* @param {LGraph} graph [optional]
+* @param {Object} options [optional] { skip_rendering, autoresize }
+*/
+function LGraphCanvas( canvas, graph, options )
+{
+	options = options || {};
+
+	//if(graph === undefined)
+  //	throw ("No graph assigned");
+	this.background_image = 'data:image/png;base64,iVBORw0KGgoAAAANSUhEUgAAAGQAAABkCAIAAAD/gAIDAAAAGXRFWHRTb2Z0d2FyZQBBZG9iZSBJbWFnZVJlYWR5ccllPAAAAQBJREFUeNrs1rEKwjAUhlETUkj3vP9rdmr1Ysammk2w5wdxuLgcMHyptfawuZX4pJSWZTnfnu/lnIe/jNNxHHGNn//HNbbv+4dr6V+11uF527arU7+u63qfa/bnmh8sWLBgwYJlqRf8MEptXPBXJXa37BSl3ixYsGDBMliwFLyCV/DeLIMFCxYsWLBMwSt4Be/NggXLYMGCBUvBK3iNruC9WbBgwYJlsGApeAWv4L1ZBgsWLFiwYJmCV/AK3psFC5bBggULloJX8BpdwXuzYMGCBctgwVLwCl7Be7MMFixYsGDBsu8FH1FaSmExVfAxBa/gvVmwYMGCZbBg/W4vAQYA5tRF9QYlv/QAAAAASUVORK5CYII='
+
+	if(canvas && canvas.constructor === String )
+		canvas = document.querySelector( canvas );
+
+	this.max_zoom = 10;
+	this.min_zoom = 0.1;
+
+	this.title_text_font = "bold 14px Arial";
+	this.inner_text_font = "normal 12px Arial";
+	this.default_link_color = "#AAC";
+	this.default_connection_color = {
+		input_off: "#AAB",
+		input_on: "#7F7",
+		output_off: "#AAB",
+		output_on: "#7F7"
+	};
+
+	this.highquality_render = true;
+	this.editor_alpha = 1; //used for transition
+	this.pause_rendering = false;
+	this.render_shadows = true;
+	this.clear_background = true;
+
+	this.render_only_selected = true;
+	this.live_mode = false;
+	this.show_info = true;
+	this.allow_dragcanvas = true;
+	this.allow_dragnodes = true;
+	this.allow_interaction = true; //allow to control widgets, buttons, collapse, etc
+	this.drag_mode = false;
+	this.dragging_rectangle = null;
+
+	this.always_render_background = false;
+	this.render_canvas_area = true;
+	this.render_connections_shadows = false; //too much cpu
+	this.render_connections_border = true;
+	this.render_curved_connections = true;
+	this.render_connection_arrows = true;
+
+	this.connections_width = 3;
+
+	//link canvas and graph
+	if(graph)
+		graph.attachCanvas(this);
+
+	this.setCanvas( canvas );
+	this.clear();
+
+	if(!options.skip_render)
+		this.startRendering();
+
+	this.autoresize = options.autoresize;
+}
+
+global.LGraphCanvas = LiteGraph.LGraphCanvas = LGraphCanvas;
+
+LGraphCanvas.link_type_colors = {"-1":"#F85",'number':"#AAC","node":"#DCA"};
+
+
+/**
+* clears all the data inside
+*
+* @method clear
+*/
+LGraphCanvas.prototype.clear = function()
+{
+	this.frame = 0;
+	this.last_draw_time = 0;
+	this.render_time = 0;
+	this.fps = 0;
+
+	this.scale = 1;
+	this.offset = [0,0];
+
+	this.dragging_rectangle = null;
+
+	this.selected_nodes = {};
+	this.visible_nodes = [];
+	this.node_dragged = null;
+	this.node_over = null;
+	this.node_capturing_input = null;
+	this.connecting_node = null;
+	this.highlighted_links = {};
+
+	this.dirty_canvas = true;
+	this.dirty_bgcanvas = true;
+	this.dirty_area = null;
+
+	this.node_in_panel = null;
+
+	this.last_mouse = [0,0];
+	this.last_mouseclick = 0;
+
+	if(this.onClear)
+		this.onClear();
+	//this.UIinit();
+}
+
+/**
+* assigns a graph, you can reasign graphs to the same canvas
+*
+* @method setGraph
+* @param {LGraph} graph
+*/
+LGraphCanvas.prototype.setGraph = function( graph, skip_clear )
+{
+	if(this.graph == graph)
+		return;
+
+	if(!skip_clear)
+		this.clear();
+
+	if(!graph && this.graph)
+	{
+		this.graph.detachCanvas(this);
+		return;
+	}
+
+	/*
+	if(this.graph)
+		this.graph.canvas = null; //remove old graph link to the canvas
+	this.graph = graph;
+	if(this.graph)
+		this.graph.canvas = this;
+	*/
+	graph.attachCanvas(this);
+	this.setDirty(true,true);
+}
+
+/**
+* opens a graph contained inside a node in the current graph
+*
+* @method openSubgraph
+* @param {LGraph} graph
+*/
+LGraphCanvas.prototype.openSubgraph = function(graph)
+{
+	if(!graph)
+		throw("graph cannot be null");
+
+	if(this.graph == graph)
+		throw("graph cannot be the same");
+
+	this.clear();
+
+	if(this.graph)
+	{
+		if(!this._graph_stack)
+			this._graph_stack = [];
+		this._graph_stack.push(this.graph);
+	}
+
+	graph.attachCanvas(this);
+	this.setDirty(true,true);
+}
+
+/**
+* closes a subgraph contained inside a node
+*
+* @method closeSubgraph
+* @param {LGraph} assigns a graph
+*/
+LGraphCanvas.prototype.closeSubgraph = function()
+{
+	if(!this._graph_stack || this._graph_stack.length == 0)
+		return;
+	var graph = this._graph_stack.pop();
+	this.selected_nodes = {};
+	this.highlighted_links = {};
+	graph.attachCanvas(this);
+	this.setDirty(true,true);
+}
+
+/**
+* assigns a canvas
+*
+* @method setCanvas
+* @param {Canvas} assigns a canvas (also accepts the ID of the element (not a selector)
+*/
+LGraphCanvas.prototype.setCanvas = function( canvas, skip_events )
+{
+	var that = this;
+
+	if(canvas)
+	{
+		if( canvas.constructor === String )
+		{
+			canvas = document.getElementById(canvas);
+			if(!canvas)
+				throw("Error creating LiteGraph canvas: Canvas not found");
+		}
+	}
+
+	if(canvas === this.canvas)
+		return;
+
+	if(!canvas && this.canvas)
+	{
+		//maybe detach events from old_canvas
+		if(!skip_events)
+			this.unbindEvents();
+	}
+
+	this.canvas = canvas;
+
+	if(!canvas)
+		return;
+
+	//this.canvas.tabindex = "1000";
+	canvas.className += " lgraphcanvas";
+	canvas.data = this;
+
+	//bg canvas: used for non changing stuff
+	this.bgcanvas = null;
+	if(!this.bgcanvas)
+	{
+		this.bgcanvas = document.createElement("canvas");
+		this.bgcanvas.width = this.canvas.width;
+		this.bgcanvas.height = this.canvas.height;
+	}
+
+	if(canvas.getContext == null)
+	{
+		if( canvas.localName != "canvas" )
+			throw("Element supplied for LGraphCanvas must be a <canvas> element, you passed a " + canvas.localName );
+		throw("This browser doesnt support Canvas");
+	}
+
+	var ctx = this.ctx = canvas.getContext("2d");
+	if(ctx == null)
+	{
+		console.warn("This canvas seems to be WebGL, enabling WebGL renderer");
+		this.enableWebGL();
+	}
+
+	//input:  (move and up could be unbinded)
+	this._mousemove_callback = this.processMouseMove.bind(this);
+	this._mouseup_callback = this.processMouseUp.bind(this);
+
+	if(!skip_events)
+		this.bindEvents();
+}
+
+//used in some events to capture them
+LGraphCanvas.prototype._doNothing = function doNothing(e) { e.preventDefault(); return false; };
+LGraphCanvas.prototype._doReturnTrue = function doNothing(e) { e.preventDefault(); return true; };
+
+LGraphCanvas.prototype.bindEvents = function()
+{
+	if(	this._events_binded )
+	{
+		console.warn("LGraphCanvas: events already binded");
+		return;
+	}
+
+	var canvas = this.canvas;
+	var ref_window = this.getCanvasWindow();
+	var document = ref_window.document; //hack used when moving canvas between windows
+
+	this._mousedown_callback = this.processMouseDown.bind(this);
+	this._mousewheel_callback = this.processMouseWheel.bind(this);
+
+	canvas.addEventListener("mousedown", this._mousedown_callback, true ); //down do not need to store the binded
+	canvas.addEventListener("mousemove", this._mousemove_callback );
+	canvas.addEventListener("mousewheel", this._mousewheel_callback, false);
+
+	canvas.addEventListener("contextmenu", this._doNothing );
+	canvas.addEventListener("DOMMouseScroll", this._mousewheel_callback, false);
+
+	//touch events
+	//if( 'touchstart' in document.documentElement )
+	{
+		canvas.addEventListener("touchstart", this.touchHandler, true);
+		canvas.addEventListener("touchmove", this.touchHandler, true);
+		canvas.addEventListener("touchend", this.touchHandler, true);
+		canvas.addEventListener("touchcancel", this.touchHandler, true);
+	}
+
+	//Keyboard ******************
+	this._key_callback = this.processKey.bind(this);
+
+	canvas.addEventListener("keydown", this._key_callback, true );
+	document.addEventListener("keyup", this._key_callback, true ); //in document, otherwise it doesnt fire keyup
+
+	//Droping Stuff over nodes ************************************
+	this._ondrop_callback = this.processDrop.bind(this);
+
+	canvas.addEventListener("dragover", this._doNothing, false );
+	canvas.addEventListener("dragend", this._doNothing, false );
+	canvas.addEventListener("drop", this._ondrop_callback, false );
+	canvas.addEventListener("dragenter", this._doReturnTrue, false );
+
+	this._events_binded = true;
+}
+
+LGraphCanvas.prototype.unbindEvents = function()
+{
+	if(	!this._events_binded )
+	{
+		console.warn("LGraphCanvas: no events binded");
+		return;
+	}
+
+	var ref_window = this.getCanvasWindow();
+	var document = ref_window.document;
+
+	this.canvas.removeEventListener( "mousedown", this._mousedown_callback );
+	this.canvas.removeEventListener( "mousewheel", this._mousewheel_callback );
+	this.canvas.removeEventListener( "DOMMouseScroll", this._mousewheel_callback );
+	this.canvas.removeEventListener( "keydown", this._key_callback );
+	document.removeEventListener( "keyup", this._key_callback );
+	this.canvas.removeEventListener( "contextmenu", this._doNothing );
+	this.canvas.removeEventListener( "drop", this._ondrop_callback );
+	this.canvas.removeEventListener( "dragenter", this._doReturnTrue );
+
+	this.canvas.removeEventListener("touchstart", this.touchHandler );
+	this.canvas.removeEventListener("touchmove", this.touchHandler );
+	this.canvas.removeEventListener("touchend", this.touchHandler );
+	this.canvas.removeEventListener("touchcancel", this.touchHandler );
+
+	this._mousedown_callback = null;
+	this._mousewheel_callback = null;
+	this._key_callback = null;
+	this._ondrop_callback = null;
+
+	this._events_binded = false;
+}
+
+LGraphCanvas.getFileExtension = function (url)
+{
+	var question = url.indexOf("?");
+	if(question != -1)
+		url = url.substr(0,question);
+	var point = url.lastIndexOf(".");
+	if(point == -1)
+		return "";
+	return url.substr(point+1).toLowerCase();
+}
+
+//this file allows to render the canvas using WebGL instead of Canvas2D
+//this is useful if you plant to render 3D objects inside your nodes
+LGraphCanvas.prototype.enableWebGL = function()
+{
+	if(typeof(GL) === undefined)
+		throw("litegl.js must be included to use a WebGL canvas");
+	if(typeof(enableWebGLCanvas) === undefined)
+		throw("webglCanvas.js must be included to use this feature");
+
+	this.gl = this.ctx = enableWebGLCanvas(this.canvas);
+	this.ctx.webgl = true;
+	this.bgcanvas = this.canvas;
+	this.bgctx = this.gl;
+
+	/*
+	GL.create({ canvas: this.bgcanvas });
+	this.bgctx = enableWebGLCanvas( this.bgcanvas );
+	window.gl = this.gl;
+	*/
+}
+
+
+/*
+LGraphCanvas.prototype.UIinit = function()
+{
+	var that = this;
+	$("#node-console input").change(function(e)
+	{
+		if(e.target.value == "")
+			return;
+
+		var node = that.node_in_panel;
+		if(!node)
+			return;
+
+		node.trace("] " + e.target.value, "#333");
+		if(node.onConsoleCommand)
+		{
+			if(!node.onConsoleCommand(e.target.value))
+				node.trace("command not found", "#A33");
+		}
+		else if (e.target.value == "info")
+		{
+			node.trace("Special methods:");
+			for(var i in node)
+			{
+				if(typeof(node[i]) == "function" && LGraphNode.prototype[i] == null && i.substr(0,2) != "on" && i[0] != "_")
+					node.trace(" + " + i);
+			}
+		}
+		else
+		{
+			try
+			{
+				eval("var _foo = function() { return ("+e.target.value+"); }");
+				var result = _foo.call(node);
+				if(result)
+					node.trace(result.toString());
+				delete window._foo;
+			}
+			catch(err)
+			{
+				node.trace("error: " + err, "#A33");
+			}
+		}
+
+		this.value = "";
+	});
+}
+*/
+
+/**
+* marks as dirty the canvas, this way it will be rendered again
+*
+* @class LGraphCanvas
+* @method setDirty
+* @param {bool} fgcanvas if the foreground canvas is dirty (the one containing the nodes)
+* @param {bool} bgcanvas if the background canvas is dirty (the one containing the wires)
+*/
+LGraphCanvas.prototype.setDirty = function(fgcanvas,bgcanvas)
+{
+	if(fgcanvas)
+		this.dirty_canvas = true;
+	if(bgcanvas)
+		this.dirty_bgcanvas = true;
+}
+
+/**
+* Used to attach the canvas in a popup
+*
+* @method getCanvasWindow
+* @return {window} returns the window where the canvas is attached (the DOM root node)
+*/
+LGraphCanvas.prototype.getCanvasWindow = function()
+{
+	if(!this.canvas)
+		return window;
+	var doc = this.canvas.ownerDocument;
+	return doc.defaultView || doc.parentWindow;
+}
+
+/**
+* starts rendering the content of the canvas when needed
+*
+* @method startRendering
+*/
+LGraphCanvas.prototype.startRendering = function()
+{
+	if(this.is_rendering)
+		return; //already rendering
+
+	this.is_rendering = true;
+	renderFrame.call(this);
+
+	function renderFrame()
+	{
+		if(!this.pause_rendering)
+			this.draw();
+
+		var window = this.getCanvasWindow();
+		if(this.is_rendering)
+			window.requestAnimationFrame( renderFrame.bind(this) );
+	}
+}
+
+/**
+* stops rendering the content of the canvas (to save resources)
+*
+* @method stopRendering
+*/
+LGraphCanvas.prototype.stopRendering = function()
+{
+	this.is_rendering = false;
+	/*
+	if(this.rendering_timer_id)
+	{
+		clearInterval(this.rendering_timer_id);
+		this.rendering_timer_id = null;
+	}
+	*/
+}
+
+/* LiteGraphCanvas input */
+
+LGraphCanvas.prototype.processMouseDown = function(e)
+{
+	if(!this.graph)
+		return;
+
+	this.adjustMouseEvent(e);
+
+	var ref_window = this.getCanvasWindow();
+	var document = ref_window.document;
+	LGraphCanvas.active_canvas = this;
+
+	//move mouse move event to the window in case it drags outside of the canvas
+	this.canvas.removeEventListener("mousemove", this._mousemove_callback );
+	ref_window.document.addEventListener("mousemove", this._mousemove_callback, true ); //catch for the entire window
+	ref_window.document.addEventListener("mouseup", this._mouseup_callback, true );
+
+	var n = this.graph.getNodeOnPos( e.canvasX, e.canvasY, this.visible_nodes );
+	var skip_dragging = false;
+	var skip_action = false;
+
+    LiteGraph.closeAllContextMenus( ref_window );
+
+	if(e.which == 1) //left button mouse
+	{
+		if( e.ctrlKey )
+		{
+			this.dragging_rectangle = new Float32Array(4);
+			this.dragging_rectangle[0] = e.canvasX;
+			this.dragging_rectangle[1] = e.canvasY;
+			this.dragging_rectangle[2] = 1;
+			this.dragging_rectangle[3] = 1;
+			skip_action = true;
+		}
+
+		var clicking_canvas_bg = false;
+
+		//when clicked on top of a node
+		//and it is not interactive
+		if( n && this.allow_interaction && !skip_action )
+		{
+			if(!this.live_mode && !n.flags.pinned)
+				this.bringToFront(n); //if it wasnt selected?
+
+			//not dragging mouse to connect two slots
+			if(!this.connecting_node && !n.flags.collapsed && !this.live_mode)
+			{
+				//search for outputs
+				if(n.outputs)
+					for(var i = 0, l = n.outputs.length; i < l; ++i)
+					{
+						var output = n.outputs[i];
+						var link_pos = n.getConnectionPos(false,i);
+						if( isInsideRectangle(e.canvasX, e.canvasY, link_pos[0] - 10, link_pos[1] - 5, 20,10) )
+						{
+							this.connecting_node = n;
+							this.connecting_output = output;
+							this.connecting_pos = n.getConnectionPos(false,i);
+							this.connecting_slot = i;
+
+							skip_action = true;
+							break;
+						}
+					}
+
+				//search for inputs
+				if(n.inputs)
+					for(var i = 0, l = n.inputs.length; i < l; ++i)
+					{
+						var input = n.inputs[i];
+						var link_pos = n.getConnectionPos(true,i);
+						if( isInsideRectangle(e.canvasX, e.canvasY, link_pos[0] - 10, link_pos[1] - 5, 20,10) )
+						{
+							if(input.link !== null)
+							{
+								n.disconnectInput(i);
+								this.dirty_bgcanvas = true;
+								skip_action = true;
+							}
+						}
+					}
+
+				//Search for corner
+				if( !skip_action && isInsideRectangle(e.canvasX, e.canvasY, n.pos[0] + n.size[0] - 5, n.pos[1] + n.size[1] - 5 ,5,5 ))
+				{
+					this.resizing_node = n;
+					this.canvas.style.cursor = "se-resize";
+					skip_action = true;
+				}
+			}
+
+			//Search for corner
+			if( !skip_action && isInsideRectangle(e.canvasX, e.canvasY, n.pos[0], n.pos[1] - LiteGraph.NODE_TITLE_HEIGHT ,LiteGraph.NODE_TITLE_HEIGHT, LiteGraph.NODE_TITLE_HEIGHT ))
+			{
+				n.collapse();
+				skip_action = true;
+			}
+
+			//it wasnt clicked on the links boxes
+			if(!skip_action)
+			{
+				var block_drag_node = false;
+
+				//double clicking
+				var now = LiteGraph.getTime();
+				if ((now - this.last_mouseclick) < 300 && this.selected_nodes[n.id])
+				{
+					//double click node
+					if( n.onDblClick)
+						n.onDblClick(e);
+					this.processNodeDblClicked(n);
+					block_drag_node = true;
+				}
+
+				//if do not capture mouse
+
+				if( n.onMouseDown && n.onMouseDown(e, [e.canvasX - n.pos[0], e.canvasY - n.pos[1]] ) )
+					block_drag_node = true;
+				else if(this.live_mode)
+				{
+					clicking_canvas_bg = true;
+					block_drag_node = true;
+				}
+
+				if(!block_drag_node)
+				{
+					if(this.allow_dragnodes)
+						this.node_dragged = n;
+
+					if(!this.selected_nodes[n.id])
+						this.processNodeSelected(n,e);
+				}
+
+				this.dirty_canvas = true;
+			}
+		}
+		else
+			clicking_canvas_bg = true;
+
+		if(!skip_action && clicking_canvas_bg && this.allow_dragcanvas)
+		{
+			this.dragging_canvas = true;
+		}
+	}
+	else if (e.which == 2) //middle button
+	{
+
+	}
+	else if (e.which == 3) //right button
+	{
+		this.processContextMenu(n,e);
+	}
+
+	//TODO
+	//if(this.node_selected != prev_selected)
+	//	this.onNodeSelectionChange(this.node_selected);
+
+	this.last_mouse[0] = e.localX;
+	this.last_mouse[1] = e.localY;
+	this.last_mouseclick = LiteGraph.getTime();
+	this.canvas_mouse = [e.canvasX, e.canvasY];
+
+	/*
+	if( (this.dirty_canvas || this.dirty_bgcanvas) && this.rendering_timer_id == null)
+		this.draw();
+	*/
+
+	this.graph.change();
+
+	//this is to ensure to defocus(blur) if a text input element is on focus
+	if(!ref_window.document.activeElement || (ref_window.document.activeElement.nodeName.toLowerCase() != "input" && ref_window.document.activeElement.nodeName.toLowerCase() != "textarea"))
+		e.preventDefault();
+	e.stopPropagation();
+
+	if(this.onMouseDown)
+		this.onMouseDown(e);
+
+	return false;
+}
+
+LGraphCanvas.prototype.processMouseMove = function(e)
+{
+	if(this.autoresize)
+		this.resize();
+
+	if(!this.graph)
+		return;
+
+	LGraphCanvas.active_canvas = this;
+	this.adjustMouseEvent(e);
+	var mouse = [e.localX, e.localY];
+	var delta = [mouse[0] - this.last_mouse[0], mouse[1] - this.last_mouse[1]];
+	this.last_mouse = mouse;
+	this.canvas_mouse = [e.canvasX, e.canvasY];
+
+	if( this.dragging_rectangle )
+	{
+		this.dragging_rectangle[2] = e.canvasX - this.dragging_rectangle[0];
+		this.dragging_rectangle[3] = e.canvasY - this.dragging_rectangle[1];
+		this.dirty_canvas = true;
+	}
+	else if(this.dragging_canvas)
+	{
+		this.offset[0] += delta[0] / this.scale;
+		this.offset[1] += delta[1] / this.scale;
+		this.dirty_canvas = true;
+		this.dirty_bgcanvas = true;
+	}
+	else if(this.allow_interaction)
+	{
+		if(this.connecting_node)
+			this.dirty_canvas = true;
+
+		//get node over
+		var n = this.graph.getNodeOnPos( e.canvasX, e.canvasY, this.visible_nodes );
+
+		//remove mouseover flag
+		for(var i = 0, l = this.graph._nodes.length; i < l; ++i)
+		{
+			if(this.graph._nodes[i].mouseOver && n != this.graph._nodes[i])
+			{
+				//mouse leave
+				this.graph._nodes[i].mouseOver = false;
+				if(this.node_over && this.node_over.onMouseLeave)
+					this.node_over.onMouseLeave(e);
+				this.node_over = null;
+				this.dirty_canvas = true;
+			}
+		}
+
+		//mouse over a node
+		if(n)
+		{
+			//this.canvas.style.cursor = "move";
+			if(!n.mouseOver)
+			{
+				//mouse enter
+				n.mouseOver = true;
+				this.node_over = n;
+				this.dirty_canvas = true;
+
+				if(n.onMouseEnter) n.onMouseEnter(e);
+			}
+
+			if(n.onMouseMove) n.onMouseMove(e);
+
+			//on top of input
+			if(this.connecting_node)
+			{
+				var pos = this._highlight_input || [0,0]; //to store the output of isOverNodeInput
+
+				if( this.isOverNodeBox( n, e.canvasX, e.canvasY ) )
+				{
+					//mouse on top of the corner box, dont know what to do
+				}
+				else
+				{
+					var slot = this.isOverNodeInput( n, e.canvasX, e.canvasY, pos );
+					if(slot != -1 && n.inputs[slot])
+					{
+						var slot_type = n.inputs[slot].type;
+						if( LiteGraph.isValidConnection( this.connecting_output.type, slot_type ) )
+							this._highlight_input = pos;
+					}
+					else
+						this._highlight_input = null;
+				}
+			}
+
+			//Search for corner
+			if( isInsideRectangle(e.canvasX, e.canvasY, n.pos[0] + n.size[0] - 5, n.pos[1] + n.size[1] - 5 ,5,5 ))
+				this.canvas.style.cursor = "se-resize";
+			else
+				this.canvas.style.cursor = null;
+		}
+		else
+			this.canvas.style.cursor = null;
+
+		if(this.node_capturing_input && this.node_capturing_input != n && this.node_capturing_input.onMouseMove)
+		{
+			this.node_capturing_input.onMouseMove(e);
+		}
+
+
+		if(this.node_dragged && !this.live_mode)
+		{
+			/*
+			this.node_dragged.pos[0] += delta[0] / this.scale;
+			this.node_dragged.pos[1] += delta[1] / this.scale;
+			this.node_dragged.pos[0] = Math.round(this.node_dragged.pos[0]);
+			this.node_dragged.pos[1] = Math.round(this.node_dragged.pos[1]);
+			*/
+
+			for(var i in this.selected_nodes)
+			{
+				var n = this.selected_nodes[i];
+
+				n.pos[0] += delta[0] / this.scale;
+				n.pos[1] += delta[1] / this.scale;
+				//n.pos[0] = Math.round(n.pos[0]);
+				//n.pos[1] = Math.round(n.pos[1]);
+			}
+
+			this.dirty_canvas = true;
+			this.dirty_bgcanvas = true;
+		}
+
+		if(this.resizing_node && !this.live_mode)
+		{
+			this.resizing_node.size[0] += delta[0] / this.scale;
+			this.resizing_node.size[1] += delta[1] / this.scale;
+			var max_slots = Math.max( this.resizing_node.inputs ? this.resizing_node.inputs.length : 0, this.resizing_node.outputs ? this.resizing_node.outputs.length : 0);
+			if(this.resizing_node.size[1] < max_slots * LiteGraph.NODE_SLOT_HEIGHT + 4)
+				this.resizing_node.size[1] = max_slots * LiteGraph.NODE_SLOT_HEIGHT + 4;
+			if(this.resizing_node.size[0] < LiteGraph.NODE_MIN_WIDTH)
+				this.resizing_node.size[0] = LiteGraph.NODE_MIN_WIDTH;
+
+			this.canvas.style.cursor = "se-resize";
+			this.dirty_canvas = true;
+			this.dirty_bgcanvas = true;
+		}
+	}
+
+	/*
+	if((this.dirty_canvas || this.dirty_bgcanvas) && this.rendering_timer_id == null)
+		this.draw();
+	*/
+
+	e.preventDefault();
+	//e.stopPropagation();
+	return false;
+	//this is not really optimal
+	//this.graph.change();
+}
+
+LGraphCanvas.prototype.processMouseUp = function(e)
+{
+	if(!this.graph)
+		return;
+
+	var window = this.getCanvasWindow();
+	var document = window.document;
+	LGraphCanvas.active_canvas = this;
+
+	//restore the mousemove event back to the canvas
+	document.removeEventListener("mousemove", this._mousemove_callback, true );
+	this.canvas.addEventListener("mousemove", this._mousemove_callback, true);
+	document.removeEventListener("mouseup", this._mouseup_callback, true );
+
+	this.adjustMouseEvent(e);
+
+	if (e.which == 1) //left button
+	{
+		if( this.dragging_rectangle )
+		{
+			if(this.graph)
+			{
+				var nodes = this.graph._nodes;
+				var node_bounding = new Float32Array(4);
+				this.deselectAllNodes();
+				if( this.dragging_rectangle[2] < 0 ) //flip if negative width
+					this.dragging_rectangle[0] += this.dragging_rectangle[2];
+				if( this.dragging_rectangle[3] < 0 ) //flip if negative height
+					this.dragging_rectangle[1] += this.dragging_rectangle[3];
+				this.dragging_rectangle[2] = Math.abs( this.dragging_rectangle[2] * this.scale ); //abs to convert negative width
+				this.dragging_rectangle[3] = Math.abs( this.dragging_rectangle[3] * this.scale ); //abs to convert negative height
+
+				for(var i = 0; i < nodes.length; ++i)
+				{
+					var node = nodes[i];
+					node.getBounding( node_bounding );
+					if(!overlapBounding( this.dragging_rectangle, node_bounding ))
+						continue; //out of the visible area
+					this.selectNode( node, true );
+				}
+			}
+			this.dragging_rectangle = null;
+		}
+		else if(this.connecting_node) //dragging a connection
+		{
+			this.dirty_canvas = true;
+			this.dirty_bgcanvas = true;
+
+			var node = this.graph.getNodeOnPos( e.canvasX, e.canvasY, this.visible_nodes );
+
+			//node below mouse
+			if(node)
+			{
+				if( this.connecting_output.type == LiteGraph.EVENT && this.isOverNodeBox( node, e.canvasX, e.canvasY ) )
+				{
+					this.connecting_node.connect( this.connecting_slot, node, LiteGraph.EVENT );
+				}
+				else
+				{
+					//slot below mouse? connect
+					var slot = this.isOverNodeInput(node, e.canvasX, e.canvasY);
+					if(slot != -1)
+					{
+						this.connecting_node.connect(this.connecting_slot, node, slot);
+					}
+					else
+					{ //not on top of an input
+						var input = node.getInputInfo(0);
+						//auto connect
+						if(this.connecting_output.type == LiteGraph.EVENT)
+							this.connecting_node.connect( this.connecting_slot, node, LiteGraph.EVENT );
+						else
+							if(input && !input.link && LiteGraph.isValidConnection( input.type && this.connecting_output.type ) )
+								this.connecting_node.connect( this.connecting_slot, node, 0 );
+					}
+				}
+			}
+
+			this.connecting_output = null;
+			this.connecting_pos = null;
+			this.connecting_node = null;
+			this.connecting_slot = -1;
+
+		}//not dragging connection
+		else if(this.resizing_node)
+		{
+			this.dirty_canvas = true;
+			this.dirty_bgcanvas = true;
+			this.resizing_node = null;
+		}
+		else if(this.node_dragged) //node being dragged?
+		{
+			this.dirty_canvas = true;
+			this.dirty_bgcanvas = true;
+			this.node_dragged.pos[0] = Math.round(this.node_dragged.pos[0]);
+			this.node_dragged.pos[1] = Math.round(this.node_dragged.pos[1]);
+			if(this.graph.config.align_to_grid)
+				this.node_dragged.alignToGrid();
+			this.node_dragged = null;
+		}
+		else //no node being dragged
+		{
+			//get node over
+			var node = this.graph.getNodeOnPos( e.canvasX, e.canvasY, this.visible_nodes );
+
+			var now = LiteGraph.getTime();
+			if ( !node && (now - this.last_mouseclick) < 300 )
+				this.deselectAllNodes();
+
+			this.dirty_canvas = true;
+			this.dragging_canvas = false;
+
+			if( this.node_over && this.node_over.onMouseUp )
+				this.node_over.onMouseUp(e, [e.canvasX - this.node_over.pos[0], e.canvasY - this.node_over.pos[1]] );
+			if( this.node_capturing_input && this.node_capturing_input.onMouseUp )
+				this.node_capturing_input.onMouseUp(e, [e.canvasX - this.node_capturing_input.pos[0], e.canvasY - this.node_capturing_input.pos[1]] );
+		}
+	}
+	else if (e.which == 2) //middle button
+	{
+		//trace("middle");
+		this.dirty_canvas = true;
+		this.dragging_canvas = false;
+	}
+	else if (e.which == 3) //right button
+	{
+		//trace("right");
+		this.dirty_canvas = true;
+		this.dragging_canvas = false;
+	}
+
+	/*
+	if((this.dirty_canvas || this.dirty_bgcanvas) && this.rendering_timer_id == null)
+		this.draw();
+	*/
+
+	this.graph.change();
+
+	e.stopPropagation();
+	e.preventDefault();
+	return false;
+}
+
+
+LGraphCanvas.prototype.processMouseWheel = function(e)
+{
+	if(!this.graph || !this.allow_dragcanvas)
+		return;
+
+	var delta = (e.wheelDeltaY != null ? e.wheelDeltaY : e.detail * -60);
+
+	this.adjustMouseEvent(e);
+
+	var zoom = this.scale;
+
+	if (delta > 0)
+		zoom *= 1.1;
+	else if (delta < 0)
+		zoom *= 1/(1.1);
+
+	this.setZoom( zoom, [ e.localX, e.localY ] );
+
+	/*
+	if(this.rendering_timer_id == null)
+		this.draw();
+	*/
+
+	this.graph.change();
+
+	e.preventDefault();
+	return false; // prevent default
+}
+
+LGraphCanvas.prototype.isOverNodeBox = function( node, canvasx, canvasy )
+{
+	var title_height = LiteGraph.NODE_TITLE_HEIGHT;
+	if( isInsideRectangle( canvasx, canvasy, node.pos[0] + 2, node.pos[1] + 2 - title_height, title_height - 4,title_height - 4) )
+		return true;
+	return false;
+}
+
+LGraphCanvas.prototype.isOverNodeInput = function(node, canvasx, canvasy, slot_pos )
+{
+	if(node.inputs)
+		for(var i = 0, l = node.inputs.length; i < l; ++i)
+		{
+			var input = node.inputs[i];
+			var link_pos = node.getConnectionPos(true,i);
+			if( isInsideRectangle(canvasx, canvasy, link_pos[0] - 10, link_pos[1] - 5, 20,10) )
+			{
+				if(slot_pos)
+				{
+					slot_pos[0] = link_pos[0];
+					slot_pos[1] = link_pos[1];
+				}
+				return i;
+			}
+		}
+	return -1;
+}
+
+LGraphCanvas.prototype.processKey = function(e)
+{
+	if(!this.graph)
+		return;
+
+	var block_default = false;
+	//console.log(e); //debug
+
+	if(e.target.localName == "input")
+		return;
+
+	if(e.type == "keydown")
+	{
+		if(e.keyCode == 32)
+		{
+			this.dragging_canvas = true;
+			block_default = true;
+		}
+
+		//select all Control A
+		if(e.keyCode == 65 && e.ctrlKey)
+		{
+			this.selectNodes();
+			block_default = true;
+		}
+
+		if(e.code == "KeyC" && (e.metaKey || e.ctrlKey) && !e.shiftKey ) //copy
+		{
+			if(this.selected_nodes)
+			{
+				this.copyToClipboard();
+				block_default = true;
+			}
+		}
+
+		if(e.code == "KeyV" && (e.metaKey || e.ctrlKey) && !e.shiftKey ) //paste
+		{
+			this.pasteFromClipboard();
+		}
+
+		//delete or backspace
+		if(e.keyCode == 46 || e.keyCode == 8)
+		{
+			this.deleteSelectedNodes();
+			block_default = true;
+		}
+
+		//collapse
+		//...
+
+		//TODO
+		if(this.selected_nodes)
+			for (var i in this.selected_nodes)
+				if(this.selected_nodes[i].onKeyDown)
+					this.selected_nodes[i].onKeyDown(e);
+	}
+	else if( e.type == "keyup" )
+	{
+		if(e.keyCode == 32)
+			this.dragging_canvas = false;
+
+		if(this.selected_nodes)
+			for (var i in this.selected_nodes)
+				if(this.selected_nodes[i].onKeyUp)
+					this.selected_nodes[i].onKeyUp(e);
+	}
+
+	this.graph.change();
+
+	if(block_default)
+	{
+		e.preventDefault();
+		return false;
+	}
+}
+
+LGraphCanvas.prototype.copyToClipboard = function()
+{
+	var clipboard_info = {
+		nodes: [],
+		links: []
+	};
+	var index = 0;
+	var selected_nodes_array = [];
+	for(var i in this.selected_nodes)
+	{
+		var node = this.selected_nodes[i];
+		node._relative_id = index;
+		selected_nodes_array.push( node );
+		index += 1;
+	}
+
+	for(var i = 0; i < selected_nodes_array.length; ++i)
+	{
+		var node = selected_nodes_array[i];
+		clipboard_info.nodes.push( node.clone().serialize() );
+		if(node.inputs && node.inputs.length)
+			for(var j = 0; j < node.inputs.length; ++j)
+			{
+				var input = node.inputs[j];
+				if(!input || input.link == null)
+					continue;
+				var link_info = this.graph.links[ input.link ];
+				if(!link_info)
+					continue;
+				var target_node = this.graph.getNodeById( link_info.origin_id );
+				if(!target_node || !this.selected_nodes[ target_node.id ] ) //improve this by allowing connections to non-selected nodes
+					continue; //not selected
+				clipboard_info.links.push([ target_node._relative_id, j, node._relative_id, link_info.target_slot ]);
+			}
+	}
+	localStorage.setItem( "litegrapheditor_clipboard", JSON.stringify( clipboard_info ) );
+}
+
+LGraphCanvas.prototype.pasteFromClipboard = function()
+{
+	var data = localStorage.getItem( "litegrapheditor_clipboard" );
+	if(!data)
+		return;
+
+	//create nodes
+	var clipboard_info = JSON.parse(data);
+	var nodes = [];
+	for(var i = 0; i < clipboard_info.nodes.length; ++i)
+	{
+		var node_data = clipboard_info.nodes[i];
+		var node = LiteGraph.createNode( node_data.type );
+		if(node)
+		{
+			node.configure(node_data);
+			node.pos[0] += 5;
+			node.pos[1] += 5;
+			this.graph.add( node );
+			nodes.push( node );
+		}
+	}
+
+	//create links
+	for(var i = 0; i < clipboard_info.links.length; ++i)
+	{
+		var link_info = clipboard_info.links[i];
+		var origin_node = nodes[ link_info[0] ];
+		var target_node = nodes[ link_info[2] ];
+		origin_node.connect( link_info[1], target_node, link_info[3] );
+	}
+
+	this.selectNodes( nodes );
+}
+
+LGraphCanvas.prototype.processDrop = function(e)
+{
+	e.preventDefault();
+	this.adjustMouseEvent(e);
+
+
+	var pos = [e.canvasX,e.canvasY];
+	var node = this.graph.getNodeOnPos(pos[0],pos[1]);
+
+	if(!node)
+	{
+		var r = null;
+		if(this.onDropItem)
+			r = this.onDropItem( event );
+		if(!r)
+			this.checkDropItem(e);
+		return;
+	}
+
+	if( node.onDropFile || node.onDropData )
+	{
+		var files = e.dataTransfer.files;
+		if(files && files.length)
+		{
+			for(var i=0; i < files.length; i++)
+			{
+				var file = e.dataTransfer.files[0];
+				var filename = file.name;
+				var ext = LGraphCanvas.getFileExtension( filename );
+				//console.log(file);
+
+				if(node.onDropFile)
+					node.onDropFile(file);
+
+				if(node.onDropData)
+				{
+					//prepare reader
+					var reader = new FileReader();
+					reader.onload = function (event) {
+						//console.log(event.target);
+						var data = event.target.result;
+						node.onDropData( data, filename, file );
+					};
+
+					//read data
+					var type = file.type.split("/")[0];
+					if(type == "text" || type == "")
+						reader.readAsText(file);
+					else if (type == "image")
+						reader.readAsDataURL(file);
+					else
+						reader.readAsArrayBuffer(file);
+				}
+			}
+		}
+	}
+
+	if(node.onDropItem)
+	{
+		if( node.onDropItem( event ) )
+			return true;
+	}
+
+	if(this.onDropItem)
+		return this.onDropItem( event );
+
+	return false;
+}
+
+//called if the graph doesnt have a default drop item behaviour
+LGraphCanvas.prototype.checkDropItem = function(e)
+{
+	if(e.dataTransfer.files.length)
+	{
+		var file = e.dataTransfer.files[0];
+		var ext = LGraphCanvas.getFileExtension( file.name ).toLowerCase();
+		var nodetype = LiteGraph.node_types_by_file_extension[ext];
+		if(nodetype)
+		{
+			var node = LiteGraph.createNode( nodetype.type );
+			node.pos = [e.canvasX, e.canvasY];
+			this.graph.add( node );
+			if( node.onDropFile )
+				node.onDropFile( file );
+		}
+	}
+}
+
+
+LGraphCanvas.prototype.processNodeDblClicked = function(n)
+{
+	if(this.onShowNodePanel)
+		this.onShowNodePanel(n);
+
+	if(this.onNodeDblClicked)
+		this.onNodeDblClicked(n);
+
+	this.setDirty(true);
+}
+
+LGraphCanvas.prototype.processNodeSelected = function(node,e)
+{
+	this.selectNode( node, e && e.shiftKey );
+	if(this.onNodeSelected)
+		this.onNodeSelected(node);
+}
+
+LGraphCanvas.prototype.processNodeDeselected = function(node)
+{
+	this.deselectNode(node);
+	if(this.onNodeDeselected)
+		this.onNodeDeselected(node);
+}
+
+LGraphCanvas.prototype.selectNode = function( node, add_to_current_selection )
+{
+	if(node == null)
+		this.deselectAllNodes();
+	else
+		this.selectNodes([node], add_to_current_selection );
+}
+
+LGraphCanvas.prototype.selectNodes = function( nodes, add_to_current_selection )
+{
+	if(!add_to_current_selection)
+		this.deselectAllNodes();
+
+	nodes = nodes || this.graph._nodes;
+	for(var i = 0; i < nodes.length; ++i)
+	{
+		var node = nodes[i];
+		if(node.selected)
+			continue;
+
+		if( !node.selected && node.onSelected )
+			node.onSelected();
+		node.selected = true;
+		this.selected_nodes[ node.id ] = node;
+
+		if(node.inputs)
+			for(var i = 0; i < node.inputs.length; ++i)
+				this.highlighted_links[ node.inputs[i].link ] = true;
+		if(node.outputs)
+			for(var i = 0; i < node.outputs.length; ++i)
+			{
+				var out = node.outputs[i];
+				if( out.links )
+					for(var j = 0; j < out.links.length; ++j)
+						this.highlighted_links[ out.links[j] ] = true;
+			}
+
+	}
+
+	this.setDirty(true);
+}
+
+LGraphCanvas.prototype.deselectNode = function( node )
+{
+	if(!node.selected)
+		return;
+	if(node.onDeselected)
+		node.onDeselected();
+	node.selected = false;
+
+	//remove highlighted
+	if(node.inputs)
+		for(var i = 0; i < node.inputs.length; ++i)
+			delete this.highlighted_links[ node.inputs[i].link ];
+	if(node.outputs)
+		for(var i = 0; i < node.outputs.length; ++i)
+		{
+			var out = node.outputs[i];
+			if( out.links )
+				for(var j = 0; j < out.links.length; ++j)
+					delete this.highlighted_links[ out.links[j] ];
+		}
+}
+
+LGraphCanvas.prototype.deselectAllNodes = function()
+{
+	if(!this.graph)
+		return;
+	var nodes = this.graph._nodes;
+	for(var i = 0, l = nodes.length; i < l; ++i)
+	{
+		var node = nodes[i];
+		if(!node.selected)
+			continue;
+		if(node.onDeselected)
+			node.onDeselected();
+		node.selected = false;
+	}
+	this.selected_nodes = {};
+	this.highlighted_links = {};
+	this.setDirty(true);
+}
+
+LGraphCanvas.prototype.deleteSelectedNodes = function()
+{
+	for(var i in this.selected_nodes)
+	{
+		var m = this.selected_nodes[i];
+		//if(m == this.node_in_panel) this.showNodePanel(null);
+		this.graph.remove(m);
+	}
+	this.selected_nodes = {};
+	this.highlighted_links = {};
+	this.setDirty(true);
+}
+
+LGraphCanvas.prototype.centerOnNode = function(node)
+{
+	this.offset[0] = -node.pos[0] - node.size[0] * 0.5 + (this.canvas.width * 0.5 / this.scale);
+	this.offset[1] = -node.pos[1] - node.size[1] * 0.5 + (this.canvas.height * 0.5 / this.scale);
+	this.setDirty(true,true);
+}
+
+LGraphCanvas.prototype.adjustMouseEvent = function(e)
+{
+	var b = this.canvas.getBoundingClientRect();
+	e.localX = e.pageX - b.left;
+	e.localY = e.pageY - b.top;
+
+	e.canvasX = e.localX / this.scale - this.offset[0];
+	e.canvasY = e.localY / this.scale - this.offset[1];
+}
+
+LGraphCanvas.prototype.setZoom = function(value, zooming_center)
+{
+	if(!zooming_center)
+		zooming_center = [this.canvas.width * 0.5,this.canvas.height * 0.5];
+
+	var center = this.convertOffsetToCanvas( zooming_center );
+
+	this.scale = value;
+
+	if(this.scale > this.max_zoom)
+		this.scale = this.max_zoom;
+	else if(this.scale < this.min_zoom)
+		this.scale = this.min_zoom;
+
+	var new_center = this.convertOffsetToCanvas( zooming_center );
+	var delta_offset = [new_center[0] - center[0], new_center[1] - center[1]];
+
+	this.offset[0] += delta_offset[0];
+	this.offset[1] += delta_offset[1];
+
+	this.dirty_canvas = true;
+	this.dirty_bgcanvas = true;
+}
+
+LGraphCanvas.prototype.convertOffsetToCanvas = function( pos, out )
+{
+	out = out || [];
+	out[0] = pos[0] / this.scale - this.offset[0];
+	out[1] = pos[1] / this.scale - this.offset[1];
+	return out;
+}
+
+LGraphCanvas.prototype.convertCanvasToOffset = function( pos, out )
+{
+	out = out || [];
+	out[0] = (pos[0] + this.offset[0]) * this.scale;
+	out[1] = (pos[1] + this.offset[1]) * this.scale;
+	return out;
+}
+
+LGraphCanvas.prototype.convertEventToCanvas = function(e)
+{
+	var rect = this.canvas.getBoundingClientRect();
+	return this.convertOffsetToCanvas([e.pageX - rect.left,e.pageY - rect.top]);
+}
+
+LGraphCanvas.prototype.bringToFront = function(n)
+{
+	var i = this.graph._nodes.indexOf(n);
+	if(i == -1) return;
+
+	this.graph._nodes.splice(i,1);
+	this.graph._nodes.push(n);
+}
+
+LGraphCanvas.prototype.sendToBack = function(n)
+{
+	var i = this.graph._nodes.indexOf(n);
+	if(i == -1) return;
+
+	this.graph._nodes.splice(i,1);
+	this.graph._nodes.unshift(n);
+}
+
+/* Interaction */
+
+
+
+/* LGraphCanvas render */
+var temp = new Float32Array(4);
+
+LGraphCanvas.prototype.computeVisibleNodes = function( nodes, out )
+{
+	var visible_nodes = out || [];
+	visible_nodes.length = 0;
+	nodes = nodes || this.graph._nodes;
+	for(var i = 0, l = nodes.length; i < l; ++i)
+	{
+		var n = nodes[i];
+
+		//skip rendering nodes in live mode
+		if(this.live_mode && !n.onDrawBackground && !n.onDrawForeground)
+			continue;
+
+		if(!overlapBounding( this.visible_area, n.getBounding( temp ) ))
+			continue; //out of the visible area
+
+		visible_nodes.push(n);
+	}
+	return visible_nodes;
+}
+
+LGraphCanvas.prototype.draw = function(force_canvas, force_bgcanvas)
+{
+	if(!this.canvas)
+		return;
+
+	//fps counting
+	var now = LiteGraph.getTime();
+	this.render_time = (now - this.last_draw_time)*0.001;
+	this.last_draw_time = now;
+
+	if(this.graph)
+	{
+		var start = [-this.offset[0], -this.offset[1] ];
+		var end = [start[0] + this.canvas.width / this.scale, start[1] + this.canvas.height / this.scale];
+		this.visible_area = new Float32Array([ start[0], start[1], end[0] - start[0], end[1] - start[1] ]);
+	}
+
+	if(this.dirty_bgcanvas || force_bgcanvas || this.always_render_background || (this.graph && this.graph._last_trigger_time && (now - this.graph._last_trigger_time) < 1000) )
+		this.drawBackCanvas();
+
+	if(this.dirty_canvas || force_canvas)
+		this.drawFrontCanvas();
+
+	this.fps = this.render_time ? (1.0 / this.render_time) : 0;
+	this.frame += 1;
+}
+
+LGraphCanvas.prototype.drawFrontCanvas = function()
+{
+	if(!this.ctx)
+		this.ctx = this.bgcanvas.getContext("2d");
+	var ctx = this.ctx;
+	if(!ctx) //maybe is using webgl...
+		return;
+
+	if(ctx.start2D)
+		ctx.start2D();
+
+	var canvas = this.canvas;
+
+	//reset in case of error
+	ctx.restore();
+	ctx.setTransform(1, 0, 0, 1, 0, 0);
+
+	//clip dirty area if there is one, otherwise work in full canvas
+	if(this.dirty_area)
+	{
+		ctx.save();
+		ctx.beginPath();
+		ctx.rect(this.dirty_area[0],this.dirty_area[1],this.dirty_area[2],this.dirty_area[3]);
+		ctx.clip();
+	}
+
+	//clear
+	//canvas.width = canvas.width;
+	if(this.clear_background)
+		ctx.clearRect(0,0,canvas.width, canvas.height);
+
+	//draw bg canvas
+	if(this.bgcanvas == this.canvas)
+		this.drawBackCanvas();
+	else
+		ctx.drawImage(this.bgcanvas,0,0);
+
+	//rendering
+	if(this.onRender)
+		this.onRender(canvas, ctx);
+
+	//info widget
+	if(this.show_info)
+		this.renderInfo(ctx);
+
+	if(this.graph)
+	{
+		//apply transformations
+		ctx.save();
+		ctx.scale(this.scale,this.scale);
+		ctx.translate(this.offset[0],this.offset[1]);
+
+		//draw nodes
+		var drawn_nodes = 0;
+		var visible_nodes = this.computeVisibleNodes( null, this.visible_nodes );
+
+		for (var i = 0; i < visible_nodes.length; ++i)
+		{
+			var node = visible_nodes[i];
+
+			//transform coords system
+			ctx.save();
+			ctx.translate( node.pos[0], node.pos[1] );
+
+			//Draw
+			this.drawNode(node, ctx );
+			drawn_nodes += 1;
+
+			//Restore
+			ctx.restore();
+		}
+
+		//connections ontop?
+		if(this.graph.config.links_ontop)
+			if(!this.live_mode)
+				this.drawConnections(ctx);
+
+		//current connection
+		if(this.connecting_pos != null)
+		{
+			ctx.lineWidth = this.connections_width;
+			var link_color = null;
+			switch( this.connecting_output.type )
+			{
+				case LiteGraph.EVENT: link_color = "#F85"; break;
+				default:
+					link_color = "#AFA";
+			}
+			//the connection being dragged by the mouse
+			this.renderLink( ctx, this.connecting_pos, [this.canvas_mouse[0],this.canvas_mouse[1]], null, false, null, link_color );
+
+			ctx.beginPath();
+				if( this.connecting_output.type === LiteGraph.EVENT )
+					ctx.rect( (this.connecting_pos[0] - 6) + 0.5, (this.connecting_pos[1] - 5) + 0.5,14,10);
+				else
+					ctx.arc( this.connecting_pos[0], this.connecting_pos[1],4,0,Math.PI*2);
+			ctx.fill();
+
+			ctx.fillStyle = "#ffcc00";
+			if(this._highlight_input)
+			{
+				ctx.beginPath();
+					ctx.arc( this._highlight_input[0], this._highlight_input[1],6,0,Math.PI*2);
+				ctx.fill();
+			}
+		}
+
+		if( this.dragging_rectangle )
+		{
+			ctx.strokeStyle = "#FFF";
+			ctx.strokeRect( this.dragging_rectangle[0], this.dragging_rectangle[1], this.dragging_rectangle[2], this.dragging_rectangle[3] );
+		}
+
+
+		ctx.restore();
+	}
+
+	if(this.dirty_area)
+	{
+		ctx.restore();
+		//this.dirty_area = null;
+	}
+
+	if(ctx.finish2D) //this is a function I use in webgl renderer
+		ctx.finish2D();
+
+	this.dirty_canvas = false;
+}
+
+LGraphCanvas.prototype.renderInfo = function( ctx, x, y )
+{
+	x = x || 0;
+	y = y || 0;
+
+	ctx.save();
+	ctx.translate( x, y );
+
+	ctx.font = "10px Arial";
+	ctx.fillStyle = "#888";
+	if(this.graph)
+	{
+		ctx.fillText( "T: " + this.graph.globaltime.toFixed(2)+"s",5,13*1 );
+		ctx.fillText( "I: " + this.graph.iteration,5,13*2 );
+		ctx.fillText( "F: " + this.frame,5,13*3 );
+		ctx.fillText( "FPS:" + this.fps.toFixed(2),5,13*4 );
+	}
+	else
+		ctx.fillText( "No graph selected",5,13*1 );
+	ctx.restore();
+}
+
+LGraphCanvas.prototype.drawBackCanvas = function()
+{
+	var canvas = this.bgcanvas;
+	if(canvas.width != this.canvas.width ||
+		canvas.height != this.canvas.height)
+	{
+		canvas.width = this.canvas.width;
+		canvas.height = this.canvas.height;
+	}
+
+	if(!this.bgctx)
+		this.bgctx = this.bgcanvas.getContext("2d");
+	var ctx = this.bgctx;
+	if(ctx.start)
+		ctx.start();
+
+	//clear
+	if(this.clear_background)
+		ctx.clearRect(0,0,canvas.width, canvas.height);
+
+	if(this._graph_stack && this._graph_stack.length)
+	{
+		ctx.strokeStyle = this._graph_stack[ this._graph_stack.length - 1].bgcolor;
+		ctx.lineWidth = 10;
+		ctx.strokeRect(1,1,canvas.width-2,canvas.height-2);
+		ctx.lineWidth = 1;
+	}
+
+	//reset in case of error
+	ctx.restore();
+	ctx.setTransform(1, 0, 0, 1, 0, 0);
+
+	if(this.graph)
+	{
+		//apply transformations
+		ctx.save();
+		ctx.scale(this.scale,this.scale);
+		ctx.translate(this.offset[0],this.offset[1]);
+
+		//render BG
+		if(this.background_image && this.scale > 0.5)
+		{
+			ctx.globalAlpha = (1.0 - 0.5 / this.scale) * this.editor_alpha;
+			ctx.imageSmoothingEnabled = ctx.mozImageSmoothingEnabled = ctx.imageSmoothingEnabled = false;
+			if(!this._bg_img || this._bg_img.name != this.background_image)
+			{
+				this._bg_img = new Image();
+				this._bg_img.name = this.background_image;
+				this._bg_img.src = this.background_image;
+				var that = this;
+				this._bg_img.onload = function() {
+					that.draw(true,true);
+				}
+			}
+
+			var pattern = null;
+			if(this._pattern == null && this._bg_img.width > 0)
+			{
+				pattern = ctx.createPattern( this._bg_img, 'repeat' );
+				this._pattern_img = this._bg_img;
+				this._pattern = pattern;
+			}
+			else
+				pattern = this._pattern;
+			if(pattern)
+			{
+				ctx.fillStyle = pattern;
+				ctx.fillRect(this.visible_area[0],this.visible_area[1],this.visible_area[2],this.visible_area[3]);
+				ctx.fillStyle = "transparent";
+			}
+
+			ctx.globalAlpha = 1.0;
+			ctx.imageSmoothingEnabled = ctx.mozImageSmoothingEnabled = ctx.imageSmoothingEnabled = true;
+		}
+
+		if(this.onBackgroundRender)
+			this.onBackgroundRender(canvas, ctx);
+
+		//DEBUG: show clipping area
+		//ctx.fillStyle = "red";
+		//ctx.fillRect( this.visible_area[0] + 10, this.visible_area[1] + 10, this.visible_area[2] - 20, this.visible_area[3] - 20);
+
+		//bg
+		if (this.render_canvas_area) {
+			ctx.strokeStyle = "#235";
+			ctx.strokeRect(0,0,canvas.width,canvas.height);
+		}
+
+		if(this.render_connections_shadows)
+		{
+			ctx.shadowColor = "#000";
+			ctx.shadowOffsetX = 0;
+			ctx.shadowOffsetY = 0;
+			ctx.shadowBlur = 6;
+		}
+		else
+			ctx.shadowColor = "rgba(0,0,0,0)";
+
+		//draw connections
+		if(!this.live_mode)
+			this.drawConnections(ctx);
+
+		ctx.shadowColor = "rgba(0,0,0,0)";
+
+		//restore state
+		ctx.restore();
+	}
+
+	if(ctx.finish)
+		ctx.finish();
+
+	this.dirty_bgcanvas = false;
+	this.dirty_canvas = true; //to force to repaint the front canvas with the bgcanvas
+}
+
+var temp_vec2 = new Float32Array(2);
+
+/* Renders the LGraphNode on the canvas */
+LGraphCanvas.prototype.drawNode = function(node, ctx )
+{
+	var glow = false;
+
+	var color = node.color || LiteGraph.NODE_DEFAULT_COLOR;
+	//if (this.selected) color = "#88F";
+
+	var render_title = true;
+	if(node.flags.skip_title_render || node.graph.isLive())
+		render_title = false;
+	if(node.mouseOver)
+		render_title = true;
+
+	//shadow and glow
+	if (node.mouseOver) glow = true;
+
+	if(node.selected)
+	{
+		/*
+		ctx.shadowColor = "#EEEEFF";//glow ? "#AAF" : "#000";
+		ctx.shadowOffsetX = 0;
+		ctx.shadowOffsetY = 0;
+		ctx.shadowBlur = 1;
+		*/
+	}
+	else if(this.render_shadows)
+	{
+		ctx.shadowColor = "rgba(0,0,0,0.5)";
+		ctx.shadowOffsetX = 2;
+		ctx.shadowOffsetY = 2;
+		ctx.shadowBlur = 3;
+	}
+	else
+		ctx.shadowColor = "transparent";
+
+	//only render if it forces it to do it
+	if(this.live_mode)
+	{
+		if(!node.flags.collapsed)
+		{
+			ctx.shadowColor = "transparent";
+			//if(node.onDrawBackground)
+			//	node.onDrawBackground(ctx);
+			if(node.onDrawForeground)
+				node.onDrawForeground(ctx);
+		}
+
+		return;
+	}
+
+	//draw in collapsed form
+	/*
+	if(node.flags.collapsed)
+	{
+		if(!node.onDrawCollapsed || node.onDrawCollapsed(ctx) == false)
+			this.drawNodeCollapsed(node, ctx, color, node.bgcolor);
+		return;
+	}
+	*/
+
+	var editor_alpha = this.editor_alpha;
+	ctx.globalAlpha = editor_alpha;
+
+	//clip if required (mask)
+	var shape = node._shape || LiteGraph.BOX_SHAPE;
+	var size = temp_vec2;
+	temp_vec2.set( node.size );
+	if(node.flags.collapsed)
+	{
+		size[0] = LiteGraph.NODE_COLLAPSED_WIDTH;
+		size[1] = 0;
+	}
+
+	//Start clipping
+	if(node.flags.clip_area)
+	{
+		ctx.save();
+		if(shape == LiteGraph.BOX_SHAPE)
+		{
+			ctx.beginPath();
+			ctx.rect(0,0,size[0], size[1]);
+		}
+		else if (shape == LiteGraph.ROUND_SHAPE)
+		{
+			ctx.roundRect(0,0,size[0], size[1],10);
+		}
+		else if (shape == LiteGraph.CIRCLE_SHAPE)
+		{
+			ctx.beginPath();
+			ctx.arc(size[0] * 0.5, size[1] * 0.5, size[0] * 0.5, 0, Math.PI*2);
+		}
+		ctx.clip();
+	}
+
+	//draw shape
+	this.drawNodeShape(node, ctx, size, color, node.bgcolor, !render_title, node.selected );
+	ctx.shadowColor = "transparent";
+
+	//connection slots
+	ctx.textAlign = "left";
+	ctx.font = this.inner_text_font;
+
+	var render_text = this.scale > 0.6;
+
+	var out_slot = this.connecting_output;
+
+	//render inputs and outputs
+	if(!node.flags.collapsed)
+	{
+		//input connection slots
+		if(node.inputs)
+			for(var i = 0; i < node.inputs.length; i++)
+			{
+				var slot = node.inputs[i];
+
+				ctx.globalAlpha = editor_alpha;
+				//change opacity of incompatible slots
+				if ( this.connecting_node && LiteGraph.isValidConnection( slot.type && out_slot.type ) )
+					ctx.globalAlpha = 0.4 * editor_alpha;
+
+				ctx.fillStyle = slot.link != null ? this.default_connection_color.input_on : this.default_connection_color.input_off;
+
+				var pos = node.getConnectionPos(true,i);
+				pos[0] -= node.pos[0];
+				pos[1] -= node.pos[1];
+
+				ctx.beginPath();
+
+				if (slot.type === LiteGraph.EVENT)
+					ctx.rect((pos[0] - 6) + 0.5, (pos[1] - 5) + 0.5,14,10);
+				else
+					ctx.arc(pos[0],pos[1],4,0,Math.PI*2);
+
+				ctx.fill();
+
+				//render name
+				if(render_text)
+				{
+					var text = slot.label != null ? slot.label : slot.name;
+					if(text)
+					{
+						ctx.fillStyle = color;
+						ctx.fillText(text,pos[0] + 10,pos[1] + 5);
+					}
+				}
+			}
+
+		//output connection slots
+		if(this.connecting_node)
+			ctx.globalAlpha = 0.4 * editor_alpha;
+
+		ctx.lineWidth = 1;
+
+		ctx.textAlign = "right";
+		ctx.strokeStyle = "black";
+		if(node.outputs)
+			for(var i = 0; i < node.outputs.length; i++)
+			{
+				var slot = node.outputs[i];
+
+				var pos = node.getConnectionPos(false,i);
+				pos[0] -= node.pos[0];
+				pos[1] -= node.pos[1];
+
+				ctx.fillStyle = slot.links && slot.links.length ? this.default_connection_color.output_on : this.default_connection_color.output_off;
+				ctx.beginPath();
+				//ctx.rect( node.size[0] - 14,i*14,10,10);
+
+				if (slot.type === LiteGraph.EVENT)
+					ctx.rect((pos[0] - 6) + 0.5,(pos[1] - 5) + 0.5,14,10);
+				else
+					ctx.arc( pos[0],pos[1],4,0, Math.PI*2 );
+
+				//trigger
+				//if(slot.node_id != null && slot.slot == -1)
+				//	ctx.fillStyle = "#F85";
+
+				//if(slot.links != null && slot.links.length)
+				ctx.fill();
+				ctx.stroke();
+
+				//render output name
+				if(render_text)
+				{
+					var text = slot.label != null ? slot.label : slot.name;
+					if(text)
+					{
+						ctx.fillStyle = color;
+						ctx.fillText(text, pos[0] - 10,pos[1] + 5);
+					}
+				}
+			}
+
+		ctx.textAlign = "left";
+		ctx.globalAlpha = 1;
+
+		if(node.onDrawForeground)
+			node.onDrawForeground(ctx);
+	}//!collapsed
+
+	if(node.flags.clip_area)
+		ctx.restore();
+
+	ctx.globalAlpha = 1.0;
+}
+
+/* Renders the node shape */
+LGraphCanvas.prototype.drawNodeShape = function(node, ctx, size, fgcolor, bgcolor, no_title, selected )
+{
+	//bg rect
+	ctx.strokeStyle = fgcolor || LiteGraph.NODE_DEFAULT_COLOR;
+	ctx.fillStyle = bgcolor || LiteGraph.NODE_DEFAULT_BGCOLOR;
+
+	/* gradient test
+	var grad = ctx.createLinearGradient(0,0,0,node.size[1]);
+	grad.addColorStop(0, "#AAA");
+	grad.addColorStop(0.5, fgcolor || LiteGraph.NODE_DEFAULT_COLOR);
+	grad.addColorStop(1, bgcolor || LiteGraph.NODE_DEFAULT_BGCOLOR);
+	ctx.fillStyle = grad;
+	//*/
+
+	var title_height = LiteGraph.NODE_TITLE_HEIGHT;
+
+	//render depending on shape
+	var shape = node._shape || LiteGraph.BOX_SHAPE;
+	if(shape == LiteGraph.BOX_SHAPE)
+	{
+		ctx.beginPath();
+		ctx.rect(0,no_title ? 0 : -title_height, size[0]+1, no_title ? size[1] : size[1] + title_height);
+		ctx.fill();
+		ctx.shadowColor = "transparent";
+
+		if(selected)
+		{
+			ctx.strokeStyle = "#CCC";
+			ctx.strokeRect(-0.5,no_title ? -0.5 : -title_height + -0.5, size[0]+2, no_title ? (size[1]+2) : (size[1] + title_height+2) - 1);
+			ctx.strokeStyle = fgcolor;
+		}
+	}
+	else if (shape == LiteGraph.ROUND_SHAPE)
+	{
+		ctx.roundRect(0,no_title ? 0 : -title_height,size[0], no_title ? size[1] : size[1] + title_height, 10);
+		ctx.fill();
+	}
+	else if (shape == LiteGraph.CIRCLE_SHAPE)
+	{
+		ctx.beginPath();
+		ctx.arc(size[0] * 0.5, size[1] * 0.5, size[0] * 0.5, 0, Math.PI*2);
+		ctx.fill();
+	}
+
+	ctx.shadowColor = "transparent";
+
+	//ctx.stroke();
+
+	//image
+	if (node.bgImage && node.bgImage.width)
+		ctx.drawImage( node.bgImage, (size[0] - node.bgImage.width) * 0.5 , (size[1] - node.bgImage.height) * 0.5);
+
+	if(node.bgImageUrl && !node.bgImage)
+		node.bgImage = node.loadImage(node.bgImageUrl);
+
+	if(node.onDrawBackground)
+		node.onDrawBackground(ctx);
+
+	//title bg (remember, it is rendered ABOVE the node
+	if(!no_title)
+	{
+		ctx.fillStyle = fgcolor || LiteGraph.NODE_DEFAULT_COLOR;
+		var old_alpha = ctx.globalAlpha;
+		ctx.globalAlpha = 0.5 * old_alpha;
+		if(shape == LiteGraph.BOX_SHAPE)
+		{
+			ctx.beginPath();
+			ctx.rect(0, -title_height, size[0]+1, title_height);
+			ctx.fill()
+			//ctx.stroke();
+		}
+		else if (shape == LiteGraph.ROUND_SHAPE)
+		{
+			ctx.roundRect(0,-title_height,size[0], title_height,10,0);
+			//ctx.fillRect(0,8,size[0],NODE_TITLE_HEIGHT - 12);
+			ctx.fill();
+			//ctx.stroke();
+		}
+		/*
+		else if (shape == LiteGraph.CIRCLE_SHAPE)
+		{
+			ctx.beginPath();
+			ctx.arc(title_height *0.5, title_height * -0.5, (title_height - 6) *0.5,0,Math.PI*2);
+			ctx.fill();
+		}
+		*/
+
+		//title box
+		ctx.fillStyle = node.boxcolor || LiteGraph.NODE_DEFAULT_BOXCOLOR;
+		ctx.beginPath();
+		if (shape == LiteGraph.ROUND_SHAPE || shape == LiteGraph.CIRCLE_SHAPE)
+			ctx.arc(title_height *0.5, title_height * -0.5, (title_height - 6) *0.5,0,Math.PI*2);
+		else
+			ctx.rect(3,-title_height + 3,title_height - 6,title_height - 6);
+		ctx.fill();
+		ctx.globalAlpha = old_alpha;
+
+		//title text
+		ctx.font = this.title_text_font;
+		var title = node.getTitle();
+		if(title && this.scale > 0.5)
+		{
+			ctx.fillStyle = LiteGraph.NODE_TITLE_COLOR;
+			ctx.fillText( title, 16, 13 - title_height );
+		}
+	}
+}
+
+/* Renders the node when collapsed */
+LGraphCanvas.prototype.drawNodeCollapsed = function(node, ctx, fgcolor, bgcolor)
+{
+	//draw default collapsed shape
+	ctx.strokeStyle = fgcolor || LiteGraph.NODE_DEFAULT_COLOR;
+	ctx.fillStyle = bgcolor || LiteGraph.NODE_DEFAULT_BGCOLOR;
+
+	var collapsed_radius = LiteGraph.NODE_COLLAPSED_RADIUS;
+
+	//circle shape
+	var shape = node._shape || LiteGraph.BOX_SHAPE;
+	if(shape == LiteGraph.CIRCLE_SHAPE)
+	{
+		ctx.beginPath();
+		ctx.arc(node.size[0] * 0.5, node.size[1] * 0.5, collapsed_radius,0,Math.PI * 2);
+		ctx.fill();
+		ctx.shadowColor = "rgba(0,0,0,0)";
+		ctx.stroke();
+
+		ctx.fillStyle = node.boxcolor || LiteGraph.NODE_DEFAULT_BOXCOLOR;
+		ctx.beginPath();
+		ctx.arc(node.size[0] * 0.5, node.size[1] * 0.5, collapsed_radius * 0.5,0,Math.PI * 2);
+		ctx.fill();
+	}
+	else if(shape == LiteGraph.ROUND_SHAPE) //rounded box
+	{
+		ctx.beginPath();
+		ctx.roundRect(node.size[0] * 0.5 - collapsed_radius, node.size[1] * 0.5 - collapsed_radius, 2*collapsed_radius,2*collapsed_radius,5);
+		ctx.fill();
+		ctx.shadowColor = "rgba(0,0,0,0)";
+		ctx.stroke();
+
+		ctx.fillStyle = node.boxcolor || LiteGraph.NODE_DEFAULT_BOXCOLOR;
+		ctx.beginPath();
+		ctx.roundRect(node.size[0] * 0.5 - collapsed_radius*0.5, node.size[1] * 0.5 - collapsed_radius*0.5, collapsed_radius,collapsed_radius,2);
+		ctx.fill();
+	}
+	else //flat box
+	{
+		ctx.beginPath();
+		//ctx.rect(node.size[0] * 0.5 - collapsed_radius, node.size[1] * 0.5 - collapsed_radius, 2*collapsed_radius, 2*collapsed_radius);
+		ctx.rect(0, 0, node.size[0], collapsed_radius * 2 );
+		ctx.fill();
+		ctx.shadowColor = "rgba(0,0,0,0)";
+		ctx.stroke();
+
+		ctx.fillStyle = node.boxcolor || LiteGraph.NODE_DEFAULT_BOXCOLOR;
+		ctx.beginPath();
+		//ctx.rect(node.size[0] * 0.5 - collapsed_radius*0.5, node.size[1] * 0.5 - collapsed_radius*0.5, collapsed_radius,collapsed_radius);
+		ctx.rect(collapsed_radius*0.5, collapsed_radius*0.5, collapsed_radius, collapsed_radius);
+		ctx.fill();
+	}
+}
+
+//OPTIMIZE THIS: precatch connections position instead of recomputing them every time
+LGraphCanvas.prototype.drawConnections = function(ctx)
+{
+	var now = LiteGraph.getTime();
+
+	//draw connections
+	ctx.lineWidth = this.connections_width;
+
+	ctx.fillStyle = "#AAA";
+	ctx.strokeStyle = "#AAA";
+	ctx.globalAlpha = this.editor_alpha;
+	//for every node
+	for (var n = 0, l = this.graph._nodes.length; n < l; ++n)
+	{
+		var node = this.graph._nodes[n];
+		//for every input (we render just inputs because it is easier as every slot can only have one input)
+		if(node.inputs && node.inputs.length)
+			for(var i = 0; i < node.inputs.length; ++i)
+			{
+				var input = node.inputs[i];
+				if(!input || input.link == null)
+					continue;
+				var link_id = input.link;
+				var link = this.graph.links[ link_id ];
+				if(!link)
+					continue;
+
+				var start_node = this.graph.getNodeById( link.origin_id );
+				if(start_node == null) continue;
+				var start_node_slot = link.origin_slot;
+				var start_node_slotpos = null;
+
+				if(start_node_slot == -1)
+					start_node_slotpos = [start_node.pos[0] + 10, start_node.pos[1] + 10];
+				else
+					start_node_slotpos = start_node.getConnectionPos(false, start_node_slot);
+
+				this.renderLink( ctx, start_node_slotpos, node.getConnectionPos(true,i), link );
+
+				//event triggered rendered on top
+				if(link && link._last_time && (now - link._last_time) < 1000 )
+				{
+					var f = 2.0 - (now - link._last_time) * 0.002;
+					var color = "rgba(255,255,255, " + f.toFixed(2) + ")";
+					this.renderLink( ctx, start_node_slotpos, node.getConnectionPos(true,i), link, true, f, color );
+				}
+			}
+	}
+	ctx.globalAlpha = 1;
+}
+
+LGraphCanvas.prototype.renderLink = function( ctx, a, b, link, skip_border, flow, color )
+{
+	if(!this.highquality_render)
+	{
+		ctx.beginPath();
+		ctx.moveTo(a[0],a[1]);
+		ctx.lineTo(b[0],b[1]);
+		ctx.stroke();
+		return;
+	}
+
+	var dist = distance(a,b);
+
+	if(this.render_connections_border && this.scale > 0.6)
+		ctx.lineWidth = this.connections_width + 4;
+
+	//choose color
+	if( !color && link )
+		color = LGraphCanvas.link_type_colors[ link.type ];
+	if(!color)
+		color = this.default_link_color;
+
+	if( link != null && this.highlighted_links[ link.id ] )
+		color = "#FFF";
+
+	//begin line shape
+	ctx.beginPath();
+
+	if(this.render_curved_connections) //splines
+	{
+		ctx.moveTo(a[0],a[1]);
+		ctx.bezierCurveTo(a[0] + dist*0.25, a[1],
+							b[0] - dist*0.25 , b[1],
+							b[0] ,b[1] );
+	}
+	else //lines
+	{
+		ctx.moveTo(a[0]+10,a[1]);
+		ctx.lineTo(((a[0]+10) + (b[0]-10))*0.5,a[1]);
+		ctx.lineTo(((a[0]+10) + (b[0]-10))*0.5,b[1]);
+		ctx.lineTo(b[0]-10,b[1]);
+	}
+
+	//rendering the outline of the connection can be a little bit slow
+	if(this.render_connections_border && this.scale > 0.6 && !skip_border)
+	{
+		ctx.strokeStyle = "rgba(0,0,0,0.5)";
+		ctx.stroke();
+	}
+
+	ctx.lineWidth = this.connections_width;
+	ctx.fillStyle = ctx.strokeStyle = color;
+	ctx.stroke();
+	//end line shape
+
+	//render arrow in the middle
+	if( this.render_connection_arrows && this.scale >= 0.6 )
+	{
+		//render arrow
+		if(this.render_connection_arrows && this.scale > 0.6)
+		{
+			//compute two points in the connection
+			var pos = this.computeConnectionPoint(a,b,0.5);
+			var pos2 = this.computeConnectionPoint(a,b,0.51);
+
+			//compute the angle between them so the arrow points in the right direction
+			var angle = 0;
+			if(this.render_curved_connections)
+				angle = -Math.atan2( pos2[0] - pos[0], pos2[1] - pos[1]);
+			else
+				angle = b[1] > a[1] ? 0 : Math.PI;
+
+			//render arrow
+			ctx.save();
+			ctx.translate(pos[0],pos[1]);
+			ctx.rotate(angle);
+			ctx.beginPath();
+			ctx.moveTo(-5,-5);
+			ctx.lineTo(0,+5);
+			ctx.lineTo(+5,-5);
+			ctx.fill();
+			ctx.restore();
+		}
+	}
+
+	//render flowing points
+	if(flow)
+	{
+		for(var i = 0; i < 5; ++i)
+		{
+			var f = (LiteGraph.getTime() * 0.001 + (i * 0.2)) % 1;
+			var pos = this.computeConnectionPoint(a,b,f);
+			ctx.beginPath();
+			ctx.arc(pos[0],pos[1],5,0,2*Math.PI);
+			ctx.fill();
+		}
+	}
+}
+
+LGraphCanvas.prototype.computeConnectionPoint = function(a,b,t)
+{
+	var dist = distance(a,b);
+	var p0 = a;
+	var p1 = [ a[0] + dist*0.25, a[1] ];
+	var p2 = [ b[0] - dist*0.25, b[1] ];
+	var p3 = b;
+
+	var c1 = (1-t)*(1-t)*(1-t);
+	var c2 = 3*((1-t)*(1-t))*t;
+	var c3 = 3*(1-t)*(t*t);
+	var c4 = t*t*t;
+
+	var x = c1*p0[0] + c2*p1[0] + c3*p2[0] + c4*p3[0];
+	var y = c1*p0[1] + c2*p1[1] + c3*p2[1] + c4*p3[1];
+	return [x,y];
+}
+
+/*
+LGraphCanvas.prototype.resizeCanvas = function(width,height)
+{
+	this.canvas.width = width;
+	if(height)
+		this.canvas.height = height;
+
+	this.bgcanvas.width = this.canvas.width;
+	this.bgcanvas.height = this.canvas.height;
+	this.draw(true,true);
+}
+*/
+
+LGraphCanvas.prototype.resize = function(width, height)
+{
+	if(!width && !height)
+	{
+		var parent = this.canvas.parentNode;
+		width = parent.offsetWidth;
+		height = parent.offsetHeight;
+	}
+
+	if(this.canvas.width == width && this.canvas.height == height)
+		return;
+
+	this.canvas.width = width;
+	this.canvas.height = height;
+	this.bgcanvas.width = this.canvas.width;
+	this.bgcanvas.height = this.canvas.height;
+	this.setDirty(true,true);
+}
+
+
+LGraphCanvas.prototype.switchLiveMode = function(transition)
+{
+	if(!transition)
+	{
+		this.live_mode = !this.live_mode;
+		this.dirty_canvas = true;
+		this.dirty_bgcanvas = true;
+		return;
+	}
+
+	var self = this;
+	var delta = this.live_mode ? 1.1 : 0.9;
+	if(this.live_mode)
+	{
+		this.live_mode = false;
+		this.editor_alpha = 0.1;
+	}
+
+	var t = setInterval(function() {
+		self.editor_alpha *= delta;
+		self.dirty_canvas = true;
+		self.dirty_bgcanvas = true;
+
+		if(delta < 1  && self.editor_alpha < 0.01)
+		{
+			clearInterval(t);
+			if(delta < 1)
+				self.live_mode = true;
+		}
+		if(delta > 1 && self.editor_alpha > 0.99)
+		{
+			clearInterval(t);
+			self.editor_alpha = 1;
+		}
+	},1);
+}
+
+LGraphCanvas.prototype.onNodeSelectionChange = function(node)
+{
+	return; //disabled
+	//if(this.node_in_panel) this.showNodePanel(node);
+}
+
+LGraphCanvas.prototype.touchHandler = function(event)
+{
+	//alert("foo");
+    var touches = event.changedTouches,
+        first = touches[0],
+        type = "";
+
+         switch(event.type)
+    {
+        case "touchstart": type = "mousedown"; break;
+        case "touchmove":  type="mousemove"; break;
+        case "touchend":   type="mouseup"; break;
+        default: return;
+    }
+
+             //initMouseEvent(type, canBubble, cancelable, view, clickCount,
+    //           screenX, screenY, clientX, clientY, ctrlKey,
+    //           altKey, shiftKey, metaKey, button, relatedTarget);
+
+	var window = this.getCanvasWindow();
+	var document = window.document;
+
+    var simulatedEvent = document.createEvent("MouseEvent");
+    simulatedEvent.initMouseEvent(type, true, true, window, 1,
+                              first.screenX, first.screenY,
+                              first.clientX, first.clientY, false,
+                              false, false, false, 0/*left*/, null);
+	first.target.dispatchEvent(simulatedEvent);
+    event.preventDefault();
+}
+
+/* CONTEXT MENU ********************/
+
+LGraphCanvas.onMenuAdd = function( node, options, e, prev_menu )
+{
+	var canvas = LGraphCanvas.active_canvas;
+	var ref_window = canvas.getCanvasWindow();
+
+	var values = LiteGraph.getNodeTypesCategories();
+	var entries = [];
+	for(var i in values)
+		if(values[i])
+			entries.push({ value: values[i], content: values[i], has_submenu: true });
+
+	var menu = new LiteGraph.ContextMenu( entries, { event: e, callback: inner_clicked, parentMenu: prev_menu }, ref_window);
+
+	function inner_clicked( v, option, e )
+	{
+		var category = v.value;
+		var node_types = LiteGraph.getNodeTypesInCategory(category);
+		var values = [];
+		for(var i in node_types)
+			values.push( { content: node_types[i].title, value: node_types[i].type });
+
+		new LiteGraph.ContextMenu( values, {event: e, callback: inner_create, parentMenu: menu }, ref_window);
+		return false;
+	}
+
+	function inner_create( v, e )
+	{
+		var first_event = prev_menu.getFirstEvent();
+		var node = LiteGraph.createNode( v.value );
+		if(node)
+		{
+			node.pos = canvas.convertEventToCanvas( first_event );
+			canvas.graph.add( node );
+		}
+	}
+
+	return false;
+}
+
+LGraphCanvas.onMenuCollapseAll = function()
+{
+
+}
+
+
+LGraphCanvas.onMenuNodeEdit = function()
+{
+
+}
+
+LGraphCanvas.showMenuNodeOptionalInputs = function( v, options, e, prev_menu, node )
+{
+	if(!node)
+		return;
+
+	var that = this;
+	var canvas = LGraphCanvas.active_canvas;
+	var ref_window = canvas.getCanvasWindow();
+
+	var options = node.optional_inputs;
+	if(node.onGetInputs)
+		options = node.onGetInputs();
+
+	var entries = [];
+	if(options)
+		for (var i in options)
+		{
+			var entry = options[i];
+			if(!entry)
+			{
+				entries.push(null);
+				continue;
+			}
+			var label = entry[0];
+			if(entry[2] && entry[2].label)
+				label = entry[2].label;
+			var data = {content: label, value: entry};
+			if(entry[1] == LiteGraph.ACTION)
+				data.className = "event";
+			entries.push(data);
+		}
+
+	if(this.onMenuNodeInputs)
+		entries = this.onMenuNodeInputs( entries );
+
+	if(!entries.length)
+		return;
+
+	var menu = new LiteGraph.ContextMenu(entries, { event: e, callback: inner_clicked, parentMenu: prev_menu, node: node }, ref_window);
+
+	function inner_clicked(v, e, prev)
+	{
+		if(!node)
+			return;
+
+		if(v.callback)
+			v.callback.call( that, node, v, e, prev );
+
+		if(v.value)
+		{
+			node.addInput(v.value[0],v.value[1], v.value[2]);
+			node.setDirtyCanvas(true,true);
+		}
+	}
+
+	return false;
+}
+
+LGraphCanvas.showMenuNodeOptionalOutputs = function( v, options, e, prev_menu, node )
+{
+	if(!node)
+		return;
+
+	var that = this;
+	var canvas = LGraphCanvas.active_canvas;
+	var ref_window = canvas.getCanvasWindow();
+
+	var options = node.optional_outputs;
+	if(node.onGetOutputs)
+		options = node.onGetOutputs();
+
+	var entries = [];
+	if(options)
+		for (var i in options)
+		{
+			var entry = options[i];
+			if(!entry) //separator?
+			{
+				entries.push(null);
+				continue;
+			}
+
+			if(node.flags && node.flags.skip_repeated_outputs && node.findOutputSlot(entry[0]) != -1)
+				continue; //skip the ones already on
+			var label = entry[0];
+			if(entry[2] && entry[2].label)
+				label = entry[2].label;
+			var data = {content: label, value: entry};
+			if(entry[1] == LiteGraph.EVENT)
+				data.className = "event";
+			entries.push(data);
+		}
+
+	if(this.onMenuNodeOutputs)
+		entries = this.onMenuNodeOutputs( entries );
+
+	if(!entries.length)
+		return;
+
+	var menu = new LiteGraph.ContextMenu(entries, {event: e, callback: inner_clicked, parentMenu: prev_menu, node: node }, ref_window);
+
+	function inner_clicked( v, e, prev )
+	{
+		if(!node)
+			return;
+
+		if(v.callback)
+			v.callback.call( that, node, v, e, prev );
+
+		if(!v.value)
+			return;
+
+		var value = v.value[1];
+
+		if(value && (value.constructor === Object || value.constructor === Array)) //submenu why?
+		{
+			var entries = [];
+			for(var i in value)
+				entries.push({ content: i, value: value[i]});
+			new LiteGraph.ContextMenu( entries, { event: e, callback: inner_clicked, parentMenu: prev_menu, node: node });
+			return false;
+		}
+		else
+		{
+			node.addOutput( v.value[0], v.value[1], v.value[2]);
+			node.setDirtyCanvas(true,true);
+		}
+
+	}
+
+	return false;
+}
+
+LGraphCanvas.onShowMenuNodeProperties = function( value, options, e, prev_menu, node )
+{
+	if(!node || !node.properties)
+		return;
+
+	var that = this;
+	var canvas = LGraphCanvas.active_canvas;
+	var ref_window = canvas.getCanvasWindow();
+
+	var entries = [];
+		for (var i in node.properties)
+		{
+			var value = node.properties[i] !== undefined ? node.properties[i] : " ";
+			//value could contain invalid html characters, clean that
+			value = LGraphCanvas.decodeHTML(value);
+			entries.push({content: "<span class='property_name'>" + i + "</span>" + "<span class='property_value'>" + value + "</span>", value: i});
+		}
+	if(!entries.length)
+		return;
+
+	var menu = new LiteGraph.ContextMenu(entries, {event: e, callback: inner_clicked, parentMenu: prev_menu, allow_html: true, node: node },ref_window);
+
+	function inner_clicked( v, options, e, prev )
+	{
+		if(!node)
+			return;
+		var rect = this.getBoundingClientRect();
+		canvas.showEditPropertyValue( node, v.value, { position: [rect.left, rect.top] });
+	}
+
+	return false;
+}
+
+LGraphCanvas.decodeHTML = function( str )
+{
+	var e = document.createElement("div");
+	e.innerText = str;
+	return e.innerHTML;
+}
+
+LGraphCanvas.onResizeNode = function( value, options, e, menu, node )
+{
+	if(!node)
+		return;
+	node.size = node.computeSize();
+	node.setDirtyCanvas(true,true);
+}
+
+
+LGraphCanvas.onShowTitleEditor = function( value, options, e, menu, node )
+{
+	var input_html = "";
+
+	var dialog = document.createElement("div");
+	dialog.className = "graphdialog";
+	dialog.innerHTML = "<span class='name'>Title</span><input autofocus type='text' class='value'/><button>OK</button>";
+	var input = dialog.querySelector("input");
+	if(input)
+	{
+		input.value = node.title;
+		input.addEventListener("keydown", function(e){
+			if(e.keyCode != 13)
+				return;
+			inner();
+			e.preventDefault();
+			e.stopPropagation();
+		});
+	}
+
+	var graphcanvas = LGraphCanvas.active_canvas;
+	var canvas = graphcanvas.canvas;
+
+	var rect = canvas.getBoundingClientRect();
+	var offsetx = -20;
+	var offsety = -20;
+	if(rect)
+	{
+		offsetx -= rect.left;
+		offsety -= rect.top;
+	}
+
+	if( event )
+	{
+		dialog.style.left = (event.pageX + offsetx) + "px";
+		dialog.style.top = (event.pageY + offsety)+ "px";
+	}
+	else
+	{
+		dialog.style.left = (canvas.width * 0.5 + offsetx) + "px";
+		dialog.style.top = (canvas.height * 0.5 + offsety) + "px";
+	}
+
+	var button = dialog.querySelector("button");
+	button.addEventListener("click", inner );
+	canvas.parentNode.appendChild( dialog );
+
+	function inner()
+	{
+		setValue( input.value );
+	}
+
+	function setValue(value)
+	{
+		node.title = value;
+		dialog.parentNode.removeChild( dialog );
+		node.setDirtyCanvas(true,true);
+	}
+}
+
+LGraphCanvas.prototype.showEditPropertyValue = function( node, property, options )
+{
+	if(!node || node.properties[ property ] === undefined )
+		return;
+
+	options = options || {};
+	var that = this;
+
+	var type = "string";
+
+	if(node.properties[ property ] !== null)
+		type = typeof(node.properties[ property ]);
+
+	var info = null;
+	if(node.getPropertyInfo)
+		info = node.getPropertyInfo(property);
+	if(node.properties_info)
+	{
+		for(var i = 0; i < node.properties_info.length; ++i)
+		{
+			if( node.properties_info[i].name == property )
+			{
+				info = node.properties_info[i];
+				break;
+			}
+		}
+	}
+
+	if(info !== undefined && info !== null && info.type )
+		type = info.type;
+
+	var input_html = "";
+
+	if(type == "string" || type == "number")
+		input_html = "<input autofocus type='text' class='value'/>";
+	else if(type == "enum" && info.values)
+	{
+		input_html = "<select autofocus type='text' class='value'>";
+		for(var i in info.values)
+		{
+			var v = info.values.constructor === Array ? info.values[i] : i;
+			input_html += "<option value='"+v+"' "+(v == node.properties[property] ? "selected" : "")+">"+info.values[i]+"</option>";
+		}
+		input_html += "</select>";
+	}
+	else if(type == "boolean")
+	{
+		input_html = "<input autofocus type='checkbox' class='value' "+(node.properties[property] ? "checked" : "")+"/>";
+	}
+
+	var dialog = this.createDialog( "<span class='name'>" + property + "</span>"+input_html+"<button>OK</button>" , options );
+
+	if(type == "enum" && info.values)
+	{
+		var input = dialog.querySelector("select");
+		input.addEventListener("change", function(e){
+			setValue( e.target.value );
+			//var index = e.target.value;
+			//setValue( e.options[e.selectedIndex].value );
+		});
+	}
+	else if(type == "boolean")
+	{
+		var input = dialog.querySelector("input");
+		if(input)
+		{
+			input.addEventListener("click", function(e){
+				setValue( !!input.checked );
+			});
+		}
+	}
+	else
+	{
+		var input = dialog.querySelector("input");
+		if(input)
+		{
+			input.value = node.properties[ property ] !== undefined ? node.properties[ property ] : "";
+			input.addEventListener("keydown", function(e){
+				if(e.keyCode != 13)
+					return;
+				inner();
+				e.preventDefault();
+				e.stopPropagation();
+			});
+		}
+	}
+
+	var button = dialog.querySelector("button");
+	button.addEventListener("click", inner );
+
+	function inner()
+	{
+		setValue( input.value );
+	}
+
+	function setValue(value)
+	{
+		if(typeof( node.properties[ property ] ) == "number")
+			value = Number(value);
+		node.properties[ property ] = value;
+
+		if(node.onPropertyChanged)
+			node.onPropertyChanged( property, value );
+		dialog.close();
+		node.setDirtyCanvas(true,true);
+	}
+}
+
+LGraphCanvas.prototype.createDialog = function( html, options )
+{
+	options = options || {};
+
+	var dialog = document.createElement("div");
+	dialog.className = "graphdialog";
+	dialog.innerHTML = html;
+
+	var rect = this.canvas.getBoundingClientRect();
+	var offsetx = -20;
+	var offsety = -20;
+	if(rect)
+	{
+		offsetx -= rect.left;
+		offsety -= rect.top;
+	}
+
+	if( options.position )
+	{
+		offsetx += options.position[0];
+		offsety += options.position[1];
+	}
+	else if( options.event )
+	{
+		offsetx += options.event.pageX;
+		offsety += options.event.pageY;
+	}
+	else //centered
+	{
+		offsetx += this.canvas.width * 0.5;
+		offsety += this.canvas.height * 0.5;
+	}
+
+	dialog.style.left = offsetx + "px";
+	dialog.style.top = offsety + "px";
+
+	this.canvas.parentNode.appendChild( dialog );
+
+	dialog.close = function()
+	{
+		if(this.parentNode)
+			this.parentNode.removeChild( this );
+	}
+
+	return dialog;
+}
+
+LGraphCanvas.onMenuNodeCollapse = function( value, options, e, menu, node )
+{
+	node.flags.collapsed = !node.flags.collapsed;
+	node.setDirtyCanvas(true,true);
+}
+
+LGraphCanvas.onMenuNodePin = function( value, options, e, menu, node )
+{
+	node.pin();
+}
+
+LGraphCanvas.onMenuNodeMode = function( value, options, e, menu, node )
+{
+	new LiteGraph.ContextMenu(["Always","On Event","On Trigger","Never"], {event: e, callback: inner_clicked, parentMenu: menu, node: node });
+
+	function inner_clicked(v)
+	{
+		if(!node)
+			return;
+		switch(v)
+		{
+			case "On Event": node.mode = LiteGraph.ON_EVENT; break;
+			case "On Trigger": node.mode = LiteGraph.ON_TRIGGER; break;
+			case "Never": node.mode = LiteGraph.NEVER; break;
+			case "Always":
+			default:
+				node.mode = LiteGraph.ALWAYS; break;
+		}
+	}
+
+	return false;
+}
+
+LGraphCanvas.onMenuNodeColors = function( value, options, e, menu, node )
+{
+	if(!node)
+		throw("no node for color");
+
+	var values = [];
+	for(var i in LGraphCanvas.node_colors)
+	{
+		var color = LGraphCanvas.node_colors[i];
+		var value = {value:i, content:"<span style='display: block; color:"+color.color+"; background-color:"+color.bgcolor+"'>"+i+"</span>"};
+		values.push(value);
+	}
+	new LiteGraph.ContextMenu( values, { event: e, callback: inner_clicked, parentMenu: menu, node: node });
+
+	function inner_clicked(v)
+	{
+		if(!node)
+			return;
+
+		var color = LGraphCanvas.node_colors[ v.value ];
+		if(color)
+		{
+			node.color = color.color;
+			node.bgcolor = color.bgcolor;
+			node.setDirtyCanvas(true);
+		}
+	}
+
+	return false;
+}
+
+LGraphCanvas.onMenuNodeShapes = function( value, options, e, menu, node )
+{
+	if(!node)
+		throw("no node passed");
+
+	new LiteGraph.ContextMenu( LiteGraph.VALID_SHAPES, { event: e, callback: inner_clicked, parentMenu: menu, node: node });
+
+	function inner_clicked(v)
+	{
+		if(!node)
+			return;
+		node.shape = v;
+		node.setDirtyCanvas(true);
+	}
+
+	return false;
+}
+
+LGraphCanvas.onMenuNodeRemove = function( value, options, e, menu, node )
+{
+	if(!node)
+		throw("no node passed");
+
+	if(node.removable == false)
+		return;
+	node.graph.remove(node);
+	node.setDirtyCanvas(true,true);
+}
+
+LGraphCanvas.onMenuNodeClone = function( value, options, e, menu, node )
+{
+	if(node.clonable == false) return;
+	var newnode = node.clone();
+	if(!newnode)
+		return;
+	newnode.pos = [node.pos[0]+5,node.pos[1]+5];
+	node.graph.add(newnode);
+	node.setDirtyCanvas(true,true);
+}
+
+LGraphCanvas.node_colors = {
+	"red": { color:"#FAA", bgcolor:"#944" },
+	"green": { color:"#AFA", bgcolor:"#494" },
+	"blue": { color:"#AAF", bgcolor:"#449" },
+	"cyan": { color:"#AFF", bgcolor:"#499" },
+	"purple": { color:"#FAF", bgcolor:"#949" },
+	"yellow": { color:"#FFA", bgcolor:"#994" },
+	"black": { color:"#777", bgcolor:"#000" },
+	"white": { color:"#FFF", bgcolor:"#AAA" }
+};
+
+LGraphCanvas.prototype.getCanvasMenuOptions = function()
+{
+	var options = null;
+	if(this.getMenuOptions)
+		options = this.getMenuOptions();
+	else
+	{
+		options = [
+			{ content:"Add Node", has_submenu: true, callback: LGraphCanvas.onMenuAdd }
+			//{content:"Collapse All", callback: LGraphCanvas.onMenuCollapseAll }
+		];
+
+		if(this._graph_stack && this._graph_stack.length > 0)
+			options = [{content:"Close subgraph", callback: this.closeSubgraph.bind(this) },null].concat(options);
+	}
+
+	if(this.getExtraMenuOptions)
+	{
+		var extra = this.getExtraMenuOptions(this,options);
+		if(extra)
+			options = options.concat( extra );
+	}
+
+	return options;
+}
+
+//called by processContextMenu to extract the menu list
+LGraphCanvas.prototype.getNodeMenuOptions = function( node )
+{
+	var options = null;
+
+	if(node.getMenuOptions)
+		options = node.getMenuOptions(this);
+	else
+		options = [
+			{content:"Inputs", has_submenu: true, disabled:true, callback: LGraphCanvas.showMenuNodeOptionalInputs },
+			{content:"Outputs", has_submenu: true, disabled:true, callback: LGraphCanvas.showMenuNodeOptionalOutputs },
+			null,
+			{content:"Properties", has_submenu: true, callback: LGraphCanvas.onShowMenuNodeProperties },
+			null,
+			{content:"Title", callback: LGraphCanvas.onShowTitleEditor },
+			{content:"Mode", has_submenu: true, callback: LGraphCanvas.onMenuNodeMode },
+			{content:"Resize", callback: LGraphCanvas.onResizeNode },
+			{content:"Collapse", callback: LGraphCanvas.onMenuNodeCollapse },
+			{content:"Pin", callback: LGraphCanvas.onMenuNodePin },
+			{content:"Colors", has_submenu: true, callback: LGraphCanvas.onMenuNodeColors },
+			{content:"Shapes", has_submenu: true, callback: LGraphCanvas.onMenuNodeShapes },
+			null
+		];
+
+	if(node.getExtraMenuOptions)
+	{
+		var extra = node.getExtraMenuOptions(this);
+		if(extra)
+		{
+			extra.push(null);
+			options = extra.concat( options );
+		}
+	}
+
+	if( node.clonable !== false )
+			options.push({content:"Clone", callback: LGraphCanvas.onMenuNodeClone });
+	if( node.removable !== false )
+			options.push(null,{content:"Remove", callback: LGraphCanvas.onMenuNodeRemove });
+
+	if(node.onGetInputs)
+	{
+		var inputs = node.onGetInputs();
+		if(inputs && inputs.length)
+			options[0].disabled = false;
+	}
+
+	if(node.onGetOutputs)
+	{
+		var outputs = node.onGetOutputs();
+		if(outputs && outputs.length )
+			options[1].disabled = false;
+	}
+
+	if(node.graph && node.graph.onGetNodeMenuOptions )
+		node.graph.onGetNodeMenuOptions( options, node );
+
+	return options;
+}
+
+LGraphCanvas.prototype.processContextMenu = function( node, event )
+{
+	var that = this;
+	var canvas = LGraphCanvas.active_canvas;
+	var ref_window = canvas.getCanvasWindow();
+
+	var menu_info = null;
+	var options = { event: event, callback: inner_option_clicked, node: node };
+
+	//check if mouse is in input
+	var slot = null;
+	if(node)
+	{
+		slot = node.getSlotInPosition( event.canvasX, event.canvasY );
+		LGraphCanvas.active_node = node;
+	}
+
+	if(slot)
+	{
+		menu_info = [];
+		menu_info.push( slot.locked ? "Cannot remove"  : { content: "Remove Slot", slot: slot } );
+		menu_info.push( { content: "Rename Slot", slot: slot } );
+		options.title = (slot.input ? slot.input.type : slot.output.type) || "*";
+		if(slot.input && slot.input.type == LiteGraph.ACTION)
+			options.title = "Action";
+		if(slot.output && slot.output.type == LiteGraph.EVENT)
+			options.title = "Event";
+
+	}
+	else
+		menu_info = node ? this.getNodeMenuOptions(node) : this.getCanvasMenuOptions();
+
+	//show menu
+	if(!menu_info)
+		return;
+
+	var menu = new LiteGraph.ContextMenu( menu_info, options, ref_window );
+
+	function inner_option_clicked( v, options, e )
+	{
+		if(!v)
+			return;
+
+		if(v.content == "Remove Slot")
+		{
+			var info = v.slot;
+			if(info.input)
+				node.removeInput( info.slot );
+			else if(info.output)
+				node.removeOutput( info.slot );
+			return;
+		}
+		else if( v.content == "Rename Slot")
+		{
+			var info = v.slot;
+			var dialog = that.createDialog( "<span class='name'>Name</span><input type='text'/><button>OK</button>" , options );
+			var input = dialog.querySelector("input");
+			dialog.querySelector("button").addEventListener("click",function(e){
+				if(input.value)
+				{
+					var slot_info = info.input ? node.getInputInfo( info.slot ) : node.getOutputInfo( info.slot );
+					if( slot_info )
+						slot_info.label = input.value;
+					that.setDirty(true);
+				}
+				dialog.close();
+			});
+		}
+
+		//if(v.callback)
+		//	return v.callback.call(that, node, options, e, menu, that, event );
+	}
+}
+
+
+
+
+
+
+//API *************************************************
+//function roundRect(ctx, x, y, width, height, radius, radius_low) {
+if(this.CanvasRenderingContext2D)
+CanvasRenderingContext2D.prototype.roundRect = function (x, y, width, height, radius, radius_low) {
+  if ( radius === undefined ) {
+    radius = 5;
+  }
+
+  if(radius_low === undefined)
+	 radius_low  = radius;
+
+  this.beginPath();
+  this.moveTo(x + radius, y);
+  this.lineTo(x + width - radius, y);
+  this.quadraticCurveTo(x + width, y, x + width, y + radius);
+
+  this.lineTo(x + width, y + height - radius_low);
+  this.quadraticCurveTo(x + width, y + height, x + width - radius_low, y + height);
+  this.lineTo(x + radius_low, y + height);
+  this.quadraticCurveTo(x, y + height, x, y + height - radius_low);
+  this.lineTo(x, y + radius);
+  this.quadraticCurveTo(x, y, x + radius, y);
+}
+
+function compareObjects(a,b)
+{
+	for(var i in a)
+		if(a[i] != b[i])
+			return false;
+	return true;
+}
+LiteGraph.compareObjects = compareObjects;
+
+function distance(a,b)
+{
+	return Math.sqrt( (b[0] - a[0]) * (b[0] - a[0]) + (b[1] - a[1]) * (b[1] - a[1]) );
+}
+LiteGraph.distance = distance;
+
+function colorToString(c)
+{
+	return "rgba(" + Math.round(c[0] * 255).toFixed() + "," + Math.round(c[1] * 255).toFixed() + "," + Math.round(c[2] * 255).toFixed() + "," + (c.length == 4 ? c[3].toFixed(2) : "1.0") + ")";
+}
+LiteGraph.colorToString = colorToString;
+
+function isInsideRectangle( x,y, left, top, width, height)
+{
+	if (left < x && (left + width) > x &&
+		top < y && (top + height) > y)
+		return true;
+	return false;
+}
+LiteGraph.isInsideRectangle = isInsideRectangle;
+
+//[minx,miny,maxx,maxy]
+function growBounding( bounding, x,y)
+{
+	if(x < bounding[0])
+		bounding[0] = x;
+	else if(x > bounding[2])
+		bounding[2] = x;
+
+	if(y < bounding[1])
+		bounding[1] = y;
+	else if(y > bounding[3])
+		bounding[3] = y;
+}
+LiteGraph.growBounding = growBounding;
+
+//point inside boundin box
+function isInsideBounding(p,bb)
+{
+	if (p[0] < bb[0][0] ||
+		p[1] < bb[0][1] ||
+		p[0] > bb[1][0] ||
+		p[1] > bb[1][1])
+		return false;
+	return true;
+}
+LiteGraph.isInsideBounding = isInsideBounding;
+
+//boundings overlap, format: [ startx, starty, width, height ]
+function overlapBounding(a,b)
+{
+	var A_end_x = a[0] + a[2];
+	var A_end_y = a[1] + a[3];
+	var B_end_x = b[0] + b[2];
+	var B_end_y = b[1] + b[3];
+
+	if ( a[0] > B_end_x ||
+		a[1] > B_end_y ||
+		A_end_x < b[0] ||
+		A_end_y < b[1])
+		return false;
+	return true;
+}
+LiteGraph.overlapBounding = overlapBounding;
+
+//Convert a hex value to its decimal value - the inputted hex must be in the
+//	format of a hex triplet - the kind we use for HTML colours. The function
+//	will return an array with three values.
+function hex2num(hex) {
+	if(hex.charAt(0) == "#") hex = hex.slice(1); //Remove the '#' char - if there is one.
+	hex = hex.toUpperCase();
+	var hex_alphabets = "0123456789ABCDEF";
+	var value = new Array(3);
+	var k = 0;
+	var int1,int2;
+	for(var i=0;i<6;i+=2) {
+		int1 = hex_alphabets.indexOf(hex.charAt(i));
+		int2 = hex_alphabets.indexOf(hex.charAt(i+1));
+		value[k] = (int1 * 16) + int2;
+		k++;
+	}
+	return(value);
+}
+
+LiteGraph.hex2num = hex2num;
+
+//Give a array with three values as the argument and the function will return
+//	the corresponding hex triplet.
+function num2hex(triplet) {
+	var hex_alphabets = "0123456789ABCDEF";
+	var hex = "#";
+	var int1,int2;
+	for(var i=0;i<3;i++) {
+		int1 = triplet[i] / 16;
+		int2 = triplet[i] % 16;
+
+		hex += hex_alphabets.charAt(int1) + hex_alphabets.charAt(int2);
+	}
+	return(hex);
+}
+
+LiteGraph.num2hex = num2hex;
+
+/* LiteGraph GUI elements used for canvas editing *************************************/
+
+/**
+* ContextMenu from LiteGUI
+*
+* @class ContextMenu
+* @constructor
+* @param {Array} values (allows object { title: "Nice text", callback: function ... })
+* @param {Object} options [optional] Some options:\
+* - title: title to show on top of the menu
+* - callback: function to call when an option is clicked, it receives the item information
+* - ignore_item_callbacks: ignores the callback inside the item, it just calls the options.callback
+* - event: you can pass a MouseEvent, this way the ContextMenu appears in that position
+*/
+function ContextMenu( values, options )
+{
+	options = options || {};
+	this.options = options;
+	var that = this;
+
+	//to link a menu with its parent
+	if(options.parentMenu)
+	{
+		if( options.parentMenu.constructor !== this.constructor )
+		{
+			console.error("parentMenu must be of class ContextMenu, ignoring it");
+			options.parentMenu = null;
+		}
+		else
+		{
+			this.parentMenu = options.parentMenu;
+			this.parentMenu.lock = true;
+			this.parentMenu.current_submenu = this;
+		}
+	}
+
+	if(options.event && options.event.constructor !== MouseEvent && options.event.constructor !== CustomEvent)
+	{
+		console.error("Event passed to ContextMenu is not of type MouseEvent or CustomEvent. Ignoring it.");
+		options.event = null;
+	}
+
+	var root = document.createElement("div");
+	root.className = "litegraph litecontextmenu litemenubar-panel";
+	root.style.minWidth = 100;
+	root.style.minHeight = 100;
+	root.style.pointerEvents = "none";
+	setTimeout( function() { root.style.pointerEvents = "auto"; },100); //delay so the mouse up event is not caugh by this element
+
+	//this prevents the default context browser menu to open in case this menu was created when pressing right button
+	root.addEventListener("mouseup", function(e){
+		e.preventDefault(); return true;
+	}, true);
+	root.addEventListener("contextmenu", function(e) {
+		if(e.button != 2) //right button
+			return false;
+		e.preventDefault();
+		return false;
+	},true);
+
+	root.addEventListener("mousedown", function(e){
+		if(e.button == 2)
+		{
+			that.close();
+			e.preventDefault(); return true;
+		}
+	}, true);
+
+	function on_mouse_wheel(e)
+	{
+		var pos = parseInt( root.style.top );
+		root.style.top = (pos + e.deltaY * 0.1).toFixed() + "px";
+		e.preventDefault();
+		return true;
+	}
+
+	root.addEventListener("wheel", on_mouse_wheel, true);
+	root.addEventListener("mousewheel", on_mouse_wheel, true);
+
+
+	this.root = root;
+
+	//title
+	if(options.title)
+	{
+		var element = document.createElement("div");
+		element.className = "litemenu-title";
+		element.innerHTML = options.title;
+		root.appendChild(element);
+	}
+
+	//entries
+	var num = 0;
+	for(var i in values)
+	{
+		var name = values.constructor == Array ? values[i] : i;
+		if( name != null && name.constructor !== String )
+			name = name.content === undefined ? String(name) : name.content;
+		var value = values[i];
+		this.addItem( name, value, options );
+		num++;
+	}
+
+	//close on leave
+	root.addEventListener("mouseleave", function(e) {
+		if(that.lock)
+			return;
+		that.close(e);
+	});
+
+	//insert before checking position
+	var root_document = document;
+	if(options.event)
+		root_document = options.event.target.ownerDocument;
+
+	if(!root_document)
+		root_document = document;
+	root_document.body.appendChild(root);
+
+	//compute best position
+	var left = options.left || 0;
+	var top = options.top || 0;
+	if(options.event)
+	{
+		left = (options.event.pageX - 10);
+		top = (options.event.pageY - 10);
+		if(options.title)
+			top -= 20;
+
+		if(options.parentMenu)
+		{
+			var rect = options.parentMenu.root.getBoundingClientRect();
+			left = rect.left + rect.width;
+		}
+
+		var body_rect = document.body.getBoundingClientRect();
+		var root_rect = root.getBoundingClientRect();
+
+		if(left > (body_rect.width - root_rect.width - 10))
+			left = (body_rect.width - root_rect.width - 10);
+		if(top > (body_rect.height - root_rect.height - 10))
+			top = (body_rect.height - root_rect.height - 10);
+	}
+
+	root.style.left = left + "px";
+	root.style.top = top  + "px";
+}
+
+ContextMenu.prototype.addItem = function( name, value, options )
+{
+	var that = this;
+	options = options || {};
+
+	var element = document.createElement("div");
+	element.className = "litemenu-entry submenu";
+
+	var disabled = false;
+
+	if(value === null)
+	{
+		element.classList.add("separator");
+		//element.innerHTML = "<hr/>"
+		//continue;
+	}
+	else
+	{
+		element.innerHTML = value && value.title ? value.title : name;
+		element.value = value;
+
+		if(value)
+		{
+			if(value.disabled)
+			{
+				disabled = true;
+				element.classList.add("disabled");
+			}
+			if(value.submenu || value.has_submenu)
+				element.classList.add("has_submenu");
+		}
+
+		if(typeof(value) == "function")
+		{
+			element.dataset["value"] = name;
+			element.onclick_callback = value;
+		}
+		else
+			element.dataset["value"] = value;
+
+		if(value.className)
+			element.className += " " + value.className;
+	}
+
+	this.root.appendChild(element);
+	if(!disabled)
+		element.addEventListener("click", inner_onclick);
+	if(options.autoopen)
+		element.addEventListener("mouseenter", inner_over);
+
+	function inner_over(e)
+	{
+		var value = this.value;
+		if(!value || !value.has_submenu)
+			return;
+		inner_onclick.call(this,e);
+	}
+
+	//menu option clicked
+	function inner_onclick(e) {
+		var value = this.value;
+		var close_parent = true;
+
+		if(that.current_submenu)
+			that.current_submenu.close(e);
+
+		//global callback
+		if(options.callback)
+		{
+			var r = options.callback.call( this, value, options, e, that, options.node );
+			if(r === true)
+				close_parent = false;
+		}
+
+		//special cases
+		if(value)
+		{
+			if (value.callback && !options.ignore_item_callbacks && value.disabled !== true )  //item callback
+			{
+				var r = value.callback.call( this, value, options, e, that, options.node );
+				if(r === true)
+					close_parent = false;
+			}
+			if(value.submenu)
+			{
+				if(!value.submenu.options)
+					throw("ContextMenu submenu needs options");
+				var submenu = new that.constructor( value.submenu.options, {
+					callback: value.submenu.callback,
+					event: e,
+					parentMenu: that,
+					ignore_item_callbacks: value.submenu.ignore_item_callbacks,
+					title: value.submenu.title,
+					autoopen: options.autoopen
+				});
+				close_parent = false;
+			}
+		}
+
+		if(close_parent && !that.lock)
+			that.close();
+	}
+
+	return element;
+}
+
+ContextMenu.prototype.close = function(e, ignore_parent_menu)
+{
+	if(this.root.parentNode)
+		this.root.parentNode.removeChild( this.root );
+	if(this.parentMenu && !ignore_parent_menu)
+	{
+		this.parentMenu.lock = false;
+		this.parentMenu.current_submenu = null;
+		if( e === undefined )
+			this.parentMenu.close();
+		else if( e && !ContextMenu.isCursorOverElement( e, this.parentMenu.root) )
+		{
+			ContextMenu.trigger( this.parentMenu.root, "mouseleave", e );
+		}
+	}
+	if(this.current_submenu)
+		this.current_submenu.close(e, true);
+}
+
+//this code is used to trigger events easily (used in the context menu mouseleave
+ContextMenu.trigger = function(element, event_name, params, origin)
+{
+	var evt = document.createEvent( 'CustomEvent' );
+	evt.initCustomEvent( event_name, true,true, params ); //canBubble, cancelable, detail
+	evt.srcElement = origin;
+	if( element.dispatchEvent )
+		element.dispatchEvent( evt );
+	else if( element.__events )
+		element.__events.dispatchEvent( evt );
+	//else nothing seems binded here so nothing to do
+	return evt;
+}
+
+//returns the top most menu
+ContextMenu.prototype.getTopMenu = function()
+{
+	if( this.options.parentMenu )
+		return this.options.parentMenu.getTopMenu();
+	return this;
+}
+
+ContextMenu.prototype.getFirstEvent = function()
+{
+	if( this.options.parentMenu )
+		return this.options.parentMenu.getFirstEvent();
+	return this.options.event;
+}
+
+
+
+ContextMenu.isCursorOverElement = function( event, element )
+{
+	var left = event.pageX;
+	var top = event.pageY;
+	var rect = element.getBoundingClientRect();
+	if(!rect)
+		return false;
+	if(top > rect.top && top < (rect.top + rect.height) &&
+		left > rect.left && left < (rect.left + rect.width) )
+		return true;
+	return false;
+}
+
+
+
+LiteGraph.ContextMenu = ContextMenu;
+
+LiteGraph.closeAllContextMenus = function( ref_window )
+{
+	ref_window = ref_window || window;
+
+	var elements = ref_window.document.querySelectorAll(".litecontextmenu");
+	if(!elements.length)
+		return;
+
+	var result = [];
+	for(var i = 0; i < elements.length; i++)
+		result.push(elements[i]);
+
+	for(var i in result)
+	{
+		if(result[i].close)
+			result[i].close();
+		else if(result[i].parentNode)
+			result[i].parentNode.removeChild( result[i] );
+	}
+}
+
+LiteGraph.extendClass = function ( target, origin )
+{
+	for(var i in origin) //copy class properties
+	{
+		if(target.hasOwnProperty(i))
+			continue;
+		target[i] = origin[i];
+	}
+
+	if(origin.prototype) //copy prototype properties
+		for(var i in origin.prototype) //only enumerables
+		{
+			if(!origin.prototype.hasOwnProperty(i))
+				continue;
+
+			if(target.prototype.hasOwnProperty(i)) //avoid overwritting existing ones
+				continue;
+
+			//copy getters
+			if(origin.prototype.__lookupGetter__(i))
+				target.prototype.__defineGetter__(i, origin.prototype.__lookupGetter__(i));
+			else
+				target.prototype[i] = origin.prototype[i];
+
+			//and setters
+			if(origin.prototype.__lookupSetter__(i))
+				target.prototype.__defineSetter__(i, origin.prototype.__lookupSetter__(i));
+		}
+}
+
+//used to create nodes from wrapping functions
+LiteGraph.getParameterNames = function(func) {
+    return (func + '')
+      .replace(/[/][/].*$/mg,'') // strip single-line comments
+      .replace(/\s+/g, '') // strip white space
+      .replace(/[/][*][^/*]*[*][/]/g, '') // strip multi-line comments  /**/
+      .split('){', 1)[0].replace(/^[^(]*[(]/, '') // extract the parameters
+      .replace(/=[^,]+/g, '') // strip any ES6 defaults
+      .split(',').filter(Boolean); // split & filter [""]
+}
+
+Math.clamp = function(v,a,b) { return (a > v ? a : (b < v ? b : v)); }
+
+if( typeof(window) != "undefined" && !window["requestAnimationFrame"] )
+{
+	window.requestAnimationFrame = window.webkitRequestAnimationFrame ||
+		  window.mozRequestAnimationFrame    ||
+		  (function( callback ){
+			window.setTimeout(callback, 1000 / 60);
+		  });
+}
+
+})(this);
+
+if(typeof(exports) != "undefined")
+	exports.LiteGraph = this.LiteGraph;
 
 //basic nodes
 (function(global){
@@ -7108,155 +7110,155 @@
 
 
 })(this);
-//event related nodes
-(function(global){
-var LiteGraph = global.LiteGraph;
-
-//Show value inside the debug console
-function LogEvent()
-{
-	this.size = [60,20];
-	this.addInput("event", LiteGraph.ACTION);
-}
-
-LogEvent.title = "Log Event";
-LogEvent.desc = "Log event in console";
-
-LogEvent.prototype.onAction = function( action, param )
-{
-	console.log( action, param );
-}
-
-LiteGraph.registerNodeType("events/log", LogEvent );
-
-
-//Filter events
-function FilterEvent()
-{
-	this.size = [60,20];
-	this.addInput("event", LiteGraph.ACTION);
-	this.addOutput("event", LiteGraph.EVENT);
-	this.properties = {
-		equal_to: "",
-		has_property:"",
-		property_equal_to: ""
-	};
-}
-
-FilterEvent.title = "Filter Event";
-FilterEvent.desc = "Blocks events that do not match the filter";
-
-FilterEvent.prototype.onAction = function( action, param )
-{
-	if( param == null )
-		return;
-
-	if( this.properties.equal_to && this.properties.equal_to != param )
-		return;
-
-	if( this.properties.has_property )
-	{
-		var prop = param[ this.properties.has_property ];
-		if( prop == null )
-			return;
-
-		if( this.properties.property_equal_to && this.properties.property_equal_to != prop )
-			return;
-	}
-
-	this.triggerSlot(0,param);
-}
-
-LiteGraph.registerNodeType("events/filter", FilterEvent );
-
-/*
-//Filter events
-function SetModeNode()
-{
-	this.size = [60,20];
-	this.addInput("event", LiteGraph.ACTION);
-	this.addOutput("event", LiteGraph.EVENT);
-	this.properties = {
-		equal_to: "",
-		has_property:"",
-		property_equal_to: ""
-	};
-}
-
-SetModeNode.title = "Set Node Mode";
-SetModeNode.desc = "Changes a node mode";
-
-SetModeNode.prototype.onAction = function( action, param )
-{
-	if( param == null )
-		return;
-
-	if( this.properties.equal_to && this.properties.equal_to != param )
-		return;
-
-	if( this.properties.has_property )
-	{
-		var prop = param[ this.properties.has_property ];
-		if( prop == null )
-			return;
-
-		if( this.properties.property_equal_to && this.properties.property_equal_to != prop )
-			return;
-	}
-
-	this.triggerSlot(0,param);
-}
-
-LiteGraph.registerNodeType("events/set_mode", SetModeNode );
-*/
-
-//Show value inside the debug console
-function DelayEvent()
-{
-	this.size = [60,20];
-	this.addProperty( "time", 1000 );
-	this.addInput("event", LiteGraph.ACTION);
-	this.addOutput("on_time", LiteGraph.EVENT);
-
-	this._pending = [];
-}
-
-DelayEvent.title = "Delay";
-DelayEvent.desc = "Delays one event";
-
-DelayEvent.prototype.onAction = function(action, param)
-{
-	this._pending.push([ this.properties.time, param ]);
-}
-
-DelayEvent.prototype.onExecute = function()
-{
-	var dt = this.graph.elapsed_time * 1000; //in ms
-
-	for(var i = 0; i < this._pending.length; ++i)
-	{
-		var action = this._pending[i];
-		action[0] -= dt;
-		if( action[0] > 0 )
-			continue;
-		
-		//remove
-		this._pending.splice(i,1); 
-		--i;
-
-		//trigger
-		this.trigger(null, action[1]);
-	}
-}
-
-DelayEvent.prototype.onGetInputs = function()
-{
-	return [["event",LiteGraph.ACTION]];
-}
-
-LiteGraph.registerNodeType("events/delay", DelayEvent );
-
-
+//event related nodes
+(function(global){
+var LiteGraph = global.LiteGraph;
+
+//Show value inside the debug console
+function LogEvent()
+{
+	this.size = [60,20];
+	this.addInput("event", LiteGraph.ACTION);
+}
+
+LogEvent.title = "Log Event";
+LogEvent.desc = "Log event in console";
+
+LogEvent.prototype.onAction = function( action, param )
+{
+	console.log( action, param );
+}
+
+LiteGraph.registerNodeType("events/log", LogEvent );
+
+
+//Filter events
+function FilterEvent()
+{
+	this.size = [60,20];
+	this.addInput("event", LiteGraph.ACTION);
+	this.addOutput("event", LiteGraph.EVENT);
+	this.properties = {
+		equal_to: "",
+		has_property:"",
+		property_equal_to: ""
+	};
+}
+
+FilterEvent.title = "Filter Event";
+FilterEvent.desc = "Blocks events that do not match the filter";
+
+FilterEvent.prototype.onAction = function( action, param )
+{
+	if( param == null )
+		return;
+
+	if( this.properties.equal_to && this.properties.equal_to != param )
+		return;
+
+	if( this.properties.has_property )
+	{
+		var prop = param[ this.properties.has_property ];
+		if( prop == null )
+			return;
+
+		if( this.properties.property_equal_to && this.properties.property_equal_to != prop )
+			return;
+	}
+
+	this.triggerSlot(0,param);
+}
+
+LiteGraph.registerNodeType("events/filter", FilterEvent );
+
+/*
+//Filter events
+function SetModeNode()
+{
+	this.size = [60,20];
+	this.addInput("event", LiteGraph.ACTION);
+	this.addOutput("event", LiteGraph.EVENT);
+	this.properties = {
+		equal_to: "",
+		has_property:"",
+		property_equal_to: ""
+	};
+}
+
+SetModeNode.title = "Set Node Mode";
+SetModeNode.desc = "Changes a node mode";
+
+SetModeNode.prototype.onAction = function( action, param )
+{
+	if( param == null )
+		return;
+
+	if( this.properties.equal_to && this.properties.equal_to != param )
+		return;
+
+	if( this.properties.has_property )
+	{
+		var prop = param[ this.properties.has_property ];
+		if( prop == null )
+			return;
+
+		if( this.properties.property_equal_to && this.properties.property_equal_to != prop )
+			return;
+	}
+
+	this.triggerSlot(0,param);
+}
+
+LiteGraph.registerNodeType("events/set_mode", SetModeNode );
+*/
+
+//Show value inside the debug console
+function DelayEvent()
+{
+	this.size = [60,20];
+	this.addProperty( "time", 1000 );
+	this.addInput("event", LiteGraph.ACTION);
+	this.addOutput("on_time", LiteGraph.EVENT);
+
+	this._pending = [];
+}
+
+DelayEvent.title = "Delay";
+DelayEvent.desc = "Delays one event";
+
+DelayEvent.prototype.onAction = function(action, param)
+{
+	this._pending.push([ this.properties.time, param ]);
+}
+
+DelayEvent.prototype.onExecute = function()
+{
+	var dt = this.graph.elapsed_time * 1000; //in ms
+
+	for(var i = 0; i < this._pending.length; ++i)
+	{
+		var action = this._pending[i];
+		action[0] -= dt;
+		if( action[0] > 0 )
+			continue;
+		
+		//remove
+		this._pending.splice(i,1); 
+		--i;
+
+		//trigger
+		this.trigger(null, action[1]);
+	}
+}
+
+DelayEvent.prototype.onGetInputs = function()
+{
+	return [["event",LiteGraph.ACTION]];
+}
+
+LiteGraph.registerNodeType("events/delay", DelayEvent );
+
+
 })(this);
 //widgets
 (function(global){
@@ -8095,1280 +8097,1280 @@
 	LiteGraph.registerNodeType("widget/panel", WidgetPanel );
 
 })(this);
-(function(global){
-var LiteGraph = global.LiteGraph;
-
-function GamepadInput()
-{
-	this.addOutput("left_x_axis","number");
-	this.addOutput("left_y_axis","number");
-	this.addOutput( "button_pressed", LiteGraph.EVENT );
-	this.properties = { gamepad_index: 0, threshold: 0.1 };
-
-	this._left_axis = new Float32Array(2);
-	this._right_axis = new Float32Array(2);
-	this._triggers = new Float32Array(2);
-	this._previous_buttons = new Uint8Array(17);
-	this._current_buttons = new Uint8Array(17);
-}
-
-GamepadInput.title = "Gamepad";
-GamepadInput.desc = "gets the input of the gamepad";
-
-GamepadInput.zero = new Float32Array(2);
-GamepadInput.buttons = ["a","b","x","y","lb","rb","lt","rt","back","start","ls","rs","home"];
-
-GamepadInput.prototype.onExecute = function()
-{
-	//get gamepad
-	var gamepad = this.getGamepad();
-	var threshold = this.properties.threshold || 0.0;
-
-	if(gamepad)
-	{
-		this._left_axis[0] = Math.abs( gamepad.xbox.axes["lx"] ) > threshold ? gamepad.xbox.axes["lx"] : 0;
-		this._left_axis[1] = Math.abs( gamepad.xbox.axes["ly"] ) > threshold ? gamepad.xbox.axes["ly"] : 0;
-		this._right_axis[0] = Math.abs( gamepad.xbox.axes["rx"] ) > threshold ? gamepad.xbox.axes["rx"] : 0;
-		this._right_axis[1] = Math.abs( gamepad.xbox.axes["ry"] ) > threshold ? gamepad.xbox.axes["ry"] : 0;
-		this._triggers[0] = Math.abs( gamepad.xbox.axes["ltrigger"] ) > threshold ? gamepad.xbox.axes["ltrigger"] : 0;
-		this._triggers[1] = Math.abs( gamepad.xbox.axes["rtrigger"] ) > threshold ? gamepad.xbox.axes["rtrigger"] : 0;
-	}
-
-	if(this.outputs)
-	{
-		for(var i = 0; i < this.outputs.length; i++)
-		{
-			var output = this.outputs[i];
-			if(!output.links || !output.links.length)
-				continue;
-			var v = null;
-
-			if(gamepad)
-			{
-				switch( output.name )
-				{
-					case "left_axis": v = this._left_axis; break;
-					case "right_axis": v = this._right_axis; break;
-					case "left_x_axis": v = this._left_axis[0]; break;
-					case "left_y_axis": v = this._left_axis[1]; break;
-					case "right_x_axis": v = this._right_axis[0]; break;
-					case "right_y_axis": v = this._right_axis[1]; break;
-					case "trigger_left": v = this._triggers[0]; break;
-					case "trigger_right": v = this._triggers[1]; break;
-					case "a_button": v = gamepad.xbox.buttons["a"] ? 1 : 0; break;
-					case "b_button": v = gamepad.xbox.buttons["b"] ? 1 : 0; break;
-					case "x_button": v = gamepad.xbox.buttons["x"] ? 1 : 0; break;
-					case "y_button": v = gamepad.xbox.buttons["y"] ? 1 : 0; break;
-					case "lb_button": v = gamepad.xbox.buttons["lb"] ? 1 : 0; break;
-					case "rb_button": v = gamepad.xbox.buttons["rb"] ? 1 : 0; break;
-					case "ls_button": v = gamepad.xbox.buttons["ls"] ? 1 : 0; break;
-					case "rs_button": v = gamepad.xbox.buttons["rs"] ? 1 : 0; break;
-					case "start_button": v = gamepad.xbox.buttons["start"] ? 1 : 0; break;
-					case "back_button": v = gamepad.xbox.buttons["back"] ? 1 : 0; break;
-					case "button_pressed": 
-						for(var j = 0; j < this._current_buttons.length; ++j)
-						{
-							if( this._current_buttons[j] && !this._previous_buttons[j] )
-								this.triggerSlot( i, GamepadInput.buttons[j] );
-						}
-						break;
-					default: break;
-				}
-			}
-			else
-			{
-				//if no gamepad is connected, output 0
-				switch( output.name )
-				{
-					case "button_pressed": break;
-					case "left_axis":
-					case "right_axis":
-						v = GamepadInput.zero;
-						break;
-					default:
-						v = 0;
-				}
-			}
-			this.setOutputData(i,v);
-		}
-	}
-}
-
-GamepadInput.prototype.getGamepad = function()
-{
-	var getGamepads = navigator.getGamepads || navigator.webkitGetGamepads || navigator.mozGetGamepads; 
-	if(!getGamepads)
-		return null;
-	var gamepads = getGamepads.call(navigator);
-	var gamepad = null;
-
-	this._previous_buttons.set( this._current_buttons );
-
-	//pick the first connected
-	for(var i = this.properties.gamepad_index; i < 4; i++)
-	{
-		if (gamepads[i])
-		{
-			gamepad = gamepads[i];
-
-			//xbox controller mapping
-			var xbox = this.xbox_mapping;
-			if(!xbox)
-				xbox = this.xbox_mapping = { axes:[], buttons:{}, hat: ""};
-
-			xbox.axes["lx"] = gamepad.axes[0];
-			xbox.axes["ly"] = gamepad.axes[1];
-			xbox.axes["rx"] = gamepad.axes[2];
-			xbox.axes["ry"] = gamepad.axes[3];
-			xbox.axes["ltrigger"] = gamepad.buttons[6].value;
-			xbox.axes["rtrigger"] = gamepad.buttons[7].value;
-
-			for(var j = 0; j < gamepad.buttons.length; j++)
-			{
-				this._current_buttons[j] = gamepad.buttons[j].pressed;
-
-				//mapping of XBOX
-				switch(j) //I use a switch to ensure that a player with another gamepad could play
-				{
-					case 0: xbox.buttons["a"] = gamepad.buttons[j].pressed; break;
-					case 1: xbox.buttons["b"] = gamepad.buttons[j].pressed; break;
-					case 2: xbox.buttons["x"] = gamepad.buttons[j].pressed; break;
-					case 3: xbox.buttons["y"] = gamepad.buttons[j].pressed; break;
-					case 4: xbox.buttons["lb"] = gamepad.buttons[j].pressed; break;
-					case 5: xbox.buttons["rb"] = gamepad.buttons[j].pressed; break;
-					case 6: xbox.buttons["lt"] = gamepad.buttons[j].pressed; break;
-					case 7: xbox.buttons["rt"] = gamepad.buttons[j].pressed; break;
-					case 8: xbox.buttons["back"] = gamepad.buttons[j].pressed; break;
-					case 9: xbox.buttons["start"] = gamepad.buttons[j].pressed; break;
-					case 10: xbox.buttons["ls"] = gamepad.buttons[j].pressed; break;
-					case 11: xbox.buttons["rs"] = gamepad.buttons[j].pressed; break;
-					case 12: if( gamepad.buttons[j].pressed) xbox.hat += "up"; break;
-					case 13: if( gamepad.buttons[j].pressed) xbox.hat += "down"; break;
-					case 14: if( gamepad.buttons[j].pressed) xbox.hat += "left"; break;
-					case 15: if( gamepad.buttons[j].pressed) xbox.hat += "right"; break;
-					case 16: xbox.buttons["home"] = gamepad.buttons[j].pressed; break;
-					default:
-				}
-			}
-			gamepad.xbox = xbox;
-			return gamepad;
-		}	
-	}
-}
-
-GamepadInput.prototype.onDrawBackground = function(ctx)
-{
-	//render gamepad state?
-	var la = this._left_axis;
-	var ra = this._right_axis;
-	ctx.strokeStyle = "#88A";
-	ctx.strokeRect( (la[0] + 1) * 0.5 * this.size[0] - 4, (la[1] + 1) * 0.5 * this.size[1] - 4, 8, 8 );
-	ctx.strokeStyle = "#8A8";
-	ctx.strokeRect( (ra[0] + 1) * 0.5 * this.size[0] - 4, (ra[1] + 1) * 0.5 * this.size[1] - 4, 8, 8 );
-	var h = this.size[1] / this._current_buttons.length
-	ctx.fillStyle = "#AEB";
-	for(var i = 0; i < this._current_buttons.length; ++i)
-		if(this._current_buttons[i])
-			ctx.fillRect( 0, h * i, 6, h);
-}
-
-GamepadInput.prototype.onGetOutputs = function() {
-	return [
-		["left_axis","vec2"],
-		["right_axis","vec2"],
-		["left_x_axis","number"],
-		["left_y_axis","number"],
-		["right_x_axis","number"],
-		["right_y_axis","number"],
-		["trigger_left","number"],
-		["trigger_right","number"],
-		["a_button","number"],
-		["b_button","number"],
-		["x_button","number"],
-		["y_button","number"],
-		["lb_button","number"],
-		["rb_button","number"],
-		["ls_button","number"],
-		["rs_button","number"],
-		["start","number"],
-		["back","number"],
-		["button_pressed", LiteGraph.EVENT]
-	];
-}
-
-LiteGraph.registerNodeType("input/gamepad", GamepadInput );
-
+(function(global){
+var LiteGraph = global.LiteGraph;
+
+function GamepadInput()
+{
+	this.addOutput("left_x_axis","number");
+	this.addOutput("left_y_axis","number");
+	this.addOutput( "button_pressed", LiteGraph.EVENT );
+	this.properties = { gamepad_index: 0, threshold: 0.1 };
+
+	this._left_axis = new Float32Array(2);
+	this._right_axis = new Float32Array(2);
+	this._triggers = new Float32Array(2);
+	this._previous_buttons = new Uint8Array(17);
+	this._current_buttons = new Uint8Array(17);
+}
+
+GamepadInput.title = "Gamepad";
+GamepadInput.desc = "gets the input of the gamepad";
+
+GamepadInput.zero = new Float32Array(2);
+GamepadInput.buttons = ["a","b","x","y","lb","rb","lt","rt","back","start","ls","rs","home"];
+
+GamepadInput.prototype.onExecute = function()
+{
+	//get gamepad
+	var gamepad = this.getGamepad();
+	var threshold = this.properties.threshold || 0.0;
+
+	if(gamepad)
+	{
+		this._left_axis[0] = Math.abs( gamepad.xbox.axes["lx"] ) > threshold ? gamepad.xbox.axes["lx"] : 0;
+		this._left_axis[1] = Math.abs( gamepad.xbox.axes["ly"] ) > threshold ? gamepad.xbox.axes["ly"] : 0;
+		this._right_axis[0] = Math.abs( gamepad.xbox.axes["rx"] ) > threshold ? gamepad.xbox.axes["rx"] : 0;
+		this._right_axis[1] = Math.abs( gamepad.xbox.axes["ry"] ) > threshold ? gamepad.xbox.axes["ry"] : 0;
+		this._triggers[0] = Math.abs( gamepad.xbox.axes["ltrigger"] ) > threshold ? gamepad.xbox.axes["ltrigger"] : 0;
+		this._triggers[1] = Math.abs( gamepad.xbox.axes["rtrigger"] ) > threshold ? gamepad.xbox.axes["rtrigger"] : 0;
+	}
+
+	if(this.outputs)
+	{
+		for(var i = 0; i < this.outputs.length; i++)
+		{
+			var output = this.outputs[i];
+			if(!output.links || !output.links.length)
+				continue;
+			var v = null;
+
+			if(gamepad)
+			{
+				switch( output.name )
+				{
+					case "left_axis": v = this._left_axis; break;
+					case "right_axis": v = this._right_axis; break;
+					case "left_x_axis": v = this._left_axis[0]; break;
+					case "left_y_axis": v = this._left_axis[1]; break;
+					case "right_x_axis": v = this._right_axis[0]; break;
+					case "right_y_axis": v = this._right_axis[1]; break;
+					case "trigger_left": v = this._triggers[0]; break;
+					case "trigger_right": v = this._triggers[1]; break;
+					case "a_button": v = gamepad.xbox.buttons["a"] ? 1 : 0; break;
+					case "b_button": v = gamepad.xbox.buttons["b"] ? 1 : 0; break;
+					case "x_button": v = gamepad.xbox.buttons["x"] ? 1 : 0; break;
+					case "y_button": v = gamepad.xbox.buttons["y"] ? 1 : 0; break;
+					case "lb_button": v = gamepad.xbox.buttons["lb"] ? 1 : 0; break;
+					case "rb_button": v = gamepad.xbox.buttons["rb"] ? 1 : 0; break;
+					case "ls_button": v = gamepad.xbox.buttons["ls"] ? 1 : 0; break;
+					case "rs_button": v = gamepad.xbox.buttons["rs"] ? 1 : 0; break;
+					case "start_button": v = gamepad.xbox.buttons["start"] ? 1 : 0; break;
+					case "back_button": v = gamepad.xbox.buttons["back"] ? 1 : 0; break;
+					case "button_pressed": 
+						for(var j = 0; j < this._current_buttons.length; ++j)
+						{
+							if( this._current_buttons[j] && !this._previous_buttons[j] )
+								this.triggerSlot( i, GamepadInput.buttons[j] );
+						}
+						break;
+					default: break;
+				}
+			}
+			else
+			{
+				//if no gamepad is connected, output 0
+				switch( output.name )
+				{
+					case "button_pressed": break;
+					case "left_axis":
+					case "right_axis":
+						v = GamepadInput.zero;
+						break;
+					default:
+						v = 0;
+				}
+			}
+			this.setOutputData(i,v);
+		}
+	}
+}
+
+GamepadInput.prototype.getGamepad = function()
+{
+	var getGamepads = navigator.getGamepads || navigator.webkitGetGamepads || navigator.mozGetGamepads; 
+	if(!getGamepads)
+		return null;
+	var gamepads = getGamepads.call(navigator);
+	var gamepad = null;
+
+	this._previous_buttons.set( this._current_buttons );
+
+	//pick the first connected
+	for(var i = this.properties.gamepad_index; i < 4; i++)
+	{
+		if (gamepads[i])
+		{
+			gamepad = gamepads[i];
+
+			//xbox controller mapping
+			var xbox = this.xbox_mapping;
+			if(!xbox)
+				xbox = this.xbox_mapping = { axes:[], buttons:{}, hat: ""};
+
+			xbox.axes["lx"] = gamepad.axes[0];
+			xbox.axes["ly"] = gamepad.axes[1];
+			xbox.axes["rx"] = gamepad.axes[2];
+			xbox.axes["ry"] = gamepad.axes[3];
+			xbox.axes["ltrigger"] = gamepad.buttons[6].value;
+			xbox.axes["rtrigger"] = gamepad.buttons[7].value;
+
+			for(var j = 0; j < gamepad.buttons.length; j++)
+			{
+				this._current_buttons[j] = gamepad.buttons[j].pressed;
+
+				//mapping of XBOX
+				switch(j) //I use a switch to ensure that a player with another gamepad could play
+				{
+					case 0: xbox.buttons["a"] = gamepad.buttons[j].pressed; break;
+					case 1: xbox.buttons["b"] = gamepad.buttons[j].pressed; break;
+					case 2: xbox.buttons["x"] = gamepad.buttons[j].pressed; break;
+					case 3: xbox.buttons["y"] = gamepad.buttons[j].pressed; break;
+					case 4: xbox.buttons["lb"] = gamepad.buttons[j].pressed; break;
+					case 5: xbox.buttons["rb"] = gamepad.buttons[j].pressed; break;
+					case 6: xbox.buttons["lt"] = gamepad.buttons[j].pressed; break;
+					case 7: xbox.buttons["rt"] = gamepad.buttons[j].pressed; break;
+					case 8: xbox.buttons["back"] = gamepad.buttons[j].pressed; break;
+					case 9: xbox.buttons["start"] = gamepad.buttons[j].pressed; break;
+					case 10: xbox.buttons["ls"] = gamepad.buttons[j].pressed; break;
+					case 11: xbox.buttons["rs"] = gamepad.buttons[j].pressed; break;
+					case 12: if( gamepad.buttons[j].pressed) xbox.hat += "up"; break;
+					case 13: if( gamepad.buttons[j].pressed) xbox.hat += "down"; break;
+					case 14: if( gamepad.buttons[j].pressed) xbox.hat += "left"; break;
+					case 15: if( gamepad.buttons[j].pressed) xbox.hat += "right"; break;
+					case 16: xbox.buttons["home"] = gamepad.buttons[j].pressed; break;
+					default:
+				}
+			}
+			gamepad.xbox = xbox;
+			return gamepad;
+		}	
+	}
+}
+
+GamepadInput.prototype.onDrawBackground = function(ctx)
+{
+	//render gamepad state?
+	var la = this._left_axis;
+	var ra = this._right_axis;
+	ctx.strokeStyle = "#88A";
+	ctx.strokeRect( (la[0] + 1) * 0.5 * this.size[0] - 4, (la[1] + 1) * 0.5 * this.size[1] - 4, 8, 8 );
+	ctx.strokeStyle = "#8A8";
+	ctx.strokeRect( (ra[0] + 1) * 0.5 * this.size[0] - 4, (ra[1] + 1) * 0.5 * this.size[1] - 4, 8, 8 );
+	var h = this.size[1] / this._current_buttons.length
+	ctx.fillStyle = "#AEB";
+	for(var i = 0; i < this._current_buttons.length; ++i)
+		if(this._current_buttons[i])
+			ctx.fillRect( 0, h * i, 6, h);
+}
+
+GamepadInput.prototype.onGetOutputs = function() {
+	return [
+		["left_axis","vec2"],
+		["right_axis","vec2"],
+		["left_x_axis","number"],
+		["left_y_axis","number"],
+		["right_x_axis","number"],
+		["right_y_axis","number"],
+		["trigger_left","number"],
+		["trigger_right","number"],
+		["a_button","number"],
+		["b_button","number"],
+		["x_button","number"],
+		["y_button","number"],
+		["lb_button","number"],
+		["rb_button","number"],
+		["ls_button","number"],
+		["rs_button","number"],
+		["start","number"],
+		["back","number"],
+		["button_pressed", LiteGraph.EVENT]
+	];
+}
+
+LiteGraph.registerNodeType("input/gamepad", GamepadInput );
+
 })(this);
-(function(global){
-var LiteGraph = global.LiteGraph;
-
-//Converter
-function Converter()
-{
-	this.addInput("in","*");
-	this.size = [60,20];
-}
-
-Converter.title = "Converter";
-Converter.desc = "type A to type B";
-
-Converter.prototype.onExecute = function()
-{
-	var v = this.getInputData(0);
-	if(v == null)
-		return;
-
-	if(this.outputs)
-		for(var i = 0; i < this.outputs.length; i++)
-		{
-			var output = this.outputs[i];
-			if(!output.links || !output.links.length)
-				continue;
-
-			var result = null;
-			switch( output.name )
-			{
-				case "number": result = v.length ? v[0] : parseFloat(v); break;
-				case "vec2": 
-				case "vec3": 
-				case "vec4": 
-					var result = null;
-					var count = 1;
-					switch(output.name)
-					{
-						case "vec2": count = 2; break;
-						case "vec3": count = 3; break;
-						case "vec4": count = 4; break;
-					}
-
-					var result = new Float32Array( count );
-					if( v.length )
-					{
-						for(var j = 0; j < v.length && j < result.length; j++)
-							result[j] = v[j];
-					}
-					else
-						result[0] = parseFloat(v);
-					break;
-			}
-			this.setOutputData(i, result);
-		}
-}
-
-Converter.prototype.onGetOutputs = function() {
-	return [["number","number"],["vec2","vec2"],["vec3","vec3"],["vec4","vec4"]];
-}
-
-LiteGraph.registerNodeType("math/converter", Converter );
-
-
-//Bypass
-function Bypass()
-{
-	this.addInput("in");
-	this.addOutput("out");
-	this.size = [60,20];
-}
-
-Bypass.title = "Bypass";
-Bypass.desc = "removes the type";
-
-Bypass.prototype.onExecute = function()
-{
-	var v = this.getInputData(0);
-	this.setOutputData(0, v);
-}
-
-LiteGraph.registerNodeType("math/bypass", Bypass );
-
-
-
-function MathRange()
-{
-	this.addInput("in","number",{locked:true});
-	this.addOutput("out","number",{locked:true});
-
-	this.addProperty( "in", 0 );
-	this.addProperty( "in_min", 0 );
-	this.addProperty( "in_max", 1 );
-	this.addProperty( "out_min", 0 );
-	this.addProperty( "out_max", 1 );
-}
-
-MathRange.title = "Range";
-MathRange.desc = "Convert a number from one range to another";
-
-MathRange.prototype.onExecute = function()
-{
-	if(this.inputs)
-		for(var i = 0; i < this.inputs.length; i++)
-		{
-			var input = this.inputs[i];
-			var v = this.getInputData(i);
-			if(v === undefined)
-				continue;
-			this.properties[ input.name ] = v;
-		}
-
-	var v = this.properties["in"];
-	if(v === undefined || v === null || v.constructor !== Number)
-		v = 0;
-
-	var in_min = this.properties.in_min;
-	var in_max = this.properties.in_max;
-	var out_min = this.properties.out_min;
-	var out_max = this.properties.out_max;
-
-	this._last_v = ((v - in_min) / (in_max - in_min)) * (out_max - out_min) + out_min;
-	this.setOutputData(0, this._last_v );
-}
-
-MathRange.prototype.onDrawBackground = function(ctx)
-{
-	//show the current value
-	if(this._last_v)
-		this.outputs[0].label = this._last_v.toFixed(3);
-	else
-		this.outputs[0].label = "?";
-}
-
-MathRange.prototype.onGetInputs = function() {
-	return [["in_min","number"],["in_max","number"],["out_min","number"],["out_max","number"]];
-}
-
-LiteGraph.registerNodeType("math/range", MathRange);
-
-
-
-function MathRand()
-{
-	this.addOutput("value","number");
-	this.addProperty( "min", 0 );
-	this.addProperty( "max", 1 );
-	this.size = [60,20];
-}
-
-MathRand.title = "Rand";
-MathRand.desc = "Random number";
-
-MathRand.prototype.onExecute = function()
-{
-	if(this.inputs)
-		for(var i = 0; i < this.inputs.length; i++)
-		{
-			var input = this.inputs[i];
-			var v = this.getInputData(i);
-			if(v === undefined)
-				continue;
-			this.properties[input.name] = v;
-		}
-
-	var min = this.properties.min;
-	var max = this.properties.max;
-	this._last_v = Math.random() * (max-min) + min;
-	this.setOutputData(0, this._last_v );
-}
-
-MathRand.prototype.onDrawBackground = function(ctx)
-{
-	//show the current value
-	if(this._last_v)
-		this.outputs[0].label = this._last_v.toFixed(3);
-	else
-		this.outputs[0].label = "?";
-}
-
-MathRand.prototype.onGetInputs = function() {
-	return [["min","number"],["max","number"]];
-}
-
-LiteGraph.registerNodeType("math/rand", MathRand);
-
-//Math clamp
-function MathClamp()
-{
-	this.addInput("in","number");
-	this.addOutput("out","number");
-	this.size = [60,20];
-	this.addProperty( "min", 0 );
-	this.addProperty( "max", 1 );
-}
-
-MathClamp.title = "Clamp";
-MathClamp.desc = "Clamp number between min and max";
-MathClamp.filter = "shader";
-
-MathClamp.prototype.onExecute = function()
-{
-	var v = this.getInputData(0);
-	if(v == null) return;
-	v = Math.max(this.properties.min,v);
-	v = Math.min(this.properties.max,v);
-	this.setOutputData(0, v );
-}
-
-MathClamp.prototype.getCode = function(lang)
-{
-	var code = "";
-	if(this.isInputConnected(0))
-		code += "clamp({{0}}," + this.properties.min + "," + this.properties.max + ")";
-	return code;
-}
-
-LiteGraph.registerNodeType("math/clamp", MathClamp );
-
-
-
-//Math ABS
-function MathLerp()
-{
-	this.properties = { f: 0.5 };
-	this.addInput("A","number");
-	this.addInput("B","number");
-
-	this.addOutput("out","number");
-}
-
-MathLerp.title = "Lerp";
-MathLerp.desc = "Linear Interpolation";
-
-MathLerp.prototype.onExecute = function()
-{
-	var v1 = this.getInputData(0);
-	if(v1 == null)
-		v1 = 0;
-	var v2 = this.getInputData(1);
-	if(v2 == null)
-		v2 = 0;
-
-	var f = this.properties.f;
-
-	var _f = this.getInputData(2);
-	if(_f !== undefined)
-		f = _f;
-
-	this.setOutputData(0, v1 * (1-f) + v2 * f );
-}
-
-MathLerp.prototype.onGetInputs = function()
-{
-	return [["f","number"]];
-}
-
-LiteGraph.registerNodeType("math/lerp", MathLerp);
-
-
-
-//Math ABS
-function MathAbs()
-{
-	this.addInput("in","number");
-	this.addOutput("out","number");
-	this.size = [60,20];
-}
-
-MathAbs.title = "Abs";
-MathAbs.desc = "Absolute";
-
-MathAbs.prototype.onExecute = function()
-{
-	var v = this.getInputData(0);
-	if(v == null) return;
-	this.setOutputData(0, Math.abs(v) );
-}
-
-LiteGraph.registerNodeType("math/abs", MathAbs);
-
-
-//Math Floor
-function MathFloor()
-{
-	this.addInput("in","number");
-	this.addOutput("out","number");
-	this.size = [60,20];
-}
-
-MathFloor.title = "Floor";
-MathFloor.desc = "Floor number to remove fractional part";
-
-MathFloor.prototype.onExecute = function()
-{
-	var v = this.getInputData(0);
-	if(v == null) return;
-	this.setOutputData(0, Math.floor(v) );
-}
-
-LiteGraph.registerNodeType("math/floor", MathFloor );
-
-
-//Math frac
-function MathFrac()
-{
-	this.addInput("in","number");
-	this.addOutput("out","number");
-	this.size = [60,20];
-}
-
-MathFrac.title = "Frac";
-MathFrac.desc = "Returns fractional part";
-
-MathFrac.prototype.onExecute = function()
-{
-	var v = this.getInputData(0);
-	if(v == null) 
-		return;
-	this.setOutputData(0, v%1 );
-}
-
-LiteGraph.registerNodeType("math/frac",MathFrac);
-
-
-//Math Floor
-function MathSmoothStep()
-{
-	this.addInput("in","number");
-	this.addOutput("out","number");
-	this.size = [60,20];
-	this.properties = { A: 0, B: 1 };
-}
-
-MathSmoothStep.title = "Smoothstep";
-MathSmoothStep.desc = "Smoothstep";
-
-MathSmoothStep.prototype.onExecute = function()
-{
-	var v = this.getInputData(0);
-	if(v === undefined)
-		return;
-
-	var edge0 = this.properties.A;
-	var edge1 = this.properties.B;
-
-    // Scale, bias and saturate x to 0..1 range
-    v = Math.clamp((v - edge0)/(edge1 - edge0), 0.0, 1.0); 
-    // Evaluate polynomial
-    v = v*v*(3 - 2*v);
-
-	this.setOutputData(0, v );
-}
-
-LiteGraph.registerNodeType("math/smoothstep", MathSmoothStep );
-
-//Math scale
-function MathScale()
-{
-	this.addInput("in","number",{label:""});
-	this.addOutput("out","number",{label:""});
-	this.size = [60,20];
-	this.addProperty( "factor", 1 );
-}
-
-MathScale.title = "Scale";
-MathScale.desc = "v * factor";
-
-MathScale.prototype.onExecute = function()
-{
-	var value = this.getInputData(0);
-	if(value != null)
-		this.setOutputData(0, value * this.properties.factor );
-}
-
-LiteGraph.registerNodeType("math/scale", MathScale );
-
-
-//Math Average
-function MathAverageFilter()
-{
-	this.addInput("in","number");
-	this.addOutput("out","number");
-	this.size = [60,20];
-	this.addProperty( "samples", 10 );
-	this._values = new Float32Array(10);
-	this._current = 0;
-}
-
-MathAverageFilter.title = "Average";
-MathAverageFilter.desc = "Average Filter";
-
-MathAverageFilter.prototype.onExecute = function()
-{
-	var v = this.getInputData(0);
-	if(v == null)
-		v = 0;
-
-	var num_samples = this._values.length;
-
-	this._values[ this._current % num_samples ] = v;
-	this._current += 1;
-	if(this._current > num_samples)
-		this._current = 0;
-
-	var avr = 0;
-	for(var i = 0; i < num_samples; ++i)
-		avr += this._values[i];
-
-	this.setOutputData( 0, avr / num_samples );
-}
-
-MathAverageFilter.prototype.onPropertyChanged = function( name, value )
-{
-	if(value < 1)
-		value = 1;
-	this.properties.samples = Math.round(value);
-	var old = this._values;
-
-	this._values = new Float32Array( this.properties.samples );
-	if(old.length <= this._values.length )
-		this._values.set(old);
-	else
-		this._values.set( old.subarray( 0, this._values.length ) );
-}
-
-LiteGraph.registerNodeType("math/average", MathAverageFilter );
-
-
-//Math 
-function MathTendTo()
-{
-	this.addInput("in","number");
-	this.addOutput("out","number");
-	this.addProperty( "factor", 0.1 );
-	this.size = [60,20];
-	this._value = null;
-}
-
-MathTendTo.title = "TendTo";
-MathTendTo.desc = "moves the output value always closer to the input";
-
-MathTendTo.prototype.onExecute = function()
-{
-	var v = this.getInputData(0);
-	if(v == null)
-		v = 0;
-	var f = this.properties.factor;
-	if(this._value == null)
-		this._value = v;
-	else
-		this._value = this._value * (1 - f) + v * f;
-	this.setOutputData( 0, this._value );
-}
-
-LiteGraph.registerNodeType("math/tendTo", MathTendTo );
-
-
-//Math operation
-function MathOperation()
-{
-	this.addInput("A","number");
-	this.addInput("B","number");
-	this.addOutput("=","number");
-	this.addProperty( "A", 1 );
-	this.addProperty( "B", 1 );
-	this.addProperty( "OP", "+", "string", { values: MathOperation.values } );
-}
-
-MathOperation.values = ["+","-","*","/","%","^"];
-
-MathOperation.title = "Operation";
-MathOperation.desc = "Easy math operators";
-MathOperation["@OP"] = { type:"enum", title: "operation", values: MathOperation.values };
-
-
-MathOperation.prototype.setValue = function(v)
-{
-	if( typeof(v) == "string") v = parseFloat(v);
-	this.properties["value"] = v;
-}
-
-MathOperation.prototype.onExecute = function()
-{
-	var A = this.getInputData(0);
-	var B = this.getInputData(1);
-	if(A!=null)
-		this.properties["A"] = A;
-	else
-		A = this.properties["A"];
-
-	if(B!=null)
-		this.properties["B"] = B;
-	else
-		B = this.properties["B"];
-
-	var result = 0;
-	switch(this.properties.OP)
-	{
-		case '+': result = A+B; break;
-		case '-': result = A-B; break;
-		case 'x': 
-		case 'X': 
-		case '*': result = A*B; break;
-		case '/': result = A/B; break;
-		case '%': result = A%B; break;
-		case '^': result = Math.pow(A,B); break;
-		default:
-			console.warn("Unknown operation: " + this.properties.OP);
-	}
-	this.setOutputData(0, result );
-}
-
-MathOperation.prototype.onDrawBackground = function(ctx)
-{
-	if(this.flags.collapsed)
-		return;
-
-	ctx.font = "40px Arial";
-	ctx.fillStyle = "black";
-	ctx.textAlign = "center";
-	ctx.fillText(this.properties.OP, this.size[0] * 0.5, this.size[1] * 0.5 + LiteGraph.NODE_TITLE_HEIGHT );
-	ctx.textAlign = "left";
-}
-
-LiteGraph.registerNodeType("math/operation", MathOperation );
- 
-
-//Math compare
-function MathCompare()
-{
-	this.addInput( "A","number" );
-	this.addInput( "B","number" );
-	this.addOutput("A==B","boolean");
-	this.addOutput("A!=B","boolean");
-	this.addProperty( "A", 0 );
-	this.addProperty( "B", 0 );
-}
-
-MathCompare.title = "Compare";
-MathCompare.desc = "compares between two values";
-
-MathCompare.prototype.onExecute = function()
-{
-	var A = this.getInputData(0);
-	var B = this.getInputData(1);
-	if(A !== undefined)
-		this.properties["A"] = A;
-	else
-		A = this.properties["A"];
-
-	if(B !== undefined)
-		this.properties["B"] = B;
-	else
-		B = this.properties["B"];
-
-	for(var i = 0, l = this.outputs.length; i < l; ++i)
-	{
-		var output = this.outputs[i];
-		if(!output.links || !output.links.length)
-			continue;
-		switch( output.name )
-		{
-			case "A==B": value = A==B; break;
-			case "A!=B": value = A!=B; break;
-			case "A>B": value = A>B; break;
-			case "A<B": value = A<B; break;
-			case "A<=B": value = A<=B; break;
-			case "A>=B": value = A>=B; break;
-		}
-		this.setOutputData(i, value );
-	}
-};
-
-MathCompare.prototype.onGetOutputs = function()
-{
-	return [["A==B","boolean"],["A!=B","boolean"],["A>B","boolean"],["A<B","boolean"],["A>=B","boolean"],["A<=B","boolean"]];
-}
-
-LiteGraph.registerNodeType("math/compare",MathCompare);
-
-function MathCondition()
-{
-	this.addInput("A","number");
-	this.addInput("B","number");
-	this.addOutput("out","boolean");
-	this.addProperty( "A", 1 );
-	this.addProperty( "B", 1 );
-	this.addProperty( "OP", ">", "string", { values: MathCondition.values } );
-
-	this.size = [60,40];
-}
-
-MathCondition.values = [">","<","==","!=","<=",">="];
-MathCondition["@OP"] = { type:"enum", title: "operation", values: MathCondition.values };
-
-MathCondition.title = "Condition";
-MathCondition.desc = "evaluates condition between A and B";
-
-MathCondition.prototype.onExecute = function()
-{
-	var A = this.getInputData(0);
-	if(A === undefined)
-		A = this.properties.A;
-	else
-		this.properties.A = A;
-
-	var B = this.getInputData(1);
-	if(B === undefined)
-		B = this.properties.B;
-	else
-		this.properties.B = B;
-		
-	var result = true;
-	switch(this.properties.OP)
-	{
-		case ">": result = A>B; break;
-		case "<": result = A<B; break;
-		case "==": result = A==B; break;
-		case "!=": result = A!=B; break;
-		case "<=": result = A<=B; break;
-		case ">=": result = A>=B; break;
-	}
-
-	this.setOutputData(0, result );
-}
-
-LiteGraph.registerNodeType("math/condition", MathCondition);
-
-
-function MathAccumulate()
-{
-	this.addInput("inc","number");
-	this.addOutput("total","number");
-	this.addProperty( "increment", 1 );
-	this.addProperty( "value", 0 );
-}
-
-MathAccumulate.title = "Accumulate";
-MathAccumulate.desc = "Increments a value every time";
-
-MathAccumulate.prototype.onExecute = function()
-{
-	if(this.properties.value === null)
-		this.properties.value = 0;
-
-	var inc = this.getInputData(0);
-	if(inc !== null)
-		this.properties.value += inc;
-	else
-		this.properties.value += this.properties.increment;
-	this.setOutputData(0, this.properties.value );
-}
-
-LiteGraph.registerNodeType("math/accumulate", MathAccumulate);
-
-//Math Trigonometry
-function MathTrigonometry()
-{
-	this.addInput("v","number");
-	this.addOutput("sin","number");
-
-	this.addProperty( "amplitude", 1 );
-	this.addProperty( "offset", 0 );
-	this.bgImageUrl = "nodes/imgs/icon-sin.png";
-}
-
-MathTrigonometry.title = "Trigonometry";
-MathTrigonometry.desc = "Sin Cos Tan";
-MathTrigonometry.filter = "shader";
-
-MathTrigonometry.prototype.onExecute = function()
-{
-	var v = this.getInputData(0);
-	if(v == null)
-		v = 0;
-	var amplitude = this.properties["amplitude"];
-	var slot = this.findInputSlot("amplitude");
-	if(slot != -1)
-		amplitude = this.getInputData(slot);
-	var offset = this.properties["offset"];
-	slot = this.findInputSlot("offset");
-	if(slot != -1)
-		offset = this.getInputData(slot);
-
-	for(var i = 0, l = this.outputs.length; i < l; ++i)
-	{
-		var output = this.outputs[i];
-		switch( output.name )
-		{
-			case "sin": value = Math.sin(v); break;
-			case "cos": value = Math.cos(v); break;
-			case "tan": value = Math.tan(v); break;
-			case "asin": value = Math.asin(v); break;
-			case "acos": value = Math.acos(v); break;
-			case "atan": value = Math.atan(v); break;
-		}
-		this.setOutputData(i, amplitude * value + offset);
-	}
-}
-
-MathTrigonometry.prototype.onGetInputs = function()
-{
-	return [["v","number"],["amplitude","number"],["offset","number"]];
-}
-
-
-MathTrigonometry.prototype.onGetOutputs = function()
-{
-	return [["sin","number"],["cos","number"],["tan","number"],["asin","number"],["acos","number"],["atan","number"]];
-}
-
-
-LiteGraph.registerNodeType("math/trigonometry", MathTrigonometry );
-
-
-
-//math library for safe math operations without eval
-if(typeof(math) != undefined)
-{
-	function MathFormula()
-	{
-		this.addInputs("x","number");
-		this.addInputs("y","number");
-		this.addOutputs("","number");
-		this.properties = {x:1.0, y:1.0, formula:"x+y"};
-	}
-
-	MathFormula.title = "Formula";
-	MathFormula.desc = "Compute safe formula";
-		
-	MathFormula.prototype.onExecute = function()
-	{
-		var x = this.getInputData(0);
-		var y = this.getInputData(1);
-		if(x != null)
-			this.properties["x"] = x;
-		else
-			x = this.properties["x"];
-
-		if(y!=null)
-			this.properties["y"] = y;
-		else
-			y = this.properties["y"];
-
-		var f = this.properties["formula"];
-		var value = math.eval(f,{x:x,y:y,T: this.graph.globaltime });
-		this.setOutputData(0, value );
-	}
-
-	MathFormula.prototype.onDrawBackground = function()
-	{
-		var f = this.properties["formula"];
-		this.outputs[0].label = f;
-	}
-
-	MathFormula.prototype.onGetOutputs = function()
-	{
-		return [["A-B","number"],["A*B","number"],["A/B","number"]];
-	}
-
-	LiteGraph.registerNodeType("math/formula", MathFormula );
-}
-
-
-function Math3DVec2ToXYZ()
-{
-	this.addInput("vec2","vec2");
-	this.addOutput("x","number");
-	this.addOutput("y","number");
-}
-
-Math3DVec2ToXYZ.title = "Vec2->XY";
-Math3DVec2ToXYZ.desc = "vector 2 to components";
-
-Math3DVec2ToXYZ.prototype.onExecute = function()
-{
-	var v = this.getInputData(0);
-	if(v == null) return;
-
-	this.setOutputData( 0, v[0] );
-	this.setOutputData( 1, v[1] );
-}
-
-LiteGraph.registerNodeType("math3d/vec2-to-xyz", Math3DVec2ToXYZ );
-
-
-function Math3DXYToVec2()
-{
-	this.addInputs([["x","number"],["y","number"]]);
-	this.addOutput("vec2","vec2");
-	this.properties = {x:0, y:0};
-	this._data = new Float32Array(2);
-}
-
-Math3DXYToVec2.title = "XY->Vec2";
-Math3DXYToVec2.desc = "components to vector2";
-
-Math3DXYToVec2.prototype.onExecute = function()
-{
-	var x = this.getInputData(0);
-	if(x == null) x = this.properties.x;
-	var y = this.getInputData(1);
-	if(y == null) y = this.properties.y;
-
-	var data = this._data;
-	data[0] = x;
-	data[1] = y;
-
-	this.setOutputData( 0, data );
-}
-
-LiteGraph.registerNodeType("math3d/xy-to-vec2", Math3DXYToVec2 );
-
-
-
-
-function Math3DVec3ToXYZ()
-{
-	this.addInput("vec3","vec3");
-	this.addOutput("x","number");
-	this.addOutput("y","number");
-	this.addOutput("z","number");
-}
-
-Math3DVec3ToXYZ.title = "Vec3->XYZ";
-Math3DVec3ToXYZ.desc = "vector 3 to components";
-
-Math3DVec3ToXYZ.prototype.onExecute = function()
-{
-	var v = this.getInputData(0);
-	if(v == null) return;
-
-	this.setOutputData( 0, v[0] );
-	this.setOutputData( 1, v[1] );
-	this.setOutputData( 2, v[2] );
-}
-
-LiteGraph.registerNodeType("math3d/vec3-to-xyz", Math3DVec3ToXYZ );
-
-
-function Math3DXYZToVec3()
-{
-	this.addInputs([["x","number"],["y","number"],["z","number"]]);
-	this.addOutput("vec3","vec3");
-	this.properties = {x:0, y:0, z:0};
-	this._data = new Float32Array(3);
-}
-
-Math3DXYZToVec3.title = "XYZ->Vec3";
-Math3DXYZToVec3.desc = "components to vector3";
-
-Math3DXYZToVec3.prototype.onExecute = function()
-{
-	var x = this.getInputData(0);
-	if(x == null) x = this.properties.x;
-	var y = this.getInputData(1);
-	if(y == null) y = this.properties.y;
-	var z = this.getInputData(2);
-	if(z == null) z = this.properties.z;
-
-	var data = this._data;
-	data[0] = x;
-	data[1] = y;
-	data[2] = z;
-
-	this.setOutputData( 0, data );
-}
-
-LiteGraph.registerNodeType("math3d/xyz-to-vec3", Math3DXYZToVec3 );
-
-
-
-function Math3DVec4ToXYZW()
-{
-	this.addInput("vec4","vec4");
-	this.addOutput("x","number");
-	this.addOutput("y","number");
-	this.addOutput("z","number");
-	this.addOutput("w","number");
-}
-
-Math3DVec4ToXYZW.title = "Vec4->XYZW";
-Math3DVec4ToXYZW.desc = "vector 4 to components";
-
-Math3DVec4ToXYZW.prototype.onExecute = function()
-{
-	var v = this.getInputData(0);
-	if(v == null) return;
-
-	this.setOutputData( 0, v[0] );
-	this.setOutputData( 1, v[1] );
-	this.setOutputData( 2, v[2] );
-	this.setOutputData( 3, v[3] );
-}
-
-LiteGraph.registerNodeType("math3d/vec4-to-xyzw", Math3DVec4ToXYZW );
-
-
-function Math3DXYZWToVec4()
-{
-	this.addInputs([["x","number"],["y","number"],["z","number"],["w","number"]]);
-	this.addOutput("vec4","vec4");
-	this.properties = {x:0, y:0, z:0, w:0};
-	this._data = new Float32Array(4);
-}
-
-Math3DXYZWToVec4.title = "XYZW->Vec4";
-Math3DXYZWToVec4.desc = "components to vector4";
-
-Math3DXYZWToVec4.prototype.onExecute = function()
-{
-	var x = this.getInputData(0);
-	if(x == null) x = this.properties.x;
-	var y = this.getInputData(1);
-	if(y == null) y = this.properties.y;
-	var z = this.getInputData(2);
-	if(z == null) z = this.properties.z;
-	var w = this.getInputData(3);
-	if(w == null) w = this.properties.w;
-
-	var data = this._data;
-	data[0] = x;
-	data[1] = y;
-	data[2] = z;
-	data[3] = w;
-
-	this.setOutputData( 0, data );
-}
-
-LiteGraph.registerNodeType("math3d/xyzw-to-vec4", Math3DXYZWToVec4 );
-
-
-
-
-//if glMatrix is installed...
-if(global.glMatrix) 
-{
-
-	function Math3DQuaternion()
-	{
-		this.addOutput("quat","quat");
-		this.properties = { x:0, y:0, z:0, w: 1 };
-		this._value = quat.create();
-	}
-
-	Math3DQuaternion.title = "Quaternion";
-	Math3DQuaternion.desc = "quaternion";
-
-	Math3DQuaternion.prototype.onExecute = function()
-	{
-		this._value[0] = this.properties.x;
-		this._value[1] = this.properties.y;
-		this._value[2] = this.properties.z;
-		this._value[3] = this.properties.w;
-		this.setOutputData( 0, this._value );
-	}
-
-	LiteGraph.registerNodeType("math3d/quaternion", Math3DQuaternion );
-
-
-	function Math3DRotation()
-	{
-		this.addInputs([["degrees","number"],["axis","vec3"]]);
-		this.addOutput("quat","quat");
-		this.properties = { angle:90.0, axis: vec3.fromValues(0,1,0) };
-
-		this._value = quat.create();
-	}
-
-	Math3DRotation.title = "Rotation";
-	Math3DRotation.desc = "quaternion rotation";
-
-	Math3DRotation.prototype.onExecute = function()
-	{
-		var angle = this.getInputData(0);
-		if(angle == null) angle = this.properties.angle;
-		var axis = this.getInputData(1);
-		if(axis == null) axis = this.properties.axis;
-
-		var R = quat.setAxisAngle( this._value, axis, angle * 0.0174532925 );
-		this.setOutputData( 0, R );
-	}
-
-
-	LiteGraph.registerNodeType("math3d/rotation", Math3DRotation );
-	
-
-	//Math3D rotate vec3
-	function Math3DRotateVec3()
-	{
-		this.addInputs([["vec3","vec3"],["quat","quat"]]);
-		this.addOutput("result","vec3");
-		this.properties = { vec: [0,0,1] };
-	}
-
-	Math3DRotateVec3.title = "Rot. Vec3";
-	Math3DRotateVec3.desc = "rotate a point";
-
-	Math3DRotateVec3.prototype.onExecute = function()
-	{
-		var vec = this.getInputData(0);
-		if(vec == null) vec = this.properties.vec;
-		var quat = this.getInputData(1);
-		if(quat == null)
-			this.setOutputData(vec);
-		else
-			this.setOutputData( 0, vec3.transformQuat( vec3.create(), vec, quat ) );
-	}
-
-	LiteGraph.registerNodeType("math3d/rotate_vec3", Math3DRotateVec3);
-
-
-
-	function Math3DMultQuat()
-	{
-		this.addInputs( [["A","quat"],["B","quat"]] );
-		this.addOutput( "A*B","quat" );
-
-		this._value = quat.create();
-	}
-
-	Math3DMultQuat.title = "Mult. Quat";
-	Math3DMultQuat.desc = "rotate quaternion";
-
-	Math3DMultQuat.prototype.onExecute = function()
-	{
-		var A = this.getInputData(0);
-		if(A == null) return;
-		var B = this.getInputData(1);
-		if(B == null) return;
-
-		var R = quat.multiply( this._value, A, B );
-		this.setOutputData( 0, R );
-	}
-
-	LiteGraph.registerNodeType("math3d/mult-quat", Math3DMultQuat );
-
-
-	function Math3DQuatSlerp()
-	{
-		this.addInputs( [["A","quat"],["B","quat"],["factor","number"]] );
-		this.addOutput( "slerp","quat" );
-		this.addProperty( "factor", 0.5 );
-
-		this._value = quat.create();
-	}
-
-	Math3DQuatSlerp.title = "Quat Slerp";
-	Math3DQuatSlerp.desc = "quaternion spherical interpolation";
-
-	Math3DQuatSlerp.prototype.onExecute = function()
-	{
-		var A = this.getInputData(0);
-		if(A == null)
-			return;
-		var B = this.getInputData(1);
-		if(B == null)
-			return;
-		var factor = this.properties.factor;
-		if( this.getInputData(2) != null )
-			factor = this.getInputData(2);
-
-		var R = quat.slerp( this._value, A, B, factor );
-		this.setOutputData( 0, R );
-	}
-
-	LiteGraph.registerNodeType("math3d/quat-slerp", Math3DQuatSlerp );
-
-} //glMatrix
-
+(function(global){
+var LiteGraph = global.LiteGraph;
+
+//Converter
+function Converter()
+{
+	this.addInput("in","*");
+	this.size = [60,20];
+}
+
+Converter.title = "Converter";
+Converter.desc = "type A to type B";
+
+Converter.prototype.onExecute = function()
+{
+	var v = this.getInputData(0);
+	if(v == null)
+		return;
+
+	if(this.outputs)
+		for(var i = 0; i < this.outputs.length; i++)
+		{
+			var output = this.outputs[i];
+			if(!output.links || !output.links.length)
+				continue;
+
+			var result = null;
+			switch( output.name )
+			{
+				case "number": result = v.length ? v[0] : parseFloat(v); break;
+				case "vec2": 
+				case "vec3": 
+				case "vec4": 
+					var result = null;
+					var count = 1;
+					switch(output.name)
+					{
+						case "vec2": count = 2; break;
+						case "vec3": count = 3; break;
+						case "vec4": count = 4; break;
+					}
+
+					var result = new Float32Array( count );
+					if( v.length )
+					{
+						for(var j = 0; j < v.length && j < result.length; j++)
+							result[j] = v[j];
+					}
+					else
+						result[0] = parseFloat(v);
+					break;
+			}
+			this.setOutputData(i, result);
+		}
+}
+
+Converter.prototype.onGetOutputs = function() {
+	return [["number","number"],["vec2","vec2"],["vec3","vec3"],["vec4","vec4"]];
+}
+
+LiteGraph.registerNodeType("math/converter", Converter );
+
+
+//Bypass
+function Bypass()
+{
+	this.addInput("in");
+	this.addOutput("out");
+	this.size = [60,20];
+}
+
+Bypass.title = "Bypass";
+Bypass.desc = "removes the type";
+
+Bypass.prototype.onExecute = function()
+{
+	var v = this.getInputData(0);
+	this.setOutputData(0, v);
+}
+
+LiteGraph.registerNodeType("math/bypass", Bypass );
+
+
+
+function MathRange()
+{
+	this.addInput("in","number",{locked:true});
+	this.addOutput("out","number",{locked:true});
+
+	this.addProperty( "in", 0 );
+	this.addProperty( "in_min", 0 );
+	this.addProperty( "in_max", 1 );
+	this.addProperty( "out_min", 0 );
+	this.addProperty( "out_max", 1 );
+}
+
+MathRange.title = "Range";
+MathRange.desc = "Convert a number from one range to another";
+
+MathRange.prototype.onExecute = function()
+{
+	if(this.inputs)
+		for(var i = 0; i < this.inputs.length; i++)
+		{
+			var input = this.inputs[i];
+			var v = this.getInputData(i);
+			if(v === undefined)
+				continue;
+			this.properties[ input.name ] = v;
+		}
+
+	var v = this.properties["in"];
+	if(v === undefined || v === null || v.constructor !== Number)
+		v = 0;
+
+	var in_min = this.properties.in_min;
+	var in_max = this.properties.in_max;
+	var out_min = this.properties.out_min;
+	var out_max = this.properties.out_max;
+
+	this._last_v = ((v - in_min) / (in_max - in_min)) * (out_max - out_min) + out_min;
+	this.setOutputData(0, this._last_v );
+}
+
+MathRange.prototype.onDrawBackground = function(ctx)
+{
+	//show the current value
+	if(this._last_v)
+		this.outputs[0].label = this._last_v.toFixed(3);
+	else
+		this.outputs[0].label = "?";
+}
+
+MathRange.prototype.onGetInputs = function() {
+	return [["in_min","number"],["in_max","number"],["out_min","number"],["out_max","number"]];
+}
+
+LiteGraph.registerNodeType("math/range", MathRange);
+
+
+
+function MathRand()
+{
+	this.addOutput("value","number");
+	this.addProperty( "min", 0 );
+	this.addProperty( "max", 1 );
+	this.size = [60,20];
+}
+
+MathRand.title = "Rand";
+MathRand.desc = "Random number";
+
+MathRand.prototype.onExecute = function()
+{
+	if(this.inputs)
+		for(var i = 0; i < this.inputs.length; i++)
+		{
+			var input = this.inputs[i];
+			var v = this.getInputData(i);
+			if(v === undefined)
+				continue;
+			this.properties[input.name] = v;
+		}
+
+	var min = this.properties.min;
+	var max = this.properties.max;
+	this._last_v = Math.random() * (max-min) + min;
+	this.setOutputData(0, this._last_v );
+}
+
+MathRand.prototype.onDrawBackground = function(ctx)
+{
+	//show the current value
+	if(this._last_v)
+		this.outputs[0].label = this._last_v.toFixed(3);
+	else
+		this.outputs[0].label = "?";
+}
+
+MathRand.prototype.onGetInputs = function() {
+	return [["min","number"],["max","number"]];
+}
+
+LiteGraph.registerNodeType("math/rand", MathRand);
+
+//Math clamp
+function MathClamp()
+{
+	this.addInput("in","number");
+	this.addOutput("out","number");
+	this.size = [60,20];
+	this.addProperty( "min", 0 );
+	this.addProperty( "max", 1 );
+}
+
+MathClamp.title = "Clamp";
+MathClamp.desc = "Clamp number between min and max";
+MathClamp.filter = "shader";
+
+MathClamp.prototype.onExecute = function()
+{
+	var v = this.getInputData(0);
+	if(v == null) return;
+	v = Math.max(this.properties.min,v);
+	v = Math.min(this.properties.max,v);
+	this.setOutputData(0, v );
+}
+
+MathClamp.prototype.getCode = function(lang)
+{
+	var code = "";
+	if(this.isInputConnected(0))
+		code += "clamp({{0}}," + this.properties.min + "," + this.properties.max + ")";
+	return code;
+}
+
+LiteGraph.registerNodeType("math/clamp", MathClamp );
+
+
+
+//Math ABS
+function MathLerp()
+{
+	this.properties = { f: 0.5 };
+	this.addInput("A","number");
+	this.addInput("B","number");
+
+	this.addOutput("out","number");
+}
+
+MathLerp.title = "Lerp";
+MathLerp.desc = "Linear Interpolation";
+
+MathLerp.prototype.onExecute = function()
+{
+	var v1 = this.getInputData(0);
+	if(v1 == null)
+		v1 = 0;
+	var v2 = this.getInputData(1);
+	if(v2 == null)
+		v2 = 0;
+
+	var f = this.properties.f;
+
+	var _f = this.getInputData(2);
+	if(_f !== undefined)
+		f = _f;
+
+	this.setOutputData(0, v1 * (1-f) + v2 * f );
+}
+
+MathLerp.prototype.onGetInputs = function()
+{
+	return [["f","number"]];
+}
+
+LiteGraph.registerNodeType("math/lerp", MathLerp);
+
+
+
+//Math ABS
+function MathAbs()
+{
+	this.addInput("in","number");
+	this.addOutput("out","number");
+	this.size = [60,20];
+}
+
+MathAbs.title = "Abs";
+MathAbs.desc = "Absolute";
+
+MathAbs.prototype.onExecute = function()
+{
+	var v = this.getInputData(0);
+	if(v == null) return;
+	this.setOutputData(0, Math.abs(v) );
+}
+
+LiteGraph.registerNodeType("math/abs", MathAbs);
+
+
+//Math Floor
+function MathFloor()
+{
+	this.addInput("in","number");
+	this.addOutput("out","number");
+	this.size = [60,20];
+}
+
+MathFloor.title = "Floor";
+MathFloor.desc = "Floor number to remove fractional part";
+
+MathFloor.prototype.onExecute = function()
+{
+	var v = this.getInputData(0);
+	if(v == null) return;
+	this.setOutputData(0, Math.floor(v) );
+}
+
+LiteGraph.registerNodeType("math/floor", MathFloor );
+
+
+//Math frac
+function MathFrac()
+{
+	this.addInput("in","number");
+	this.addOutput("out","number");
+	this.size = [60,20];
+}
+
+MathFrac.title = "Frac";
+MathFrac.desc = "Returns fractional part";
+
+MathFrac.prototype.onExecute = function()
+{
+	var v = this.getInputData(0);
+	if(v == null) 
+		return;
+	this.setOutputData(0, v%1 );
+}
+
+LiteGraph.registerNodeType("math/frac",MathFrac);
+
+
+//Math Floor
+function MathSmoothStep()
+{
+	this.addInput("in","number");
+	this.addOutput("out","number");
+	this.size = [60,20];
+	this.properties = { A: 0, B: 1 };
+}
+
+MathSmoothStep.title = "Smoothstep";
+MathSmoothStep.desc = "Smoothstep";
+
+MathSmoothStep.prototype.onExecute = function()
+{
+	var v = this.getInputData(0);
+	if(v === undefined)
+		return;
+
+	var edge0 = this.properties.A;
+	var edge1 = this.properties.B;
+
+    // Scale, bias and saturate x to 0..1 range
+    v = Math.clamp((v - edge0)/(edge1 - edge0), 0.0, 1.0); 
+    // Evaluate polynomial
+    v = v*v*(3 - 2*v);
+
+	this.setOutputData(0, v );
+}
+
+LiteGraph.registerNodeType("math/smoothstep", MathSmoothStep );
+
+//Math scale
+function MathScale()
+{
+	this.addInput("in","number",{label:""});
+	this.addOutput("out","number",{label:""});
+	this.size = [60,20];
+	this.addProperty( "factor", 1 );
+}
+
+MathScale.title = "Scale";
+MathScale.desc = "v * factor";
+
+MathScale.prototype.onExecute = function()
+{
+	var value = this.getInputData(0);
+	if(value != null)
+		this.setOutputData(0, value * this.properties.factor );
+}
+
+LiteGraph.registerNodeType("math/scale", MathScale );
+
+
+//Math Average
+function MathAverageFilter()
+{
+	this.addInput("in","number");
+	this.addOutput("out","number");
+	this.size = [60,20];
+	this.addProperty( "samples", 10 );
+	this._values = new Float32Array(10);
+	this._current = 0;
+}
+
+MathAverageFilter.title = "Average";
+MathAverageFilter.desc = "Average Filter";
+
+MathAverageFilter.prototype.onExecute = function()
+{
+	var v = this.getInputData(0);
+	if(v == null)
+		v = 0;
+
+	var num_samples = this._values.length;
+
+	this._values[ this._current % num_samples ] = v;
+	this._current += 1;
+	if(this._current > num_samples)
+		this._current = 0;
+
+	var avr = 0;
+	for(var i = 0; i < num_samples; ++i)
+		avr += this._values[i];
+
+	this.setOutputData( 0, avr / num_samples );
+}
+
+MathAverageFilter.prototype.onPropertyChanged = function( name, value )
+{
+	if(value < 1)
+		value = 1;
+	this.properties.samples = Math.round(value);
+	var old = this._values;
+
+	this._values = new Float32Array( this.properties.samples );
+	if(old.length <= this._values.length )
+		this._values.set(old);
+	else
+		this._values.set( old.subarray( 0, this._values.length ) );
+}
+
+LiteGraph.registerNodeType("math/average", MathAverageFilter );
+
+
+//Math 
+function MathTendTo()
+{
+	this.addInput("in","number");
+	this.addOutput("out","number");
+	this.addProperty( "factor", 0.1 );
+	this.size = [60,20];
+	this._value = null;
+}
+
+MathTendTo.title = "TendTo";
+MathTendTo.desc = "moves the output value always closer to the input";
+
+MathTendTo.prototype.onExecute = function()
+{
+	var v = this.getInputData(0);
+	if(v == null)
+		v = 0;
+	var f = this.properties.factor;
+	if(this._value == null)
+		this._value = v;
+	else
+		this._value = this._value * (1 - f) + v * f;
+	this.setOutputData( 0, this._value );
+}
+
+LiteGraph.registerNodeType("math/tendTo", MathTendTo );
+
+
+//Math operation
+function MathOperation()
+{
+	this.addInput("A","number");
+	this.addInput("B","number");
+	this.addOutput("=","number");
+	this.addProperty( "A", 1 );
+	this.addProperty( "B", 1 );
+	this.addProperty( "OP", "+", "string", { values: MathOperation.values } );
+}
+
+MathOperation.values = ["+","-","*","/","%","^"];
+
+MathOperation.title = "Operation";
+MathOperation.desc = "Easy math operators";
+MathOperation["@OP"] = { type:"enum", title: "operation", values: MathOperation.values };
+
+
+MathOperation.prototype.setValue = function(v)
+{
+	if( typeof(v) == "string") v = parseFloat(v);
+	this.properties["value"] = v;
+}
+
+MathOperation.prototype.onExecute = function()
+{
+	var A = this.getInputData(0);
+	var B = this.getInputData(1);
+	if(A!=null)
+		this.properties["A"] = A;
+	else
+		A = this.properties["A"];
+
+	if(B!=null)
+		this.properties["B"] = B;
+	else
+		B = this.properties["B"];
+
+	var result = 0;
+	switch(this.properties.OP)
+	{
+		case '+': result = A+B; break;
+		case '-': result = A-B; break;
+		case 'x': 
+		case 'X': 
+		case '*': result = A*B; break;
+		case '/': result = A/B; break;
+		case '%': result = A%B; break;
+		case '^': result = Math.pow(A,B); break;
+		default:
+			console.warn("Unknown operation: " + this.properties.OP);
+	}
+	this.setOutputData(0, result );
+}
+
+MathOperation.prototype.onDrawBackground = function(ctx)
+{
+	if(this.flags.collapsed)
+		return;
+
+	ctx.font = "40px Arial";
+	ctx.fillStyle = "black";
+	ctx.textAlign = "center";
+	ctx.fillText(this.properties.OP, this.size[0] * 0.5, this.size[1] * 0.5 + LiteGraph.NODE_TITLE_HEIGHT );
+	ctx.textAlign = "left";
+}
+
+LiteGraph.registerNodeType("math/operation", MathOperation );
+ 
+
+//Math compare
+function MathCompare()
+{
+	this.addInput( "A","number" );
+	this.addInput( "B","number" );
+	this.addOutput("A==B","boolean");
+	this.addOutput("A!=B","boolean");
+	this.addProperty( "A", 0 );
+	this.addProperty( "B", 0 );
+}
+
+MathCompare.title = "Compare";
+MathCompare.desc = "compares between two values";
+
+MathCompare.prototype.onExecute = function()
+{
+	var A = this.getInputData(0);
+	var B = this.getInputData(1);
+	if(A !== undefined)
+		this.properties["A"] = A;
+	else
+		A = this.properties["A"];
+
+	if(B !== undefined)
+		this.properties["B"] = B;
+	else
+		B = this.properties["B"];
+
+	for(var i = 0, l = this.outputs.length; i < l; ++i)
+	{
+		var output = this.outputs[i];
+		if(!output.links || !output.links.length)
+			continue;
+		switch( output.name )
+		{
+			case "A==B": value = A==B; break;
+			case "A!=B": value = A!=B; break;
+			case "A>B": value = A>B; break;
+			case "A<B": value = A<B; break;
+			case "A<=B": value = A<=B; break;
+			case "A>=B": value = A>=B; break;
+		}
+		this.setOutputData(i, value );
+	}
+};
+
+MathCompare.prototype.onGetOutputs = function()
+{
+	return [["A==B","boolean"],["A!=B","boolean"],["A>B","boolean"],["A<B","boolean"],["A>=B","boolean"],["A<=B","boolean"]];
+}
+
+LiteGraph.registerNodeType("math/compare",MathCompare);
+
+function MathCondition()
+{
+	this.addInput("A","number");
+	this.addInput("B","number");
+	this.addOutput("out","boolean");
+	this.addProperty( "A", 1 );
+	this.addProperty( "B", 1 );
+	this.addProperty( "OP", ">", "string", { values: MathCondition.values } );
+
+	this.size = [60,40];
+}
+
+MathCondition.values = [">","<","==","!=","<=",">="];
+MathCondition["@OP"] = { type:"enum", title: "operation", values: MathCondition.values };
+
+MathCondition.title = "Condition";
+MathCondition.desc = "evaluates condition between A and B";
+
+MathCondition.prototype.onExecute = function()
+{
+	var A = this.getInputData(0);
+	if(A === undefined)
+		A = this.properties.A;
+	else
+		this.properties.A = A;
+
+	var B = this.getInputData(1);
+	if(B === undefined)
+		B = this.properties.B;
+	else
+		this.properties.B = B;
+		
+	var result = true;
+	switch(this.properties.OP)
+	{
+		case ">": result = A>B; break;
+		case "<": result = A<B; break;
+		case "==": result = A==B; break;
+		case "!=": result = A!=B; break;
+		case "<=": result = A<=B; break;
+		case ">=": result = A>=B; break;
+	}
+
+	this.setOutputData(0, result );
+}
+
+LiteGraph.registerNodeType("math/condition", MathCondition);
+
+
+function MathAccumulate()
+{
+	this.addInput("inc","number");
+	this.addOutput("total","number");
+	this.addProperty( "increment", 1 );
+	this.addProperty( "value", 0 );
+}
+
+MathAccumulate.title = "Accumulate";
+MathAccumulate.desc = "Increments a value every time";
+
+MathAccumulate.prototype.onExecute = function()
+{
+	if(this.properties.value === null)
+		this.properties.value = 0;
+
+	var inc = this.getInputData(0);
+	if(inc !== null)
+		this.properties.value += inc;
+	else
+		this.properties.value += this.properties.increment;
+	this.setOutputData(0, this.properties.value );
+}
+
+LiteGraph.registerNodeType("math/accumulate", MathAccumulate);
+
+//Math Trigonometry
+function MathTrigonometry()
+{
+	this.addInput("v","number");
+	this.addOutput("sin","number");
+
+	this.addProperty( "amplitude", 1 );
+	this.addProperty( "offset", 0 );
+	this.bgImageUrl = "nodes/imgs/icon-sin.png";
+}
+
+MathTrigonometry.title = "Trigonometry";
+MathTrigonometry.desc = "Sin Cos Tan";
+MathTrigonometry.filter = "shader";
+
+MathTrigonometry.prototype.onExecute = function()
+{
+	var v = this.getInputData(0);
+	if(v == null)
+		v = 0;
+	var amplitude = this.properties["amplitude"];
+	var slot = this.findInputSlot("amplitude");
+	if(slot != -1)
+		amplitude = this.getInputData(slot);
+	var offset = this.properties["offset"];
+	slot = this.findInputSlot("offset");
+	if(slot != -1)
+		offset = this.getInputData(slot);
+
+	for(var i = 0, l = this.outputs.length; i < l; ++i)
+	{
+		var output = this.outputs[i];
+		switch( output.name )
+		{
+			case "sin": value = Math.sin(v); break;
+			case "cos": value = Math.cos(v); break;
+			case "tan": value = Math.tan(v); break;
+			case "asin": value = Math.asin(v); break;
+			case "acos": value = Math.acos(v); break;
+			case "atan": value = Math.atan(v); break;
+		}
+		this.setOutputData(i, amplitude * value + offset);
+	}
+}
+
+MathTrigonometry.prototype.onGetInputs = function()
+{
+	return [["v","number"],["amplitude","number"],["offset","number"]];
+}
+
+
+MathTrigonometry.prototype.onGetOutputs = function()
+{
+	return [["sin","number"],["cos","number"],["tan","number"],["asin","number"],["acos","number"],["atan","number"]];
+}
+
+
+LiteGraph.registerNodeType("math/trigonometry", MathTrigonometry );
+
+
+
+//math library for safe math operations without eval
+if(typeof(math) != undefined)
+{
+	function MathFormula()
+	{
+		this.addInputs("x","number");
+		this.addInputs("y","number");
+		this.addOutputs("","number");
+		this.properties = {x:1.0, y:1.0, formula:"x+y"};
+	}
+
+	MathFormula.title = "Formula";
+	MathFormula.desc = "Compute safe formula";
+		
+	MathFormula.prototype.onExecute = function()
+	{
+		var x = this.getInputData(0);
+		var y = this.getInputData(1);
+		if(x != null)
+			this.properties["x"] = x;
+		else
+			x = this.properties["x"];
+
+		if(y!=null)
+			this.properties["y"] = y;
+		else
+			y = this.properties["y"];
+
+		var f = this.properties["formula"];
+		var value = math.eval(f,{x:x,y:y,T: this.graph.globaltime });
+		this.setOutputData(0, value );
+	}
+
+	MathFormula.prototype.onDrawBackground = function()
+	{
+		var f = this.properties["formula"];
+		this.outputs[0].label = f;
+	}
+
+	MathFormula.prototype.onGetOutputs = function()
+	{
+		return [["A-B","number"],["A*B","number"],["A/B","number"]];
+	}
+
+	LiteGraph.registerNodeType("math/formula", MathFormula );
+}
+
+
+function Math3DVec2ToXYZ()
+{
+	this.addInput("vec2","vec2");
+	this.addOutput("x","number");
+	this.addOutput("y","number");
+}
+
+Math3DVec2ToXYZ.title = "Vec2->XY";
+Math3DVec2ToXYZ.desc = "vector 2 to components";
+
+Math3DVec2ToXYZ.prototype.onExecute = function()
+{
+	var v = this.getInputData(0);
+	if(v == null) return;
+
+	this.setOutputData( 0, v[0] );
+	this.setOutputData( 1, v[1] );
+}
+
+LiteGraph.registerNodeType("math3d/vec2-to-xyz", Math3DVec2ToXYZ );
+
+
+function Math3DXYToVec2()
+{
+	this.addInputs([["x","number"],["y","number"]]);
+	this.addOutput("vec2","vec2");
+	this.properties = {x:0, y:0};
+	this._data = new Float32Array(2);
+}
+
+Math3DXYToVec2.title = "XY->Vec2";
+Math3DXYToVec2.desc = "components to vector2";
+
+Math3DXYToVec2.prototype.onExecute = function()
+{
+	var x = this.getInputData(0);
+	if(x == null) x = this.properties.x;
+	var y = this.getInputData(1);
+	if(y == null) y = this.properties.y;
+
+	var data = this._data;
+	data[0] = x;
+	data[1] = y;
+
+	this.setOutputData( 0, data );
+}
+
+LiteGraph.registerNodeType("math3d/xy-to-vec2", Math3DXYToVec2 );
+
+
+
+
+function Math3DVec3ToXYZ()
+{
+	this.addInput("vec3","vec3");
+	this.addOutput("x","number");
+	this.addOutput("y","number");
+	this.addOutput("z","number");
+}
+
+Math3DVec3ToXYZ.title = "Vec3->XYZ";
+Math3DVec3ToXYZ.desc = "vector 3 to components";
+
+Math3DVec3ToXYZ.prototype.onExecute = function()
+{
+	var v = this.getInputData(0);
+	if(v == null) return;
+
+	this.setOutputData( 0, v[0] );
+	this.setOutputData( 1, v[1] );
+	this.setOutputData( 2, v[2] );
+}
+
+LiteGraph.registerNodeType("math3d/vec3-to-xyz", Math3DVec3ToXYZ );
+
+
+function Math3DXYZToVec3()
+{
+	this.addInputs([["x","number"],["y","number"],["z","number"]]);
+	this.addOutput("vec3","vec3");
+	this.properties = {x:0, y:0, z:0};
+	this._data = new Float32Array(3);
+}
+
+Math3DXYZToVec3.title = "XYZ->Vec3";
+Math3DXYZToVec3.desc = "components to vector3";
+
+Math3DXYZToVec3.prototype.onExecute = function()
+{
+	var x = this.getInputData(0);
+	if(x == null) x = this.properties.x;
+	var y = this.getInputData(1);
+	if(y == null) y = this.properties.y;
+	var z = this.getInputData(2);
+	if(z == null) z = this.properties.z;
+
+	var data = this._data;
+	data[0] = x;
+	data[1] = y;
+	data[2] = z;
+
+	this.setOutputData( 0, data );
+}
+
+LiteGraph.registerNodeType("math3d/xyz-to-vec3", Math3DXYZToVec3 );
+
+
+
+function Math3DVec4ToXYZW()
+{
+	this.addInput("vec4","vec4");
+	this.addOutput("x","number");
+	this.addOutput("y","number");
+	this.addOutput("z","number");
+	this.addOutput("w","number");
+}
+
+Math3DVec4ToXYZW.title = "Vec4->XYZW";
+Math3DVec4ToXYZW.desc = "vector 4 to components";
+
+Math3DVec4ToXYZW.prototype.onExecute = function()
+{
+	var v = this.getInputData(0);
+	if(v == null) return;
+
+	this.setOutputData( 0, v[0] );
+	this.setOutputData( 1, v[1] );
+	this.setOutputData( 2, v[2] );
+	this.setOutputData( 3, v[3] );
+}
+
+LiteGraph.registerNodeType("math3d/vec4-to-xyzw", Math3DVec4ToXYZW );
+
+
+function Math3DXYZWToVec4()
+{
+	this.addInputs([["x","number"],["y","number"],["z","number"],["w","number"]]);
+	this.addOutput("vec4","vec4");
+	this.properties = {x:0, y:0, z:0, w:0};
+	this._data = new Float32Array(4);
+}
+
+Math3DXYZWToVec4.title = "XYZW->Vec4";
+Math3DXYZWToVec4.desc = "components to vector4";
+
+Math3DXYZWToVec4.prototype.onExecute = function()
+{
+	var x = this.getInputData(0);
+	if(x == null) x = this.properties.x;
+	var y = this.getInputData(1);
+	if(y == null) y = this.properties.y;
+	var z = this.getInputData(2);
+	if(z == null) z = this.properties.z;
+	var w = this.getInputData(3);
+	if(w == null) w = this.properties.w;
+
+	var data = this._data;
+	data[0] = x;
+	data[1] = y;
+	data[2] = z;
+	data[3] = w;
+
+	this.setOutputData( 0, data );
+}
+
+LiteGraph.registerNodeType("math3d/xyzw-to-vec4", Math3DXYZWToVec4 );
+
+
+
+
+//if glMatrix is installed...
+if(global.glMatrix) 
+{
+
+	function Math3DQuaternion()
+	{
+		this.addOutput("quat","quat");
+		this.properties = { x:0, y:0, z:0, w: 1 };
+		this._value = quat.create();
+	}
+
+	Math3DQuaternion.title = "Quaternion";
+	Math3DQuaternion.desc = "quaternion";
+
+	Math3DQuaternion.prototype.onExecute = function()
+	{
+		this._value[0] = this.properties.x;
+		this._value[1] = this.properties.y;
+		this._value[2] = this.properties.z;
+		this._value[3] = this.properties.w;
+		this.setOutputData( 0, this._value );
+	}
+
+	LiteGraph.registerNodeType("math3d/quaternion", Math3DQuaternion );
+
+
+	function Math3DRotation()
+	{
+		this.addInputs([["degrees","number"],["axis","vec3"]]);
+		this.addOutput("quat","quat");
+		this.properties = { angle:90.0, axis: vec3.fromValues(0,1,0) };
+
+		this._value = quat.create();
+	}
+
+	Math3DRotation.title = "Rotation";
+	Math3DRotation.desc = "quaternion rotation";
+
+	Math3DRotation.prototype.onExecute = function()
+	{
+		var angle = this.getInputData(0);
+		if(angle == null) angle = this.properties.angle;
+		var axis = this.getInputData(1);
+		if(axis == null) axis = this.properties.axis;
+
+		var R = quat.setAxisAngle( this._value, axis, angle * 0.0174532925 );
+		this.setOutputData( 0, R );
+	}
+
+
+	LiteGraph.registerNodeType("math3d/rotation", Math3DRotation );
+	
+
+	//Math3D rotate vec3
+	function Math3DRotateVec3()
+	{
+		this.addInputs([["vec3","vec3"],["quat","quat"]]);
+		this.addOutput("result","vec3");
+		this.properties = { vec: [0,0,1] };
+	}
+
+	Math3DRotateVec3.title = "Rot. Vec3";
+	Math3DRotateVec3.desc = "rotate a point";
+
+	Math3DRotateVec3.prototype.onExecute = function()
+	{
+		var vec = this.getInputData(0);
+		if(vec == null) vec = this.properties.vec;
+		var quat = this.getInputData(1);
+		if(quat == null)
+			this.setOutputData(vec);
+		else
+			this.setOutputData( 0, vec3.transformQuat( vec3.create(), vec, quat ) );
+	}
+
+	LiteGraph.registerNodeType("math3d/rotate_vec3", Math3DRotateVec3);
+
+
+
+	function Math3DMultQuat()
+	{
+		this.addInputs( [["A","quat"],["B","quat"]] );
+		this.addOutput( "A*B","quat" );
+
+		this._value = quat.create();
+	}
+
+	Math3DMultQuat.title = "Mult. Quat";
+	Math3DMultQuat.desc = "rotate quaternion";
+
+	Math3DMultQuat.prototype.onExecute = function()
+	{
+		var A = this.getInputData(0);
+		if(A == null) return;
+		var B = this.getInputData(1);
+		if(B == null) return;
+
+		var R = quat.multiply( this._value, A, B );
+		this.setOutputData( 0, R );
+	}
+
+	LiteGraph.registerNodeType("math3d/mult-quat", Math3DMultQuat );
+
+
+	function Math3DQuatSlerp()
+	{
+		this.addInputs( [["A","quat"],["B","quat"],["factor","number"]] );
+		this.addOutput( "slerp","quat" );
+		this.addProperty( "factor", 0.5 );
+
+		this._value = quat.create();
+	}
+
+	Math3DQuatSlerp.title = "Quat Slerp";
+	Math3DQuatSlerp.desc = "quaternion spherical interpolation";
+
+	Math3DQuatSlerp.prototype.onExecute = function()
+	{
+		var A = this.getInputData(0);
+		if(A == null)
+			return;
+		var B = this.getInputData(1);
+		if(B == null)
+			return;
+		var factor = this.properties.factor;
+		if( this.getInputData(2) != null )
+			factor = this.getInputData(2);
+
+		var R = quat.slerp( this._value, A, B, factor );
+		this.setOutputData( 0, R );
+	}
+
+	LiteGraph.registerNodeType("math3d/quat-slerp", Math3DQuatSlerp );
+
+} //glMatrix
+
 })(this);
 (function(global){
 var LiteGraph = global.LiteGraph;
@@ -9544,11 +9546,8 @@
 
 	this.img = document.createElement("img");
 
-	if(url.substr(0,7) == "http://")
-	{
-		if(LiteGraph.proxy) //proxy external files
-			url = LiteGraph.proxy + url.substr(7);
-	}
+	if(url.substr(0,4) == "http" && LiteGraph.proxy)
+		url = LiteGraph.proxy + url.substr( url.indexOf(":") + 3 );
 
 	this.img.src = url;
 	this.boxcolor = "#F95";
@@ -9927,7 +9926,7 @@
 {
 	this.addInput("t","number");
 	this.addOutputs([["frame","image"],["t","number"],["d","number"]]);
-	this.properties = {"url":""};
+	this.properties = { url:"", use_proxy: true };
 }
 
 ImageVideo.title = "Video";
@@ -9972,6 +9971,9 @@
 ImageVideo.prototype.loadVideo = function(url)
 {
 	this._video_url = url;
+
+	if(this.properties.use_proxy && url.substr(0,4) == "http" && LiteGraph.proxy )
+		url = LiteGraph.proxy + url.substr( url.indexOf(":") + 3 );
 
 	this._video = document.createElement("video");
 	this._video.src = url;
@@ -10196,6907 +10198,6075 @@
 LiteGraph.registerNodeType("graphics/webcam", ImageWebcam );
 
 
-<<<<<<< HEAD
 })(this);
-(function(global){
-var LiteGraph = global.LiteGraph;
-
-function Selector()
-{
-	this.addInput("sel","boolean");
-	this.addOutput("value","number");
-	this.properties = { A:0, B:1 };
-	this.size = [60,20];
-}
-
-Selector.title = "Selector";
-Selector.desc = "outputs A if selector is true, B if selector is false";
-
-Selector.prototype.onExecute = function()
-{
-	var cond = this.getInputData(0);
-	if(cond === undefined)
-		return;
-
-	for(var i = 1; i < this.inputs.length; i++)
-	{
-		var input = this.inputs[i];
-		var v = this.getInputData(i);
-		if(v === undefined)
-			continue;
-		this.properties[input.name] = v;
-	}
-
-	var A = this.properties.A;
-	var B = this.properties.B;
-	this.setOutputData(0, cond ? A : B );
-}
-
-Selector.prototype.onGetInputs = function() {
-	return [["A",0],["B",0]];
-}
-
-LiteGraph.registerNodeType("logic/selector", Selector);
-
+
+(function(global){
+var LiteGraph = global.LiteGraph;
+
+//Works with Litegl.js to create WebGL nodes
+global.LGraphTexture = null;
+
+if(typeof(GL) != "undefined")
+{
+	function LGraphTexture()
+	{
+		this.addOutput("Texture","Texture");
+		this.properties = { name:"", filter: true };
+		this.size = [LGraphTexture.image_preview_size, LGraphTexture.image_preview_size];
+	}
+
+	global.LGraphTexture = LGraphTexture;
+
+	LGraphTexture.title = "Texture";
+	LGraphTexture.desc = "Texture";
+	LGraphTexture.widgets_info = {"name": { widget:"texture"}, "filter": { widget:"checkbox"} };
+
+	//REPLACE THIS TO INTEGRATE WITH YOUR FRAMEWORK
+	LGraphTexture.loadTextureCallback = null; //function in charge of loading textures when not present in the container
+	LGraphTexture.image_preview_size = 256;
+
+	//flags to choose output texture type
+	LGraphTexture.PASS_THROUGH = 1; //do not apply FX
+	LGraphTexture.COPY = 2;			//create new texture with the same properties as the origin texture
+	LGraphTexture.LOW = 3;			//create new texture with low precision (byte)
+	LGraphTexture.HIGH = 4;			//create new texture with high precision (half-float)
+	LGraphTexture.REUSE = 5;		//reuse input texture
+	LGraphTexture.DEFAULT = 2;
+
+	LGraphTexture.MODE_VALUES = {
+		"pass through": LGraphTexture.PASS_THROUGH,
+		"copy": LGraphTexture.COPY,
+		"low": LGraphTexture.LOW,
+		"high": LGraphTexture.HIGH,
+		"reuse": LGraphTexture.REUSE,
+		"default": LGraphTexture.DEFAULT
+	};
+
+	//returns the container where all the loaded textures are stored (overwrite if you have a Resources Manager)
+	LGraphTexture.getTexturesContainer = function()
+	{
+		return gl.textures;
+	}
+
+	//process the loading of a texture (overwrite it if you have a Resources Manager)
+	LGraphTexture.loadTexture = function(name, options)
+	{
+		options = options || {};
+		var url = name;
+		if(url.substr(0,7) == "http://")
+		{
+			if(LiteGraph.proxy) //proxy external files
+				url = LiteGraph.proxy + url.substr(7);
+		}
+
+		var container = LGraphTexture.getTexturesContainer();
+		var tex = container[ name ] = GL.Texture.fromURL(url, options);
+		return tex;
+	}
+
+	LGraphTexture.getTexture = function(name)
+	{
+		var container = this.getTexturesContainer();
+
+		if(!container)
+			throw("Cannot load texture, container of textures not found");
+
+		var tex = container[ name ];
+		if(!tex && name && name[0] != ":")
+			return this.loadTexture(name);
+
+		return tex;
+	}
+
+	//used to compute the appropiate output texture
+	LGraphTexture.getTargetTexture = function( origin, target, mode )
+	{
+		if(!origin)
+			throw("LGraphTexture.getTargetTexture expects a reference texture");
+
+		var tex_type = null;
+
+		switch(mode)
+		{
+			case LGraphTexture.LOW: tex_type = gl.UNSIGNED_BYTE; break;
+			case LGraphTexture.HIGH: tex_type = gl.HIGH_PRECISION_FORMAT; break;
+			case LGraphTexture.REUSE: return origin; break;
+			case LGraphTexture.COPY: 
+			default: tex_type = origin ? origin.type : gl.UNSIGNED_BYTE; break;
+		}
+
+		if(!target || target.width != origin.width || target.height != origin.height || target.type != tex_type )
+			target = new GL.Texture( origin.width, origin.height, { type: tex_type, format: gl.RGBA, filter: gl.LINEAR });
+
+		return target;
+	}
+
+
+	LGraphTexture.getTextureType = function( precision, ref_texture )
+	{
+		var type = ref_texture ? ref_texture.type : gl.UNSIGNED_BYTE;
+		switch( precision )
+		{
+			case LGraphTexture.LOW: type = gl.UNSIGNED_BYTE; break;
+			case LGraphTexture.HIGH: type = gl.HIGH_PRECISION_FORMAT; break;
+		}
+		return type;
+	}
+
+	LGraphTexture.getNoiseTexture = function()
+	{
+		if(this._noise_texture)
+			return this._noise_texture;
+
+		var noise = new Uint8Array(512*512*4);
+		for(var i = 0; i < 512*512*4; ++i)
+			noise[i] = Math.random() * 255;
+
+		var texture = GL.Texture.fromMemory(512,512,noise,{ format: gl.RGBA, wrap: gl.REPEAT, filter: gl.NEAREST });
+		this._noise_texture = texture;
+		return texture;
+	}
+
+	LGraphTexture.prototype.onDropFile = function(data, filename, file)
+	{
+		if(!data)
+		{
+			this._drop_texture = null;
+			this.properties.name = "";
+		}
+		else
+		{
+			var texture = null;
+			if( typeof(data) == "string" )
+				texture = GL.Texture.fromURL( data );
+			else if( filename.toLowerCase().indexOf(".dds") != -1 )
+				texture = GL.Texture.fromDDSInMemory(data);
+			else
+			{
+				var blob = new Blob([file]);
+				var url = URL.createObjectURL(blob);
+				texture = GL.Texture.fromURL( url );
+			}
+
+			this._drop_texture = texture;
+			this.properties.name = filename;
+		}
+	}
+
+	LGraphTexture.prototype.getExtraMenuOptions = function(graphcanvas)
+	{
+		var that = this;
+		if(!this._drop_texture)
+			return;
+		return [ {content:"Clear", callback: 
+			function() { 
+				that._drop_texture = null;
+				that.properties.name = "";
+			}
+		}];
+	}
+
+	LGraphTexture.prototype.onExecute = function()
+	{
+		var tex = null;
+		if(this.isOutputConnected(1))
+			tex = this.getInputData(0);		
+
+		if(!tex && this._drop_texture)
+			tex = this._drop_texture;
+
+		if(!tex && this.properties.name)
+			tex = LGraphTexture.getTexture( this.properties.name );
+
+		if(!tex) 
+			return;
+
+		this._last_tex = tex;
+
+		if(this.properties.filter === false)
+			tex.setParameter( gl.TEXTURE_MAG_FILTER, gl.NEAREST );
+		else 
+			tex.setParameter( gl.TEXTURE_MAG_FILTER, gl.LINEAR );
+
+		this.setOutputData(0, tex);
+
+		for(var i = 1; i < this.outputs.length; i++)
+		{
+			var output = this.outputs[i];
+			if(!output)
+				continue;
+			var v = null;
+			if(output.name == "width")
+				v = tex.width;
+			else if(output.name == "height")
+				v = tex.height;
+			else if(output.name == "aspect")
+				v = tex.width / tex.height;
+			this.setOutputData(i, v);
+		}
+	}
+
+	LGraphTexture.prototype.onResourceRenamed = function(old_name,new_name)
+	{
+		if(this.properties.name == old_name)
+			this.properties.name = new_name;
+	}
+
+	LGraphTexture.prototype.onDrawBackground = function(ctx)
+	{
+		if( this.flags.collapsed || this.size[1] <= 20 )
+			return;
+
+		if( this._drop_texture && ctx.webgl )
+		{
+			ctx.drawImage( this._drop_texture, 0,0,this.size[0],this.size[1]);
+			//this._drop_texture.renderQuad(this.pos[0],this.pos[1],this.size[0],this.size[1]);
+			return;
+		}
+
+
+		//Different texture? then get it from the GPU
+		if(this._last_preview_tex != this._last_tex)
+		{
+			if(ctx.webgl)
+			{
+				this._canvas = this._last_tex;
+			}
+			else
+			{
+				var tex_canvas = LGraphTexture.generateLowResTexturePreview(this._last_tex);
+				if(!tex_canvas) 
+					return;
+
+				this._last_preview_tex = this._last_tex;
+				this._canvas = cloneCanvas(tex_canvas);
+			}
+		}
+
+		if(!this._canvas)
+			return;
+
+		//render to graph canvas
+		ctx.save();
+		if(!ctx.webgl) //reverse image
+		{
+			ctx.translate(0,this.size[1]);
+			ctx.scale(1,-1);
+		}
+		ctx.drawImage(this._canvas,0,0,this.size[0],this.size[1]);
+		ctx.restore();
+	}
+
+
+	//very slow, used at your own risk
+	LGraphTexture.generateLowResTexturePreview = function(tex)
+	{
+		if(!tex)
+			return null;
+
+		var size = LGraphTexture.image_preview_size;
+		var temp_tex = tex;
+
+		if(tex.format == gl.DEPTH_COMPONENT)
+			return null; //cannot generate from depth
+
+		//Generate low-level version in the GPU to speed up
+		if(tex.width > size || tex.height > size)
+		{
+			temp_tex = this._preview_temp_tex;
+			if(!this._preview_temp_tex)
+			{
+				temp_tex = new GL.Texture(size,size, { minFilter: gl.NEAREST });
+				this._preview_temp_tex = temp_tex;
+			}
+
+			//copy
+			tex.copyTo(temp_tex);
+			tex = temp_tex;
+		}
+
+		//create intermediate canvas with lowquality version
+		var tex_canvas = this._preview_canvas;
+		if(!tex_canvas)
+		{
+			tex_canvas = createCanvas(size,size);
+			this._preview_canvas = tex_canvas;
+		}
+
+		if(temp_tex)
+			temp_tex.toCanvas(tex_canvas);
+		return tex_canvas;
+	}
+
+	LGraphTexture.prototype.getResources = function(res)
+	{
+		res[ this.properties.name ] = GL.Texture;
+		return res;
+	}
+
+	LGraphTexture.prototype.onGetInputs = function()
+	{
+		return [["in","Texture"]];
+	}
+
+
+	LGraphTexture.prototype.onGetOutputs = function()
+	{
+		return [["width","number"],["height","number"],["aspect","number"]];
+	}
+
+	LiteGraph.registerNodeType("texture/texture", LGraphTexture );
+
+	//**************************
+	function LGraphTexturePreview()
+	{
+		this.addInput("Texture","Texture");
+		this.properties = { flipY: false };
+		this.size = [LGraphTexture.image_preview_size, LGraphTexture.image_preview_size];
+	}
+
+	LGraphTexturePreview.title = "Preview";
+	LGraphTexturePreview.desc = "Show a texture in the graph canvas";
+	LGraphTexturePreview.allow_preview = false;
+
+	LGraphTexturePreview.prototype.onDrawBackground = function(ctx)
+	{
+		if(this.flags.collapsed)
+			return;
+
+		if(!ctx.webgl && !LGraphTexturePreview.allow_preview)
+			return; //not working well
+
+		var tex = this.getInputData(0);
+		if(!tex)
+			return;
+
+		var tex_canvas = null;
+		
+		if(!tex.handle && ctx.webgl)
+			tex_canvas = tex;
+		else
+			tex_canvas = LGraphTexture.generateLowResTexturePreview(tex);
+
+		//render to graph canvas
+		ctx.save();
+		if(this.properties.flipY)
+		{
+			ctx.translate(0,this.size[1]);
+			ctx.scale(1,-1);
+		}
+		ctx.drawImage(tex_canvas,0,0,this.size[0],this.size[1]);
+		ctx.restore();
+	}
+
+	LiteGraph.registerNodeType("texture/preview", LGraphTexturePreview );
+
+	//**************************************
+
+	function LGraphTextureSave()
+	{
+		this.addInput("Texture","Texture");
+		this.addOutput("","Texture");
+		this.properties = {name:""};
+	}
+
+	LGraphTextureSave.title = "Save";
+	LGraphTextureSave.desc = "Save a texture in the repository";
+
+	LGraphTextureSave.prototype.onExecute = function()
+	{
+		var tex = this.getInputData(0);
+		if(!tex)
+			return;
+
+		if(this.properties.name)
+		{
+			//for cases where we want to perform something when storing it
+			if( LGraphTexture.storeTexture )
+				LGraphTexture.storeTexture( this.properties.name, tex );
+			else
+			{
+				var container = LGraphTexture.getTexturesContainer();
+				container[ this.properties.name ] = tex;
+			}
+		}
+
+		this.setOutputData(0, tex);
+	}
+
+	LiteGraph.registerNodeType("texture/save", LGraphTextureSave );
+
+	//****************************************************
+
+	function LGraphTextureOperation()
+	{
+		this.addInput("Texture","Texture");
+		this.addInput("TextureB","Texture");
+		this.addInput("value","number");
+		this.addOutput("Texture","Texture");
+		this.help = "<p>pixelcode must be vec3</p>\
+			<p>uvcode must be vec2, is optional</p>\
+			<p><strong>uv:</strong> tex. coords</p><p><strong>color:</strong> texture</p><p><strong>colorB:</strong> textureB</p><p><strong>time:</strong> scene time</p><p><strong>value:</strong> input value</p>";
+
+		this.properties = {value:1, uvcode:"", pixelcode:"color + colorB * value", precision: LGraphTexture.DEFAULT };
+	}
+
+	LGraphTextureOperation.widgets_info = {
+		"uvcode": { widget:"textarea", height: 100 }, 
+		"pixelcode": { widget:"textarea", height: 100 },
+		"precision": { widget:"combo", values: LGraphTexture.MODE_VALUES }
+	};
+
+	LGraphTextureOperation.title = "Operation";
+	LGraphTextureOperation.desc = "Texture shader operation";
+
+	LGraphTextureOperation.prototype.getExtraMenuOptions = function(graphcanvas)
+	{
+		var that = this;
+		var txt = !that.properties.show ? "Show Texture" : "Hide Texture";
+		return [ {content: txt, callback: 
+			function() { 
+				that.properties.show = !that.properties.show;
+			}
+		}];
+	}
+
+	LGraphTextureOperation.prototype.onDrawBackground = function(ctx)
+	{
+		if(this.flags.collapsed || this.size[1] <= 20 || !this.properties.show)
+			return;
+
+		if(!this._tex)
+			return;
+
+		//only works if using a webgl renderer
+		if(this._tex.gl != ctx)
+			return;
+
+		//render to graph canvas
+		ctx.save();
+		ctx.drawImage(this._tex, 0, 0, this.size[0], this.size[1]);
+		ctx.restore();
+	}
+
+	LGraphTextureOperation.prototype.onExecute = function()
+	{
+		var tex = this.getInputData(0);
+
+		if(!this.isOutputConnected(0))
+			return; //saves work
+
+		if(this.properties.precision === LGraphTexture.PASS_THROUGH)
+		{
+			this.setOutputData(0, tex);
+			return;
+		}
+
+		var texB = this.getInputData(1);
+
+		if(!this.properties.uvcode && !this.properties.pixelcode)
+			return;
+
+		var width = 512;
+		var height = 512;
+		if(tex)
+		{
+			width = tex.width;
+			height = tex.height;
+		}
+		else if (texB)
+		{
+			width = texB.width;
+			height = texB.height;
+		}
+
+		var type = LGraphTexture.getTextureType( this.properties.precision, tex );
+
+		if(!tex && !this._tex )
+			this._tex = new GL.Texture( width, height, { type: type, format: gl.RGBA, filter: gl.LINEAR });
+		else
+			this._tex = LGraphTexture.getTargetTexture( tex || this._tex, this._tex, this.properties.precision );
+
+		var uvcode = "";
+		if(this.properties.uvcode)
+		{
+			uvcode = "uv = " + this.properties.uvcode;
+			if(this.properties.uvcode.indexOf(";") != -1) //there are line breaks, means multiline code
+				uvcode = this.properties.uvcode;
+		}
+		
+		var pixelcode = "";
+		if(this.properties.pixelcode)
+		{
+			pixelcode = "result = " + this.properties.pixelcode;
+			if(this.properties.pixelcode.indexOf(";") != -1) //there are line breaks, means multiline code
+				pixelcode = this.properties.pixelcode;
+		}
+
+		var shader = this._shader;
+
+		if(!shader || this._shader_code != (uvcode + "|" + pixelcode) )
+		{
+			try
+			{
+				this._shader = new GL.Shader(Shader.SCREEN_VERTEX_SHADER, LGraphTextureOperation.pixel_shader, { UV_CODE: uvcode, PIXEL_CODE: pixelcode });
+				this.boxcolor = "#00FF00";
+			}
+			catch (err)
+			{
+				console.log("Error compiling shader: ", err);
+				this.boxcolor = "#FF0000";
+				return;
+			}
+			this.boxcolor = "#FF0000";
+
+			this._shader_code = (uvcode + "|" + pixelcode);
+			shader = this._shader;
+		}
+
+		if(!shader)
+		{
+			this.boxcolor = "red";
+			return;
+		}
+		else
+			this.boxcolor = "green";
+
+		var value = this.getInputData(2);
+		if(value != null)
+			this.properties.value = value;
+		else
+			value = parseFloat( this.properties.value );
+
+		var time = this.graph.getTime();
+
+		this._tex.drawTo(function() {
+			gl.disable( gl.DEPTH_TEST );
+			gl.disable( gl.CULL_FACE );
+			gl.disable( gl.BLEND );
+			if(tex)	tex.bind(0);
+			if(texB) texB.bind(1);
+			var mesh = Mesh.getScreenQuad();
+			shader.uniforms({u_texture:0, u_textureB:1, value: value, texSize:[width,height], time: time}).draw(mesh);
+		});
+
+		this.setOutputData(0, this._tex);
+	}
+
+	LGraphTextureOperation.pixel_shader = "precision highp float;\n\
+			\n\
+			uniform sampler2D u_texture;\n\
+			uniform sampler2D u_textureB;\n\
+			varying vec2 v_coord;\n\
+			uniform vec2 texSize;\n\
+			uniform float time;\n\
+			uniform float value;\n\
+			\n\
+			void main() {\n\
+				vec2 uv = v_coord;\n\
+				UV_CODE;\n\
+				vec4 color4 = texture2D(u_texture, uv);\n\
+				vec3 color = color4.rgb;\n\
+				vec4 color4B = texture2D(u_textureB, uv);\n\
+				vec3 colorB = color4B.rgb;\n\
+				vec3 result = color;\n\
+				float alpha = 1.0;\n\
+				PIXEL_CODE;\n\
+				gl_FragColor = vec4(result, alpha);\n\
+			}\n\
+			";
+
+	LiteGraph.registerNodeType("texture/operation", LGraphTextureOperation );
+
+	//****************************************************
+
+	function LGraphTextureShader()
+	{
+		this.addOutput("Texture","Texture");
+		this.properties = {code:"", width: 512, height: 512, precision: LGraphTexture.DEFAULT };
+
+		this.properties.code = "\nvoid main() {\n  vec2 uv = v_coord;\n  vec3 color = vec3(0.0);\n//your code here\n\ngl_FragColor = vec4(color, 1.0);\n}\n";
+		this._uniforms = { texSize: vec2.create(), time: time };
+	}
+
+	LGraphTextureShader.title = "Shader";
+	LGraphTextureShader.desc = "Texture shader";
+	LGraphTextureShader.widgets_info = {
+		"code": { type:"code" },
+		"precision": { widget:"combo", values: LGraphTexture.MODE_VALUES }
+	};
+
+	LGraphTextureShader.prototype.onPropertyChanged = function(name, value)
+	{
+		if(name != "code")
+			return;
+
+		var shader = this.getShader();
+		if(!shader)
+			return;
+
+		//update connections
+		var uniforms = shader.uniformInfo;
+
+		//remove deprecated slots
+		if(this.inputs)
+		{
+			var already = {};
+			for(var i = 0; i < this.inputs.length; ++i)
+			{
+				var info = this.getInputInfo(i);
+				if(!info)
+					continue;
+
+				if( uniforms[ info.name ] && !already[ info.name ] )
+				{
+					already[ info.name ] = true;
+					continue;
+				}
+				this.removeInput(i);
+				i--;
+			}
+		}
+
+		//update existing ones
+		for(var i in uniforms)
+		{
+			var info = shader.uniformInfo[i];
+			if(info.loc === null)
+				continue; //is an attribute, not a uniform
+			if(i == "time") //default one
+				continue;
+
+			var type = "number";
+			if( this._shader.samplers[i] )
+				type = "texture";
+			else
+			{
+				switch(info.size)
+				{
+					case 1: type = "number"; break;
+					case 2: type = "vec2"; break;
+					case 3: type = "vec3"; break;
+					case 4: type = "vec4"; break;
+					case 9: type = "mat3"; break;
+					case 16: type = "mat4"; break;
+					default: continue;
+				}
+			}
+
+			var slot = this.findInputSlot(i);
+			if(slot == -1)
+			{
+				this.addInput(i,type);
+				continue;
+			}
+
+			var input_info = this.getInputInfo(slot);
+			if(!input_info)
+				this.addInput(i,type);
+			else
+			{
+				if(input_info.type == type)
+					continue;
+				this.removeInput(slot,type);
+				this.addInput(i,type);
+			}
+		}
+	}
+
+	LGraphTextureShader.prototype.getShader = function()
+	{
+		//replug 
+		if(this._shader && this._shader_code == this.properties.code)
+			return this._shader;
+
+		this._shader_code = this.properties.code;
+		this._shader = new GL.Shader(Shader.SCREEN_VERTEX_SHADER, LGraphTextureShader.pixel_shader + this.properties.code );
+		if(!this._shader) {
+			this.boxcolor = "red";
+			return null;
+		}
+		else
+			this.boxcolor = "green";
+		return this._shader;
+	}
+
+	LGraphTextureShader.prototype.onExecute = function()
+	{
+		if(!this.isOutputConnected(0))
+			return; //saves work
+
+		var shader = this.getShader();
+		if(!shader)
+			return;
+
+		var tex_slot = 0;
+
+		//set uniforms
+		for(var i = 0; i < this.inputs.length; ++i)
+		{
+			var info = this.getInputInfo(i);
+			var data = this.getInputData(i);
+			if(data == null)
+				continue;
+
+			if(data.constructor === GL.Texture)
+			{
+				data.bind(slot);
+				data = slot;
+				slot++;
+			}
+			shader.setUniform( info.name, data );
+		}
+
+		var uniforms = this._uniforms;
+
+		var type = LGraphTexture.getTextureType( this.properties.precision );
+
+		//render to texture
+		var w = this.properties.width|0;
+		var h = this.properties.height|0;
+		uniforms.texSize[0] = w;
+		uniforms.texSize[1] = h;
+
+		if(!this._tex || this._tex.type != type || this._tex.width != w || this._tex.height != h )
+			this._tex = new GL.Texture( w, h, { type: type, format: gl.RGBA, filter: gl.LINEAR });
+		var tex = this._tex;
+		var time = this.graph.getTime();
+		tex.drawTo(function() {
+			shader.uniforms( uniforms ).draw( GL.Mesh.getScreenQuad() );
+		});
+
+		this.setOutputData( 0, this._tex );
+	}
+
+	LGraphTextureShader.pixel_shader = "precision highp float;\n\
+			\n\
+			varying vec2 v_coord;\n\
+			uniform float time;\n\
+			";
+
+	LiteGraph.registerNodeType("texture/shader", LGraphTextureShader );
+
+	// Texture Scale Offset
+
+	function LGraphTextureScaleOffset()
+	{
+		this.addInput("in","Texture");
+		this.addInput("scale","vec2");
+		this.addInput("offset","vec2");
+		this.addOutput("out","Texture");
+		this.properties = { offset: vec2.fromValues(0,0), scale: vec2.fromValues(1,1), precision: LGraphTexture.DEFAULT };
+	}
+
+	LGraphTextureScaleOffset.widgets_info = {
+		"precision": { widget:"combo", values: LGraphTexture.MODE_VALUES }
+	};
+
+	LGraphTextureScaleOffset.title = "Scale/Offset";
+	LGraphTextureScaleOffset.desc = "Applies an scaling and offseting";
+
+	LGraphTextureScaleOffset.prototype.onExecute = function()
+	{
+		var tex = this.getInputData(0);
+
+		if(!this.isOutputConnected(0) || !tex)
+			return; //saves work
+
+		if(this.properties.precision === LGraphTexture.PASS_THROUGH)
+		{
+			this.setOutputData(0, tex);
+			return;
+		}
+
+		var width = tex.width;
+		var height = tex.height;
+		var type = this.precision === LGraphTexture.LOW ? gl.UNSIGNED_BYTE : gl.HIGH_PRECISION_FORMAT;
+		if (this.precision === LGraphTexture.DEFAULT)
+			type = tex.type;
+
+		if(!this._tex || this._tex.width != width || this._tex.height != height || this._tex.type != type )
+			this._tex = new GL.Texture( width, height, { type: type, format: gl.RGBA, filter: gl.LINEAR });
+
+		var shader = this._shader;
+
+		if(!shader)
+			shader = new GL.Shader( GL.Shader.SCREEN_VERTEX_SHADER, LGraphTextureScaleOffset.pixel_shader );
+
+		var scale = this.getInputData(1);
+		if(scale)
+		{
+			this.properties.scale[0] = scale[0];
+			this.properties.scale[1] = scale[1];
+		}
+		else
+			scale = this.properties.scale;
+
+		var offset = this.getInputData(2);
+		if(offset)
+		{
+			this.properties.offset[0] = offset[0];
+			this.properties.offset[1] = offset[1];
+		}
+		else
+			offset = this.properties.offset;
+
+		this._tex.drawTo(function() {
+			gl.disable( gl.DEPTH_TEST );
+			gl.disable( gl.CULL_FACE );
+			gl.disable( gl.BLEND );
+			tex.bind(0);
+			var mesh = Mesh.getScreenQuad();
+			shader.uniforms({u_texture:0, u_scale: scale, u_offset: offset}).draw( mesh );
+		});
+
+		this.setOutputData( 0, this._tex );
+	}
+
+	LGraphTextureScaleOffset.pixel_shader = "precision highp float;\n\
+			\n\
+			uniform sampler2D u_texture;\n\
+			uniform sampler2D u_textureB;\n\
+			varying vec2 v_coord;\n\
+			uniform vec2 u_scale;\n\
+			uniform vec2 u_offset;\n\
+			\n\
+			void main() {\n\
+				vec2 uv = v_coord;\n\
+				uv = uv / u_scale - u_offset;\n\
+				gl_FragColor = texture2D(u_texture, uv);\n\
+			}\n\
+			";
+
+	LiteGraph.registerNodeType("texture/scaleOffset", LGraphTextureScaleOffset );
+
+
+
+	// Warp (distort a texture) *************************
+
+	function LGraphTextureWarp()
+	{
+		this.addInput("in","Texture");
+		this.addInput("warp","Texture");
+		this.addInput("factor","number");
+		this.addOutput("out","Texture");
+		this.properties = { factor: 0.01, precision: LGraphTexture.DEFAULT };
+	}
+
+	LGraphTextureWarp.widgets_info = {
+		"precision": { widget:"combo", values: LGraphTexture.MODE_VALUES }
+	};
+
+	LGraphTextureWarp.title = "Warp";
+	LGraphTextureWarp.desc = "Texture warp operation";
+
+	LGraphTextureWarp.prototype.onExecute = function()
+	{
+		var tex = this.getInputData(0);
+
+		if(!this.isOutputConnected(0))
+			return; //saves work
+
+		if(this.properties.precision === LGraphTexture.PASS_THROUGH)
+		{
+			this.setOutputData(0, tex);
+			return;
+		}
+
+		var texB = this.getInputData(1);
+
+		var width = 512;
+		var height = 512;
+		var type = gl.UNSIGNED_BYTE;
+		if(tex)
+		{
+			width = tex.width;
+			height = tex.height;
+			type = tex.type;
+		}
+		else if (texB)
+		{
+			width = texB.width;
+			height = texB.height;
+			type = texB.type;
+		}
+
+		if(!tex && !this._tex )
+			this._tex = new GL.Texture( width, height, { type: this.precision === LGraphTexture.LOW ? gl.UNSIGNED_BYTE : gl.HIGH_PRECISION_FORMAT, format: gl.RGBA, filter: gl.LINEAR });
+		else
+			this._tex = LGraphTexture.getTargetTexture( tex || this._tex, this._tex, this.properties.precision );
+
+		var shader = this._shader;
+
+		if(!shader)
+			shader = new GL.Shader( GL.Shader.SCREEN_VERTEX_SHADER, LGraphTextureWarp.pixel_shader );
+
+		var factor = this.getInputData(2);
+		if(factor != null)
+			this.properties.factor = factor;
+		else
+			factor = parseFloat( this.properties.factor );
+
+		this._tex.drawTo(function() {
+			gl.disable( gl.DEPTH_TEST );
+			gl.disable( gl.CULL_FACE );
+			gl.disable( gl.BLEND );
+			if(tex)	tex.bind(0);
+			if(texB) texB.bind(1);
+			var mesh = Mesh.getScreenQuad();
+			shader.uniforms({u_texture:0, u_textureB:1, u_factor: factor }).draw( mesh );
+		});
+
+		this.setOutputData(0, this._tex);
+	}
+
+	LGraphTextureWarp.pixel_shader = "precision highp float;\n\
+			\n\
+			uniform sampler2D u_texture;\n\
+			uniform sampler2D u_textureB;\n\
+			varying vec2 v_coord;\n\
+			uniform float u_factor;\n\
+			\n\
+			void main() {\n\
+				vec2 uv = v_coord;\n\
+				uv += ( texture2D(u_textureB, uv).rg - vec2(0.5)) * u_factor;\n\
+				gl_FragColor = texture2D(u_texture, uv);\n\
+			}\n\
+			";
+
+	LiteGraph.registerNodeType("texture/warp", LGraphTextureWarp );
+
+	//****************************************************
+
+	// Texture to Viewport *****************************************
+	function LGraphTextureToViewport()
+	{
+		this.addInput("Texture","Texture");
+		this.properties = { additive: false, antialiasing: false, filter: true, disable_alpha: false, gamma: 1.0 };
+		this.size[0] = 130;
+	}
+
+	LGraphTextureToViewport.title = "to Viewport";
+	LGraphTextureToViewport.desc = "Texture to viewport";
+
+	LGraphTextureToViewport.prototype.onExecute = function()
+	{
+		var tex = this.getInputData(0);
+		if(!tex) 
+			return;
+
+		if(this.properties.disable_alpha)
+			gl.disable( gl.BLEND );
+		else
+		{
+			gl.enable( gl.BLEND );
+			if(this.properties.additive)
+				gl.blendFunc( gl.SRC_ALPHA, gl.ONE );
+			else
+				gl.blendFunc( gl.SRC_ALPHA, gl.ONE_MINUS_SRC_ALPHA );
+		}
+
+		gl.disable( gl.DEPTH_TEST );
+		var gamma = this.properties.gamma || 1.0;
+		if( this.isInputConnected(1) )
+			gamma = this.getInputData(1);
+
+		tex.setParameter( gl.TEXTURE_MAG_FILTER, this.properties.filter ? gl.LINEAR : gl.NEAREST );
+
+		if(this.properties.antialiasing)
+		{
+			if(!LGraphTextureToViewport._shader)
+				LGraphTextureToViewport._shader = new GL.Shader( GL.Shader.SCREEN_VERTEX_SHADER, LGraphTextureToViewport.aa_pixel_shader );
+
+			var viewport = gl.getViewport(); //gl.getParameter(gl.VIEWPORT);
+			var mesh = Mesh.getScreenQuad();
+			tex.bind(0);
+			LGraphTextureToViewport._shader.uniforms({u_texture:0, uViewportSize:[tex.width,tex.height], u_igamma: 1 / gamma,  inverseVP: [1/tex.width,1/tex.height] }).draw(mesh);
+		}
+		else
+		{
+			if(gamma != 1.0)
+			{
+				if(!LGraphTextureToViewport._gamma_shader)
+					LGraphTextureToViewport._gamma_shader = new GL.Shader( Shader.SCREEN_VERTEX_SHADER, LGraphTextureToViewport.gamma_pixel_shader );
+				tex.toViewport(LGraphTextureToViewport._gamma_shader, { u_texture:0, u_igamma: 1 / gamma });
+			}
+			else
+				tex.toViewport();
+		}
+	}
+
+	LGraphTextureToViewport.prototype.onGetInputs = function()
+	{
+		return [["gamma","number"]];
+	}
+
+	LGraphTextureToViewport.aa_pixel_shader = "precision highp float;\n\
+			precision highp float;\n\
+			varying vec2 v_coord;\n\
+			uniform sampler2D u_texture;\n\
+			uniform vec2 uViewportSize;\n\
+			uniform vec2 inverseVP;\n\
+			uniform float u_igamma;\n\
+			#define FXAA_REDUCE_MIN   (1.0/ 128.0)\n\
+			#define FXAA_REDUCE_MUL   (1.0 / 8.0)\n\
+			#define FXAA_SPAN_MAX     8.0\n\
+			\n\
+			/* from mitsuhiko/webgl-meincraft based on the code on geeks3d.com */\n\
+			vec4 applyFXAA(sampler2D tex, vec2 fragCoord)\n\
+			{\n\
+				vec4 color = vec4(0.0);\n\
+				/*vec2 inverseVP = vec2(1.0 / uViewportSize.x, 1.0 / uViewportSize.y);*/\n\
+				vec3 rgbNW = texture2D(tex, (fragCoord + vec2(-1.0, -1.0)) * inverseVP).xyz;\n\
+				vec3 rgbNE = texture2D(tex, (fragCoord + vec2(1.0, -1.0)) * inverseVP).xyz;\n\
+				vec3 rgbSW = texture2D(tex, (fragCoord + vec2(-1.0, 1.0)) * inverseVP).xyz;\n\
+				vec3 rgbSE = texture2D(tex, (fragCoord + vec2(1.0, 1.0)) * inverseVP).xyz;\n\
+				vec3 rgbM  = texture2D(tex, fragCoord  * inverseVP).xyz;\n\
+				vec3 luma = vec3(0.299, 0.587, 0.114);\n\
+				float lumaNW = dot(rgbNW, luma);\n\
+				float lumaNE = dot(rgbNE, luma);\n\
+				float lumaSW = dot(rgbSW, luma);\n\
+				float lumaSE = dot(rgbSE, luma);\n\
+				float lumaM  = dot(rgbM,  luma);\n\
+				float lumaMin = min(lumaM, min(min(lumaNW, lumaNE), min(lumaSW, lumaSE)));\n\
+				float lumaMax = max(lumaM, max(max(lumaNW, lumaNE), max(lumaSW, lumaSE)));\n\
+				\n\
+				vec2 dir;\n\
+				dir.x = -((lumaNW + lumaNE) - (lumaSW + lumaSE));\n\
+				dir.y =  ((lumaNW + lumaSW) - (lumaNE + lumaSE));\n\
+				\n\
+				float dirReduce = max((lumaNW + lumaNE + lumaSW + lumaSE) * (0.25 * FXAA_REDUCE_MUL), FXAA_REDUCE_MIN);\n\
+				\n\
+				float rcpDirMin = 1.0 / (min(abs(dir.x), abs(dir.y)) + dirReduce);\n\
+				dir = min(vec2(FXAA_SPAN_MAX, FXAA_SPAN_MAX), max(vec2(-FXAA_SPAN_MAX, -FXAA_SPAN_MAX), dir * rcpDirMin)) * inverseVP;\n\
+				\n\
+				vec3 rgbA = 0.5 * (texture2D(tex, fragCoord * inverseVP + dir * (1.0 / 3.0 - 0.5)).xyz + \n\
+					texture2D(tex, fragCoord * inverseVP + dir * (2.0 / 3.0 - 0.5)).xyz);\n\
+				vec3 rgbB = rgbA * 0.5 + 0.25 * (texture2D(tex, fragCoord * inverseVP + dir * -0.5).xyz + \n\
+					texture2D(tex, fragCoord * inverseVP + dir * 0.5).xyz);\n\
+				\n\
+				//return vec4(rgbA,1.0);\n\
+				float lumaB = dot(rgbB, luma);\n\
+				if ((lumaB < lumaMin) || (lumaB > lumaMax))\n\
+					color = vec4(rgbA, 1.0);\n\
+				else\n\
+					color = vec4(rgbB, 1.0);\n\
+				if(u_igamma != 1.0)\n\
+					color.xyz = pow( color.xyz, vec3(u_igamma) );\n\
+				return color;\n\
+			}\n\
+			\n\
+			void main() {\n\
+			   gl_FragColor = applyFXAA( u_texture, v_coord * uViewportSize) ;\n\
+			}\n\
+			";
+
+	LGraphTextureToViewport.gamma_pixel_shader = "precision highp float;\n\
+			precision highp float;\n\
+			varying vec2 v_coord;\n\
+			uniform sampler2D u_texture;\n\
+			uniform float u_igamma;\n\
+			void main() {\n\
+				vec4 color = texture2D( u_texture, v_coord);\n\
+				color.xyz = pow(color.xyz, vec3(u_igamma) );\n\
+			   gl_FragColor = color;\n\
+			}\n\
+			";
+
+
+	LiteGraph.registerNodeType("texture/toviewport", LGraphTextureToViewport );
+
+
+	// Texture Copy *****************************************
+	function LGraphTextureCopy()
+	{
+		this.addInput("Texture","Texture");
+		this.addOutput("","Texture");
+		this.properties = { size: 0, generate_mipmaps: false, precision: LGraphTexture.DEFAULT };
+	}
+
+	LGraphTextureCopy.title = "Copy";
+	LGraphTextureCopy.desc = "Copy Texture";
+	LGraphTextureCopy.widgets_info = { 
+		size: { widget:"combo", values:[0,32,64,128,256,512,1024,2048]},
+		precision: { widget:"combo", values: LGraphTexture.MODE_VALUES }
+	};
+
+	LGraphTextureCopy.prototype.onExecute = function()
+	{
+		var tex = this.getInputData(0);
+		if(!tex && !this._temp_texture)
+			return;
+
+		if(!this.isOutputConnected(0))
+			return; //saves work
+
+		//copy the texture
+		if(tex)
+		{
+			var width = tex.width;
+			var height = tex.height;
+
+			if(this.properties.size != 0)
+			{
+				width = this.properties.size;
+				height = this.properties.size;
+			}
+
+			var temp = this._temp_texture;
+
+			var type = tex.type;
+			if(this.properties.precision === LGraphTexture.LOW)
+				type = gl.UNSIGNED_BYTE;
+			else if(this.properties.precision === LGraphTexture.HIGH)
+				type = gl.HIGH_PRECISION_FORMAT;
+
+			if(!temp || temp.width != width || temp.height != height || temp.type != type )
+			{
+				var minFilter = gl.LINEAR;
+				if( this.properties.generate_mipmaps && isPowerOfTwo(width) && isPowerOfTwo(height) )
+					minFilter = gl.LINEAR_MIPMAP_LINEAR;
+				this._temp_texture = new GL.Texture( width, height, { type: type, format: gl.RGBA, minFilter: minFilter, magFilter: gl.LINEAR });
+			}
+			tex.copyTo(this._temp_texture);
+
+			if(this.properties.generate_mipmaps)
+			{
+				this._temp_texture.bind(0);
+				gl.generateMipmap(this._temp_texture.texture_type);
+				this._temp_texture.unbind(0);
+			}
+		}
+
+
+		this.setOutputData(0,this._temp_texture);
+	}
+
+	LiteGraph.registerNodeType("texture/copy", LGraphTextureCopy );
+
+
+	// Texture Downsample *****************************************
+	function LGraphTextureDownsample()
+	{
+		this.addInput("Texture","Texture");
+		this.addOutput("","Texture");
+		this.properties = { iterations: 1, generate_mipmaps: false, precision: LGraphTexture.DEFAULT };
+	}
+
+	LGraphTextureDownsample.title = "Downsample";
+	LGraphTextureDownsample.desc = "Downsample Texture";
+	LGraphTextureDownsample.widgets_info = { 
+		iterations: { type:"number", step: 1, precision: 0, min: 1 },
+		precision: { widget:"combo", values: LGraphTexture.MODE_VALUES }
+	};
+
+	LGraphTextureDownsample.prototype.onExecute = function()
+	{
+		var tex = this.getInputData(0);
+		if(!tex && !this._temp_texture)
+			return;
+
+		if(!this.isOutputConnected(0))
+			return; //saves work
+
+		//we do not allow any texture different than texture 2D
+		if(!tex || tex.texture_type !== GL.TEXTURE_2D )
+			return;
+
+		var shader = LGraphTextureDownsample._shader;
+		if(!shader)
+			LGraphTextureDownsample._shader = shader = new GL.Shader( GL.Shader.SCREEN_VERTEX_SHADER, LGraphTextureDownsample.pixel_shader );
+
+		var width = tex.width|0;
+		var height = tex.height|0;
+		var type = tex.type;
+		if(this.properties.precision === LGraphTexture.LOW)
+			type = gl.UNSIGNED_BYTE;
+		else if(this.properties.precision === LGraphTexture.HIGH)
+			type = gl.HIGH_PRECISION_FORMAT;
+		var iterations = this.properties.iterations || 1;
+
+		var origin = tex;
+		var target = null;
+
+		var temp = [];
+		var options = {
+			type: type,
+			format: tex.format
+		};
+
+		var offset = vec2.create();
+		var uniforms = {
+			u_offset: offset
+		};
+
+		if( this._texture )
+			GL.Texture.releaseTemporary( this._texture );
+
+		for(var i = 0; i < iterations; ++i)
+		{
+			offset[0] = 1/width;
+			offset[1] = 1/height;
+			width = width>>1 || 0;
+			height = height>>1 || 0;
+			target = GL.Texture.getTemporary( width, height, options );
+			temp.push( target );
+			origin.setParameter( GL.TEXTURE_MAG_FILTER, GL.NEAREST );
+			origin.copyTo( target, shader, uniforms );
+			if(width == 1 && height == 1)
+				break; //nothing else to do
+			origin = target;
+		}
+
+		//keep the last texture used
+		this._texture = temp.pop();
+
+		//free the rest
+		for(var i = 0; i < temp.length; ++i)
+			GL.Texture.releaseTemporary( temp[i] );
+
+		if(this.properties.generate_mipmaps)
+		{
+			this._texture.bind(0);
+			gl.generateMipmap(this._texture.texture_type);
+			this._texture.unbind(0);
+		}
+
+		this.setOutputData(0,this._texture);
+	}
+
+	LGraphTextureDownsample.pixel_shader = "precision highp float;\n\
+			precision highp float;\n\
+			uniform sampler2D u_texture;\n\
+			uniform vec2 u_offset;\n\
+			varying vec2 v_coord;\n\
+			\n\
+			void main() {\n\
+				vec4 color = texture2D(u_texture, v_coord );\n\
+				color += texture2D(u_texture, v_coord + vec2( u_offset.x, 0.0 ) );\n\
+				color += texture2D(u_texture, v_coord + vec2( 0.0, u_offset.y ) );\n\
+				color += texture2D(u_texture, v_coord + vec2( u_offset.x, u_offset.y ) );\n\
+			   gl_FragColor = color * 0.25;\n\
+			}\n\
+			";
+
+	LiteGraph.registerNodeType("texture/downsample", LGraphTextureDownsample );
+
+
+
+	// Texture Copy *****************************************
+	function LGraphTextureAverage()
+	{
+		this.addInput("Texture","Texture");
+		this.addOutput("tex","Texture");
+		this.addOutput("avg","vec4");
+		this.addOutput("lum","number");
+		this.properties = { mipmap_offset: 0, low_precision: false };
+
+		this._uniforms = { u_texture: 0, u_mipmap_offset: this.properties.mipmap_offset };
+		this._luminance = new Float32Array(4);
+	}
+
+	LGraphTextureAverage.title = "Average";
+	LGraphTextureAverage.desc = "Compute a partial average (32 random samples) of a texture and stores it as a 1x1 pixel texture";
+
+	LGraphTextureAverage.prototype.onExecute = function()
+	{
+		var tex = this.getInputData(0);
+		if(!tex)
+			return;
+
+		if(!this.isOutputConnected(0) && !this.isOutputConnected(1) && !this.isOutputConnected(2))
+			return; //saves work
+
+		if(!LGraphTextureAverage._shader)
+		{
+			LGraphTextureAverage._shader = new GL.Shader( GL.Shader.SCREEN_VERTEX_SHADER, LGraphTextureAverage.pixel_shader);
+			//creates 32 random numbers and stores the, in two mat4 
+			var samples = new Float32Array(32);
+			for(var i = 0; i < 32; ++i)	
+				samples[i] = Math.random();
+			LGraphTextureAverage._shader.uniforms({u_samples_a: samples.subarray(0,16), u_samples_b: samples.subarray(16,32) });
+		}
+
+		var temp = this._temp_texture;
+		var type = gl.UNSIGNED_BYTE;
+		if(tex.type != type) //force floats, half floats cannot be read with gl.readPixels
+			type = gl.FLOAT;
+
+		if(!temp || temp.type != type )
+			this._temp_texture = new GL.Texture( 1, 1, { type: type, format: gl.RGBA, filter: gl.NEAREST });
+
+		var shader = LGraphTextureAverage._shader;
+		var uniforms = this._uniforms;
+		uniforms.u_mipmap_offset = this.properties.mipmap_offset;
+		this._temp_texture.drawTo(function(){
+			tex.toViewport( shader, uniforms );
+		});
+
+		this.setOutputData(0,this._temp_texture);
+
+		if(this.isOutputConnected(1) || this.isOutputConnected(2))
+		{
+			var pixel = this._temp_texture.getPixels();
+			if(pixel)
+			{
+				var v = this._luminance;
+				var type = this._temp_texture.type;
+				v.set( pixel );
+				if(type == gl.UNSIGNED_BYTE)
+					vec4.scale( v,v, 1/255 );
+				else if(type == GL.HALF_FLOAT || type == GL.HALF_FLOAT_OES)
+					vec4.scale( v,v, 1/(255*255) ); //is this correct?
+				this.setOutputData(1,v);
+				this.setOutputData(2,(v[0] + v[1] + v[2]) / 3);
+			}
+
+		}
+	}
+
+	LGraphTextureAverage.pixel_shader = "precision highp float;\n\
+			precision highp float;\n\
+			uniform mat4 u_samples_a;\n\
+			uniform mat4 u_samples_b;\n\
+			uniform sampler2D u_texture;\n\
+			uniform float u_mipmap_offset;\n\
+			varying vec2 v_coord;\n\
+			\n\
+			void main() {\n\
+				vec4 color = vec4(0.0);\n\
+				for(int i = 0; i < 4; ++i)\n\
+					for(int j = 0; j < 4; ++j)\n\
+					{\n\
+						color += texture2D(u_texture, vec2( u_samples_a[i][j], u_samples_b[i][j] ), u_mipmap_offset );\n\
+						color += texture2D(u_texture, vec2( 1.0 - u_samples_a[i][j], 1.0 - u_samples_b[i][j] ), u_mipmap_offset );\n\
+					}\n\
+			   gl_FragColor = color * 0.03125;\n\
+			}\n\
+			";
+
+	LiteGraph.registerNodeType("texture/average", LGraphTextureAverage );
+
+	// Image To Texture *****************************************
+	function LGraphImageToTexture()
+	{
+		this.addInput("Image","image");
+		this.addOutput("","Texture");
+		this.properties = {};
+	}
+
+	LGraphImageToTexture.title = "Image to Texture";
+	LGraphImageToTexture.desc = "Uploads an image to the GPU";
+	//LGraphImageToTexture.widgets_info = { size: { widget:"combo", values:[0,32,64,128,256,512,1024,2048]} };
+
+	LGraphImageToTexture.prototype.onExecute = function()
+	{
+		var img = this.getInputData(0);
+		if(!img)
+			return;
+
+		var width = img.videoWidth || img.width;
+		var height = img.videoHeight || img.height;
+
+		//this is in case we are using a webgl canvas already, no need to reupload it
+		if(img.gltexture)
+		{
+			this.setOutputData(0,img.gltexture);
+			return;
+		}
+
+
+		var temp = this._temp_texture;
+		if(!temp || temp.width != width || temp.height != height )
+			this._temp_texture = new GL.Texture( width, height, { format: gl.RGBA, filter: gl.LINEAR });
+
+		try
+		{
+			this._temp_texture.uploadImage(img);
+		}
+		catch(err)
+		{
+			console.error("image comes from an unsafe location, cannot be uploaded to webgl: " + err);
+			return;
+		}
+
+		this.setOutputData(0,this._temp_texture);
+	}
+
+	LiteGraph.registerNodeType("texture/imageToTexture", LGraphImageToTexture );
+
+
+	// Texture LUT *****************************************
+	function LGraphTextureLUT()
+	{
+		this.addInput("Texture","Texture");
+		this.addInput("LUT","Texture");
+		this.addInput("Intensity","number");
+		this.addOutput("","Texture");
+		this.properties = { intensity: 1, precision: LGraphTexture.DEFAULT, texture: null };
+
+		if(!LGraphTextureLUT._shader)
+			LGraphTextureLUT._shader = new GL.Shader( Shader.SCREEN_VERTEX_SHADER, LGraphTextureLUT.pixel_shader );
+	}
+
+	LGraphTextureLUT.widgets_info = { 
+		"texture": { widget:"texture"},
+		"precision": { widget:"combo", values: LGraphTexture.MODE_VALUES }
+	};
+
+	LGraphTextureLUT.title = "LUT";
+	LGraphTextureLUT.desc = "Apply LUT to Texture";
+
+	LGraphTextureLUT.prototype.onExecute = function()
+	{
+		if(!this.isOutputConnected(0))
+			return; //saves work
+
+		var tex = this.getInputData(0);
+
+		if(this.properties.precision === LGraphTexture.PASS_THROUGH )
+		{
+			this.setOutputData(0,tex);
+			return;
+		}
+
+		if(!tex)
+			return;
+
+		var lut_tex = this.getInputData(1);
+
+		if(!lut_tex)
+			lut_tex = LGraphTexture.getTexture( this.properties.texture );
+
+		if(!lut_tex)
+		{
+			this.setOutputData(0,tex);
+			return;
+		}
+
+		lut_tex.bind(0);
+		gl.texParameteri(gl.TEXTURE_2D, gl.TEXTURE_MIN_FILTER, gl.LINEAR );
+		gl.texParameteri(gl.TEXTURE_2D, gl.TEXTURE_WRAP_S, gl.CLAMP_TO_EDGE );
+		gl.texParameteri(gl.TEXTURE_2D, gl.TEXTURE_WRAP_T, gl.CLAMP_TO_EDGE );
+		gl.bindTexture(gl.TEXTURE_2D, null);
+
+		var intensity = this.properties.intensity;
+		if( this.isInputConnected(2) )
+			this.properties.intensity = intensity = this.getInputData(2);
+
+		this._tex = LGraphTexture.getTargetTexture( tex, this._tex, this.properties.precision );
+
+		//var mesh = Mesh.getScreenQuad();
+
+		this._tex.drawTo(function() {
+			lut_tex.bind(1);
+			tex.toViewport( LGraphTextureLUT._shader, {u_texture:0, u_textureB:1, u_amount: intensity} );
+		});
+
+		this.setOutputData(0,this._tex);
+	}
+
+	LGraphTextureLUT.pixel_shader = "precision highp float;\n\
+			precision highp float;\n\
+			varying vec2 v_coord;\n\
+			uniform sampler2D u_texture;\n\
+			uniform sampler2D u_textureB;\n\
+			uniform float u_amount;\n\
+			\n\
+			void main() {\n\
+				 lowp vec4 textureColor = clamp( texture2D(u_texture, v_coord), vec4(0.0), vec4(1.0) );\n\
+				 mediump float blueColor = textureColor.b * 63.0;\n\
+				 mediump vec2 quad1;\n\
+				 quad1.y = floor(floor(blueColor) / 8.0);\n\
+				 quad1.x = floor(blueColor) - (quad1.y * 8.0);\n\
+				 mediump vec2 quad2;\n\
+				 quad2.y = floor(ceil(blueColor) / 8.0);\n\
+				 quad2.x = ceil(blueColor) - (quad2.y * 8.0);\n\
+				 highp vec2 texPos1;\n\
+				 texPos1.x = (quad1.x * 0.125) + 0.5/512.0 + ((0.125 - 1.0/512.0) * textureColor.r);\n\
+				 texPos1.y = 1.0 - ((quad1.y * 0.125) + 0.5/512.0 + ((0.125 - 1.0/512.0) * textureColor.g));\n\
+				 highp vec2 texPos2;\n\
+				 texPos2.x = (quad2.x * 0.125) + 0.5/512.0 + ((0.125 - 1.0/512.0) * textureColor.r);\n\
+				 texPos2.y = 1.0 - ((quad2.y * 0.125) + 0.5/512.0 + ((0.125 - 1.0/512.0) * textureColor.g));\n\
+				 lowp vec4 newColor1 = texture2D(u_textureB, texPos1);\n\
+				 lowp vec4 newColor2 = texture2D(u_textureB, texPos2);\n\
+				 lowp vec4 newColor = mix(newColor1, newColor2, fract(blueColor));\n\
+				 gl_FragColor = vec4( mix( textureColor.rgb, newColor.rgb, u_amount), textureColor.w);\n\
+			}\n\
+			";
+
+	LiteGraph.registerNodeType("texture/LUT", LGraphTextureLUT );
+
+	// Texture Channels *****************************************
+	function LGraphTextureChannels()
+	{
+		this.addInput("Texture","Texture");
+
+		this.addOutput("R","Texture");
+		this.addOutput("G","Texture");
+		this.addOutput("B","Texture");
+		this.addOutput("A","Texture");
+
+		this.properties = {};
+		if(!LGraphTextureChannels._shader)
+			LGraphTextureChannels._shader = new GL.Shader( Shader.SCREEN_VERTEX_SHADER, LGraphTextureChannels.pixel_shader );
+	}
+
+	LGraphTextureChannels.title = "Texture to Channels";
+	LGraphTextureChannels.desc = "Split texture channels";
+
+	LGraphTextureChannels.prototype.onExecute = function()
+	{
+		var texA = this.getInputData(0);
+		if(!texA) return;
+
+		if(!this._channels)
+			this._channels = Array(4);
+
+		var connections = 0;
+		for(var i = 0; i < 4; i++)
+		{
+			if(this.isOutputConnected(i))
+			{
+				if(!this._channels[i] || this._channels[i].width != texA.width || this._channels[i].height != texA.height || this._channels[i].type != texA.type)
+					this._channels[i] = new GL.Texture( texA.width, texA.height, { type: texA.type, format: gl.RGBA, filter: gl.LINEAR });
+				connections++;
+			}
+			else
+				this._channels[i] = null;
+		}
+
+		if(!connections)
+			return;
+
+		gl.disable( gl.BLEND );
+		gl.disable( gl.DEPTH_TEST );
+
+		var mesh = Mesh.getScreenQuad();
+		var shader = LGraphTextureChannels._shader;
+		var masks = [[1,0,0,0],[0,1,0,0],[0,0,1,0],[0,0,0,1]];
+
+		for(var i = 0; i < 4; i++)
+		{
+			if(!this._channels[i])
+				continue;
+
+			this._channels[i].drawTo( function() {
+				texA.bind(0);
+				shader.uniforms({u_texture:0, u_mask: masks[i]}).draw(mesh);
+			});
+			this.setOutputData(i, this._channels[i]);
+		}
+	}
+
+	LGraphTextureChannels.pixel_shader = "precision highp float;\n\
+			precision highp float;\n\
+			varying vec2 v_coord;\n\
+			uniform sampler2D u_texture;\n\
+			uniform vec4 u_mask;\n\
+			\n\
+			void main() {\n\
+			   gl_FragColor = vec4( vec3( length( texture2D(u_texture, v_coord) * u_mask )), 1.0 );\n\
+			}\n\
+			";
+
+	LiteGraph.registerNodeType("texture/textureChannels", LGraphTextureChannels );
+
+
+	// Texture Channels to Texture *****************************************
+	function LGraphChannelsTexture()
+	{
+		this.addInput("R","Texture");
+		this.addInput("G","Texture");
+		this.addInput("B","Texture");
+		this.addInput("A","Texture");
+
+		this.addOutput("Texture","Texture");
+
+		this.properties = {};
+		if(!LGraphChannelsTexture._shader)
+			LGraphChannelsTexture._shader = new GL.Shader( Shader.SCREEN_VERTEX_SHADER, LGraphChannelsTexture.pixel_shader );
+	}
+
+	LGraphChannelsTexture.title = "Channels to Texture";
+	LGraphChannelsTexture.desc = "Split texture channels";
+
+	LGraphChannelsTexture.prototype.onExecute = function()
+	{
+		var tex = [ this.getInputData(0),
+				this.getInputData(1),
+				this.getInputData(2),
+				this.getInputData(3) ];
+
+		if(!tex[0] || !tex[1] || !tex[2] || !tex[3]) 
+			return;
+
+		gl.disable( gl.BLEND );
+		gl.disable( gl.DEPTH_TEST );
+
+		var mesh = Mesh.getScreenQuad();
+		var shader = LGraphChannelsTexture._shader;
+
+		this._tex = LGraphTexture.getTargetTexture( tex[0], this._tex );
+
+		this._tex.drawTo( function() {
+			tex[0].bind(0);
+			tex[1].bind(1);
+			tex[2].bind(2);
+			tex[3].bind(3);
+			shader.uniforms({u_textureR:0, u_textureG:1, u_textureB:2, u_textureA:3 }).draw(mesh);
+		});
+		this.setOutputData(0, this._tex);
+	}
+
+	LGraphChannelsTexture.pixel_shader = "precision highp float;\n\
+			precision highp float;\n\
+			varying vec2 v_coord;\n\
+			uniform sampler2D u_textureR;\n\
+			uniform sampler2D u_textureG;\n\
+			uniform sampler2D u_textureB;\n\
+			uniform sampler2D u_textureA;\n\
+			\n\
+			void main() {\n\
+			   gl_FragColor = vec4( \
+						texture2D(u_textureR, v_coord).r,\
+						texture2D(u_textureG, v_coord).r,\
+						texture2D(u_textureB, v_coord).r,\
+						texture2D(u_textureA, v_coord).r);\n\
+			}\n\
+			";
+
+	LiteGraph.registerNodeType("texture/channelsTexture", LGraphChannelsTexture );
+
+	// Texture Channels to Texture *****************************************
+	function LGraphTextureGradient()
+	{
+		this.addInput("A","color");
+		this.addInput("B","color");
+		this.addOutput("Texture","Texture");
+
+		this.properties = { angle: 0, scale: 1, A:[0,0,0], B:[1,1,1], texture_size:32 };
+		if(!LGraphTextureGradient._shader)
+			LGraphTextureGradient._shader = new GL.Shader( Shader.SCREEN_VERTEX_SHADER, LGraphTextureGradient.pixel_shader );
+
+		this._uniforms = { u_angle: 0, u_colorA: vec3.create(), u_colorB: vec3.create()};
+	}
+
+	LGraphTextureGradient.title = "Gradient";
+	LGraphTextureGradient.desc = "Generates a gradient";
+	LGraphTextureGradient["@A"] = { type:"color" };
+	LGraphTextureGradient["@B"] = { type:"color" };
+	LGraphTextureGradient["@texture_size"] = { type:"enum", values:[32,64,128,256,512] };
+
+	LGraphTextureGradient.prototype.onExecute = function()
+	{
+		gl.disable( gl.BLEND );
+		gl.disable( gl.DEPTH_TEST );
+
+		var mesh = GL.Mesh.getScreenQuad();
+		var shader = LGraphTextureGradient._shader;
+
+		var A = this.getInputData(0);
+		if(!A)
+			A = this.properties.A;
+		var B = this.getInputData(1);
+		if(!B)
+			B = this.properties.B;
+
+		//angle and scale
+		for(var i = 2; i < this.inputs.length; i++)
+		{
+			var input = this.inputs[i];
+			var v = this.getInputData(i);
+			if(v === undefined)
+				continue;
+			this.properties[ input.name ] = v;
+		}
+
+		var uniforms = this._uniforms;
+		this._uniforms.u_angle = this.properties.angle * DEG2RAD;
+		this._uniforms.u_scale = this.properties.scale;
+		vec3.copy( uniforms.u_colorA, A );
+		vec3.copy( uniforms.u_colorB, B );
+
+		var size = parseInt( this.properties.texture_size );
+		if(!this._tex || this._tex.width != size )
+			this._tex = new GL.Texture( size, size, { format: gl.RGB, filter: gl.LINEAR });
+
+		this._tex.drawTo( function() {
+			shader.uniforms(uniforms).draw(mesh);
+		});
+		this.setOutputData(0, this._tex);
+	}
+
+	LGraphTextureGradient.prototype.onGetInputs = function()
+	{
+		return [["angle","number"],["scale","number"]];
+	}
+
+	LGraphTextureGradient.pixel_shader = "precision highp float;\n\
+			precision highp float;\n\
+			varying vec2 v_coord;\n\
+			uniform float u_angle;\n\
+			uniform float u_scale;\n\
+			uniform vec3 u_colorA;\n\
+			uniform vec3 u_colorB;\n\
+			\n\
+			vec2 rotate(vec2 v, float angle)\n\
+			{\n\
+				vec2 result;\n\
+				float _cos = cos(angle);\n\
+				float _sin = sin(angle);\n\
+				result.x = v.x * _cos - v.y * _sin;\n\
+				result.y = v.x * _sin + v.y * _cos;\n\
+				return result;\n\
+			}\n\
+			void main() {\n\
+				float f = (rotate(u_scale * (v_coord - vec2(0.5)), u_angle) + vec2(0.5)).x;\n\
+				vec3 color = mix(u_colorA,u_colorB,clamp(f,0.0,1.0));\n\
+			   gl_FragColor = vec4(color,1.0);\n\
+			}\n\
+			";
+
+	LiteGraph.registerNodeType("texture/gradient", LGraphTextureGradient );
+
+	// Texture Mix *****************************************
+	function LGraphTextureMix()
+	{
+		this.addInput("A","Texture");
+		this.addInput("B","Texture");
+		this.addInput("Mixer","Texture");
+
+		this.addOutput("Texture","Texture");
+		this.properties = { precision: LGraphTexture.DEFAULT };
+
+		if(!LGraphTextureMix._shader)
+			LGraphTextureMix._shader = new GL.Shader( Shader.SCREEN_VERTEX_SHADER, LGraphTextureMix.pixel_shader );
+	}
+
+	LGraphTextureMix.title = "Mix";
+	LGraphTextureMix.desc = "Generates a texture mixing two textures";
+
+	LGraphTextureMix.widgets_info = { 
+		"precision": { widget:"combo", values: LGraphTexture.MODE_VALUES }
+	};
+
+	LGraphTextureMix.prototype.onExecute = function()
+	{
+		var texA = this.getInputData(0);
+
+		if(!this.isOutputConnected(0))
+			return; //saves work
+		
+		if(this.properties.precision === LGraphTexture.PASS_THROUGH )
+		{
+			this.setOutputData(0,texA);
+			return;
+		}
+
+		var texB = this.getInputData(1);
+		var texMix = this.getInputData(2);
+		if(!texA || !texB || !texMix) return;
+
+		this._tex = LGraphTexture.getTargetTexture( texA, this._tex, this.properties.precision );
+
+		gl.disable( gl.BLEND );
+		gl.disable( gl.DEPTH_TEST );
+
+		var mesh = Mesh.getScreenQuad();
+		var shader = LGraphTextureMix._shader;
+
+		this._tex.drawTo( function() {
+			texA.bind(0);
+			texB.bind(1);
+			texMix.bind(2);
+			shader.uniforms({u_textureA:0,u_textureB:1,u_textureMix:2}).draw(mesh);
+		});
+
+		this.setOutputData(0, this._tex);
+	}
+
+	LGraphTextureMix.pixel_shader = "precision highp float;\n\
+			precision highp float;\n\
+			varying vec2 v_coord;\n\
+			uniform sampler2D u_textureA;\n\
+			uniform sampler2D u_textureB;\n\
+			uniform sampler2D u_textureMix;\n\
+			\n\
+			void main() {\n\
+			   gl_FragColor = mix( texture2D(u_textureA, v_coord), texture2D(u_textureB, v_coord), texture2D(u_textureMix, v_coord) );\n\
+			}\n\
+			";
+
+	LiteGraph.registerNodeType("texture/mix", LGraphTextureMix );
+
+	// Texture Edges detection *****************************************
+	function LGraphTextureEdges()
+	{
+		this.addInput("Tex.","Texture");
+
+		this.addOutput("Edges","Texture");
+		this.properties = { invert: true, threshold: false, factor: 1, precision: LGraphTexture.DEFAULT };
+
+		if(!LGraphTextureEdges._shader)
+			LGraphTextureEdges._shader = new GL.Shader( Shader.SCREEN_VERTEX_SHADER, LGraphTextureEdges.pixel_shader );
+	}
+
+	LGraphTextureEdges.title = "Edges";
+	LGraphTextureEdges.desc = "Detects edges";
+
+	LGraphTextureEdges.widgets_info = { 
+		"precision": { widget:"combo", values: LGraphTexture.MODE_VALUES }
+	};
+
+	LGraphTextureEdges.prototype.onExecute = function()
+	{
+		if(!this.isOutputConnected(0))
+			return; //saves work
+
+		var tex = this.getInputData(0);
+
+		if(this.properties.precision === LGraphTexture.PASS_THROUGH )
+		{
+			this.setOutputData(0,tex);
+			return;
+		}		
+
+		if(!tex) return;
+
+		this._tex = LGraphTexture.getTargetTexture( tex, this._tex, this.properties.precision );
+
+		gl.disable( gl.BLEND );
+		gl.disable( gl.DEPTH_TEST );
+
+		var mesh = Mesh.getScreenQuad();
+		var shader = LGraphTextureEdges._shader;
+		var invert = this.properties.invert;
+		var factor = this.properties.factor;
+		var threshold = this.properties.threshold ? 1 : 0;
+
+		this._tex.drawTo( function() {
+			tex.bind(0);
+			shader.uniforms({u_texture:0, u_isize:[1/tex.width,1/tex.height], u_factor: factor, u_threshold: threshold, u_invert: invert ? 1 : 0}).draw(mesh);
+		});
+
+		this.setOutputData(0, this._tex);
+	}
+
+	LGraphTextureEdges.pixel_shader = "precision highp float;\n\
+			precision highp float;\n\
+			varying vec2 v_coord;\n\
+			uniform sampler2D u_texture;\n\
+			uniform vec2 u_isize;\n\
+			uniform int u_invert;\n\
+			uniform float u_factor;\n\
+			uniform float u_threshold;\n\
+			\n\
+			void main() {\n\
+				vec4 center = texture2D(u_texture, v_coord);\n\
+				vec4 up = texture2D(u_texture, v_coord + u_isize * vec2(0.0,1.0) );\n\
+				vec4 down = texture2D(u_texture, v_coord + u_isize * vec2(0.0,-1.0) );\n\
+				vec4 left = texture2D(u_texture, v_coord + u_isize * vec2(1.0,0.0) );\n\
+				vec4 right = texture2D(u_texture, v_coord + u_isize * vec2(-1.0,0.0) );\n\
+				vec4 diff = abs(center - up) + abs(center - down) + abs(center - left) + abs(center - right);\n\
+				diff *= u_factor;\n\
+				if(u_invert == 1)\n\
+					diff.xyz = vec3(1.0) - diff.xyz;\n\
+				if( u_threshold == 0.0 )\n\
+					gl_FragColor = vec4( diff.xyz, center.a );\n\
+				else\n\
+					gl_FragColor = vec4( diff.x > 0.5 ? 1.0 : 0.0, diff.y > 0.5 ? 1.0 : 0.0, diff.z > 0.5 ? 1.0 : 0.0, center.a );\n\
+			}\n\
+			";
+
+	LiteGraph.registerNodeType("texture/edges", LGraphTextureEdges );
+
+	// Texture Depth *****************************************
+	function LGraphTextureDepthRange()
+	{
+		this.addInput("Texture","Texture");
+		this.addInput("Distance","number");
+		this.addInput("Range","number");
+		this.addOutput("Texture","Texture");
+		this.properties = { distance:100, range: 50, only_depth: false, high_precision: false };
+		this._uniforms = {u_texture:0, u_distance: 100, u_range: 50, u_camera_planes: null };
+	}
+
+	LGraphTextureDepthRange.title = "Depth Range";
+	LGraphTextureDepthRange.desc = "Generates a texture with a depth range";
+
+	LGraphTextureDepthRange.prototype.onExecute = function()
+	{
+		if(!this.isOutputConnected(0))
+			return; //saves work
+
+		var tex = this.getInputData(0);
+		if(!tex) return;
+
+		var precision = gl.UNSIGNED_BYTE;
+		if(this.properties.high_precision)
+			precision = gl.half_float_ext ? gl.HALF_FLOAT_OES : gl.FLOAT;			
+
+		if(!this._temp_texture || this._temp_texture.type != precision ||
+			this._temp_texture.width != tex.width || this._temp_texture.height != tex.height)
+			this._temp_texture = new GL.Texture( tex.width, tex.height, { type: precision, format: gl.RGBA, filter: gl.LINEAR });
+
+		var uniforms = this._uniforms;
+
+		//iterations
+		var distance = this.properties.distance;
+		if( this.isInputConnected(1) )
+		{
+			distance = this.getInputData(1);
+			this.properties.distance = distance;
+		}
+
+		var range = this.properties.range;
+		if( this.isInputConnected(2) )
+		{
+			range = this.getInputData(2);
+			this.properties.range = range;
+		}
+
+		uniforms.u_distance = distance;
+		uniforms.u_range = range;
+
+		gl.disable( gl.BLEND );
+		gl.disable( gl.DEPTH_TEST );
+		var mesh = Mesh.getScreenQuad();
+		if(!LGraphTextureDepthRange._shader)
+		{
+			LGraphTextureDepthRange._shader = new GL.Shader( Shader.SCREEN_VERTEX_SHADER, LGraphTextureDepthRange.pixel_shader );
+			LGraphTextureDepthRange._shader_onlydepth = new GL.Shader( Shader.SCREEN_VERTEX_SHADER, LGraphTextureDepthRange.pixel_shader, { ONLY_DEPTH:""} );
+		}
+		var shader = this.properties.only_depth ? LGraphTextureDepthRange._shader_onlydepth : LGraphTextureDepthRange._shader;
+
+		//NEAR AND FAR PLANES
+		var planes = null;
+		if( tex.near_far_planes )
+			planes = tex.near_far_planes;
+		else if( window.LS && LS.Renderer._main_camera )
+			planes = LS.Renderer._main_camera._uniforms.u_camera_planes;
+		else
+			planes = [0.1,1000]; //hardcoded
+		uniforms.u_camera_planes = planes;
+
+
+		this._temp_texture.drawTo( function() {
+			tex.bind(0);
+			shader.uniforms( uniforms ).draw(mesh);
+		});
+
+		this._temp_texture.near_far_planes = planes;
+		this.setOutputData(0, this._temp_texture );
+	}
+
+	LGraphTextureDepthRange.pixel_shader = "precision highp float;\n\
+			precision highp float;\n\
+			varying vec2 v_coord;\n\
+			uniform sampler2D u_texture;\n\
+			uniform vec2 u_camera_planes;\n\
+			uniform float u_distance;\n\
+			uniform float u_range;\n\
+			\n\
+			float LinearDepth()\n\
+			{\n\
+				float zNear = u_camera_planes.x;\n\
+				float zFar = u_camera_planes.y;\n\
+				float depth = texture2D(u_texture, v_coord).x;\n\
+				depth = depth * 2.0 - 1.0;\n\
+				return zNear * (depth + 1.0) / (zFar + zNear - depth * (zFar - zNear));\n\
+			}\n\
+			\n\
+			void main() {\n\
+				float depth = LinearDepth();\n\
+				#ifdef ONLY_DEPTH\n\
+				   gl_FragColor = vec4(depth);\n\
+				#else\n\
+					float diff = abs(depth * u_camera_planes.y - u_distance);\n\
+					float dof = 1.0;\n\
+					if(diff <= u_range)\n\
+						dof = diff / u_range;\n\
+				   gl_FragColor = vec4(dof);\n\
+				#endif\n\
+			}\n\
+			";
+
+	LiteGraph.registerNodeType("texture/depth_range", LGraphTextureDepthRange );
+
+	// Texture Blur *****************************************
+	function LGraphTextureBlur()
+	{
+		this.addInput("Texture","Texture");
+		this.addInput("Iterations","number");
+		this.addInput("Intensity","number");
+		this.addOutput("Blurred","Texture");
+		this.properties = { intensity: 1, iterations: 1, preserve_aspect: false, scale:[1,1], precision: LGraphTexture.DEFAULT };
+	}
+
+	LGraphTextureBlur.title = "Blur";
+	LGraphTextureBlur.desc = "Blur a texture";
+
+	LGraphTextureBlur.widgets_info = {
+		precision: { widget:"combo", values: LGraphTexture.MODE_VALUES }
+	};
+
+	LGraphTextureBlur.max_iterations = 20;
+
+	LGraphTextureBlur.prototype.onExecute = function()
+	{
+		var tex = this.getInputData(0);
+		if(!tex)
+			return;
+
+		if(!this.isOutputConnected(0))
+			return; //saves work
+
+		var temp = this._final_texture;
+
+		if(!temp || temp.width != tex.width || temp.height != tex.height || temp.type != tex.type )
+		{
+			//we need two textures to do the blurring
+			//this._temp_texture = new GL.Texture( tex.width, tex.height, { type: tex.type, format: gl.RGBA, filter: gl.LINEAR });
+			temp = this._final_texture = new GL.Texture( tex.width, tex.height, { type: tex.type, format: gl.RGBA, filter: gl.LINEAR });
+		}
+
+		//iterations
+		var iterations = this.properties.iterations;
+		if( this.isInputConnected(1) )
+		{
+			iterations = this.getInputData(1);
+			this.properties.iterations = iterations;
+		}
+		iterations = Math.min( Math.floor(iterations), LGraphTextureBlur.max_iterations );
+		if(iterations == 0) //skip blurring
+		{
+			this.setOutputData(0, tex);
+			return;
+		}
+
+		var intensity = this.properties.intensity;
+		if( this.isInputConnected(2) )
+		{
+			intensity = this.getInputData(2);
+			this.properties.intensity = intensity;
+		}
+
+		//blur sometimes needs an aspect correction
+		var aspect = LiteGraph.camera_aspect;
+		if(!aspect && window.gl !== undefined)
+			aspect = gl.canvas.height / gl.canvas.width;
+		if(!aspect)
+			aspect = 1;
+		aspect = this.properties.preserve_aspect ? aspect : 1;
+
+		var scale = this.properties.scale || [1,1];
+		tex.applyBlur( aspect * scale[0], scale[1], intensity, temp );
+		for(var i = 1; i < iterations; ++i)
+			temp.applyBlur( aspect * scale[0] * (i+1), scale[1] * (i+1), intensity );
+
+		this.setOutputData(0, temp );
+	}
+
+	/*
+	LGraphTextureBlur.pixel_shader = "precision highp float;\n\
+			precision highp float;\n\
+			varying vec2 v_coord;\n\
+			uniform sampler2D u_texture;\n\
+			uniform vec2 u_offset;\n\
+			uniform float u_intensity;\n\
+			void main() {\n\
+			   vec4 sum = vec4(0.0);\n\
+			   vec4 center = texture2D(u_texture, v_coord);\n\
+			   sum += texture2D(u_texture, v_coord + u_offset * -4.0) * 0.05/0.98;\n\
+			   sum += texture2D(u_texture, v_coord + u_offset * -3.0) * 0.09/0.98;\n\
+			   sum += texture2D(u_texture, v_coord + u_offset * -2.0) * 0.12/0.98;\n\
+			   sum += texture2D(u_texture, v_coord + u_offset * -1.0) * 0.15/0.98;\n\
+			   sum += center * 0.16/0.98;\n\
+			   sum += texture2D(u_texture, v_coord + u_offset * 4.0) * 0.05/0.98;\n\
+			   sum += texture2D(u_texture, v_coord + u_offset * 3.0) * 0.09/0.98;\n\
+			   sum += texture2D(u_texture, v_coord + u_offset * 2.0) * 0.12/0.98;\n\
+			   sum += texture2D(u_texture, v_coord + u_offset * 1.0) * 0.15/0.98;\n\
+			   gl_FragColor = u_intensity * sum;\n\
+			}\n\
+			";
+	*/
+
+	LiteGraph.registerNodeType("texture/blur", LGraphTextureBlur );
+
+
+	// Texture Glow *****************************************
+	//based in https://catlikecoding.com/unity/tutorials/advanced-rendering/bloom/
+	function LGraphTextureGlow()
+	{
+		this.addInput("in","Texture");
+		this.addInput("dirt","Texture");
+		this.addOutput("out","Texture");
+		this.addOutput("glow","Texture");
+		this.properties = { enabled: true, intensity: 1, persistence: 0.99, iterations:16, threshold:0, scale: 1, dirt_factor: 0.5, precision: LGraphTexture.DEFAULT };
+		this._textures = [];
+		this._uniforms = { u_intensity: 1, u_texture: 0, u_glow_texture: 1, u_threshold: 0, u_texel_size: vec2.create() };
+	}
+
+	LGraphTextureGlow.title = "Glow";
+	LGraphTextureGlow.desc = "Filters a texture giving it a glow effect";
+	LGraphTextureGlow.weights = new Float32Array( [0.5,0.4,0.3,0.2] );
+
+	LGraphTextureGlow.widgets_info = {
+		"iterations": { type:"number", min: 0, max: 16, step: 1, precision: 0 },
+		"threshold": { type:"number", min: 0, max: 10, step: 0.01, precision: 2 },
+		"precision": { widget:"combo", values: LGraphTexture.MODE_VALUES }
+	};
+
+	LGraphTextureGlow.prototype.onGetInputs = function(){
+		return [["enabled","boolean"],["threshold","number"],["intensity","number"],["persistence","number"],["iterations","number"],["dirt_factor","number"]];
+	}
+
+	LGraphTextureGlow.prototype.onGetOutputs = function(){
+		return [["average","Texture"]];
+	}
+
+	LGraphTextureGlow.prototype.onExecute = function()
+	{
+		var tex = this.getInputData(0);
+		if(!tex)
+			return;
+
+		if(!this.isAnyOutputConnected())
+			return; //saves work
+
+		if(this.properties.precision === LGraphTexture.PASS_THROUGH || this.getInputOrProperty("enabled" ) === false )
+		{
+			this.setOutputData(0,tex);
+			return;
+		}		
+
+		var width = tex.width;
+		var height = tex.height;
+
+		var texture_info = { format: tex.format, type: tex.type, minFilter: GL.LINEAR, magFilter: GL.LINEAR, wrap: gl.CLAMP_TO_EDGE	};
+		var type = LGraphTexture.getTextureType( this.properties.precision, tex );
+
+		var uniforms = this._uniforms;
+		var textures = this._textures;
+
+		//cut
+		var shader = LGraphTextureGlow._cut_shader;
+		if(!shader)
+			shader = LGraphTextureGlow._cut_shader = new GL.Shader( GL.Shader.SCREEN_VERTEX_SHADER, LGraphTextureGlow.cut_pixel_shader );
+
+		gl.disable( gl.DEPTH_TEST );
+		gl.disable( gl.BLEND );
+
+		uniforms.u_threshold = this.getInputOrProperty("threshold");
+		var currentDestination = textures[0] = GL.Texture.getTemporary( width, height, texture_info );
+		tex.blit( currentDestination, shader.uniforms(uniforms) );
+		var currentSource = currentDestination;
+
+		var iterations = this.getInputOrProperty("iterations");
+		iterations = Math.clamp( iterations, 1, 16) | 0;
+		var texel_size = uniforms.u_texel_size;
+		var intensity = this.getInputOrProperty("intensity");
+
+		uniforms.u_intensity = 1;
+		uniforms.u_delta = this.properties.scale; //1
+
+		//downscale/upscale shader
+		var shader = LGraphTextureGlow._shader;
+		if(!shader)
+			shader = LGraphTextureGlow._shader = new GL.Shader( GL.Shader.SCREEN_VERTEX_SHADER, LGraphTextureGlow.scale_pixel_shader );
+
+		var i = 1;
+		//downscale
+		for (;i < iterations; i++) {
+			width = width>>1;
+			if( (height|0) > 1 )
+				height = height>>1;
+			if( width < 2 )
+				break;
+			currentDestination = textures[i] = GL.Texture.getTemporary( width, height, texture_info );
+			texel_size[0] = 1 / currentSource.width; texel_size[1] = 1 / currentSource.height;
+			currentSource.blit( currentDestination, shader.uniforms(uniforms) );
+			currentSource = currentDestination;
+		}
+
+		//average
+		if(this.isOutputConnected(2))
+		{
+			var average_texture = this._average_texture;
+			if(!average_texture || average_texture.type != tex.type || average_texture.format != tex.format )
+				average_texture = this._average_texture = new GL.Texture( 1, 1, { type: tex.type, format: tex.format, filter: gl.LINEAR });
+			texel_size[0] = 1 / currentSource.width; texel_size[1] = 1 / currentSource.height;
+			uniforms.u_intensity = intensity;
+			uniforms.u_delta = 1;
+			currentSource.blit( average_texture, shader.uniforms(uniforms) ); 
+			this.setOutputData( 2, average_texture );
+		}
+
+		//upscale and blend 
+		gl.enable( gl.BLEND );
+		gl.blendFunc( gl.ONE, gl.ONE );
+		uniforms.u_intensity = this.getInputOrProperty("persistence");
+		uniforms.u_delta = 0.5;
+
+		for (i -= 2; i >= 0; i--) // i-=2 =>  -1 to point to last element in array, -1 to go to texture above
+		{ 
+			currentDestination = textures[i];
+			textures[i] = null;
+			texel_size[0] = 1 / currentSource.width; texel_size[1] = 1 / currentSource.height;
+			currentSource.blit( currentDestination, shader.uniforms(uniforms) );
+			GL.Texture.releaseTemporary( currentSource );
+			currentSource = currentDestination;
+		}
+		gl.disable( gl.BLEND );
+
+		//glow
+		if(this.isOutputConnected(1))
+		{
+			var glow_texture = this._glow_texture;
+			if(!glow_texture || glow_texture.width != tex.width || glow_texture.height != tex.height || glow_texture.type != type || glow_texture.format != tex.format )
+				glow_texture = this._glow_texture = new GL.Texture( tex.width,  tex.height, { type: type, format: tex.format, filter: gl.LINEAR });
+			currentSource.blit( glow_texture );
+			this.setOutputData( 1, glow_texture);
+		}
+
+		//final composition
+		if(this.isOutputConnected(0))
+		{
+			var final_texture = this._final_texture;
+			if(!final_texture || final_texture.width != tex.width || final_texture.height != tex.height || final_texture.type != type || final_texture.format != tex.format )
+				final_texture = this._final_texture = new GL.Texture( tex.width, tex.height, { type: type, format: tex.format, filter: gl.LINEAR });
+
+			var dirt_texture = this.getInputData(1);
+			var dirt_factor = this.getInputOrProperty("dirt_factor");
+
+			uniforms.u_intensity = intensity;
+
+			shader = dirt_texture ? LGraphTextureGlow._dirt_final_shader : LGraphTextureGlow._final_shader;
+			if(!shader)
+			{
+				if(dirt_texture)
+					shader = LGraphTextureGlow._dirt_final_shader = new GL.Shader( GL.Shader.SCREEN_VERTEX_SHADER, LGraphTextureGlow.final_pixel_shader, { USE_DIRT: "" } );
+				else
+					shader = LGraphTextureGlow._final_shader = new GL.Shader( GL.Shader.SCREEN_VERTEX_SHADER, LGraphTextureGlow.final_pixel_shader );
+			}
+
+			final_texture.drawTo( function(){
+				tex.bind(0);
+				currentSource.bind(1);
+				if(dirt_texture)
+				{
+					shader.setUniform( "u_dirt_factor", dirt_factor );
+					shader.setUniform( "u_dirt_texture", dirt_texture.bind(2) );
+				}
+				shader.toViewport( uniforms );
+			});
+			this.setOutputData( 0, final_texture );
+		}
+
+		GL.Texture.releaseTemporary( currentSource );
+	}
+
+	LGraphTextureGlow.cut_pixel_shader = "precision highp float;\n\
+		varying vec2 v_coord;\n\
+		uniform sampler2D u_texture;\n\
+		uniform float u_threshold;\n\
+		void main() {\n\
+			gl_FragColor = max( texture2D( u_texture, v_coord ) - vec4( u_threshold ), vec4(0.0) );\n\
+		}"
+
+	LGraphTextureGlow.scale_pixel_shader = "precision highp float;\n\
+		varying vec2 v_coord;\n\
+		uniform sampler2D u_texture;\n\
+		uniform vec2 u_texel_size;\n\
+		uniform float u_delta;\n\
+		uniform float u_intensity;\n\
+		\n\
+		vec4 sampleBox(vec2 uv) {\n\
+			vec4 o = u_texel_size.xyxy * vec2(-u_delta, u_delta).xxyy;\n\
+			vec4 s = texture2D( u_texture, uv + o.xy ) + texture2D( u_texture, uv + o.zy) + texture2D( u_texture, uv + o.xw) + texture2D( u_texture, uv + o.zw);\n\
+			return s * 0.25;\n\
+		}\n\
+		void main() {\n\
+			gl_FragColor = u_intensity * sampleBox( v_coord );\n\
+		}"
+
+	LGraphTextureGlow.final_pixel_shader = "precision highp float;\n\
+		varying vec2 v_coord;\n\
+		uniform sampler2D u_texture;\n\
+		uniform sampler2D u_glow_texture;\n\
+		#ifdef USE_DIRT\n\
+			uniform sampler2D u_dirt_texture;\n\
+		#endif\n\
+		uniform vec2 u_texel_size;\n\
+		uniform float u_delta;\n\
+		uniform float u_intensity;\n\
+		uniform float u_dirt_factor;\n\
+		\n\
+		vec4 sampleBox(vec2 uv) {\n\
+			vec4 o = u_texel_size.xyxy * vec2(-u_delta, u_delta).xxyy;\n\
+			vec4 s = texture2D( u_glow_texture, uv + o.xy ) + texture2D( u_glow_texture, uv + o.zy) + texture2D( u_glow_texture, uv + o.xw) + texture2D( u_glow_texture, uv + o.zw);\n\
+			return s * 0.25;\n\
+		}\n\
+		void main() {\n\
+			vec4 glow = sampleBox( v_coord );\n\
+			#ifdef USE_DIRT\n\
+				glow = mix( glow, glow * texture2D( u_dirt_texture, v_coord ), u_dirt_factor );\n\
+			#endif\n\
+			gl_FragColor = texture2D( u_texture, v_coord ) + u_intensity * glow;\n\
+		}"
+
+	LiteGraph.registerNodeType("texture/glow", LGraphTextureGlow );
+
+
+	// Texture Blur *****************************************
+	function LGraphTextureKuwaharaFilter()
+	{
+		this.addInput("Texture","Texture");
+		this.addOutput("Filtered","Texture");
+		this.properties = { intensity: 1, radius: 5 };
+	}
+
+	LGraphTextureKuwaharaFilter.title = "Kuwahara Filter";
+	LGraphTextureKuwaharaFilter.desc = "Filters a texture giving an artistic oil canvas painting";
+
+	LGraphTextureKuwaharaFilter.max_radius = 10;
+	LGraphTextureKuwaharaFilter._shaders = [];
+
+	LGraphTextureKuwaharaFilter.prototype.onExecute = function()
+	{
+		var tex = this.getInputData(0);
+		if(!tex)
+			return;
+
+		if(!this.isOutputConnected(0))
+			return; //saves work
+
+		var temp = this._temp_texture;
+
+		if(!temp || temp.width != tex.width || temp.height != tex.height || temp.type != tex.type )
+		{
+			//we need two textures to do the blurring
+			this._temp_texture = new GL.Texture( tex.width, tex.height, { type: tex.type, format: gl.RGBA, filter: gl.LINEAR });
+			//this._final_texture = new GL.Texture( tex.width, tex.height, { type: tex.type, format: gl.RGBA, filter: gl.LINEAR });
+		}
+
+		//iterations
+		var radius = this.properties.radius;
+		radius = Math.min( Math.floor(radius), LGraphTextureKuwaharaFilter.max_radius );
+		if(radius == 0) //skip blurring
+		{
+			this.setOutputData(0, tex);
+			return;
+		}
+
+		var intensity = this.properties.intensity;
+
+		//blur sometimes needs an aspect correction
+		var aspect = LiteGraph.camera_aspect;
+		if(!aspect && window.gl !== undefined)
+			aspect = gl.canvas.height / gl.canvas.width;
+		if(!aspect)
+			aspect = 1;
+		aspect = this.properties.preserve_aspect ? aspect : 1;
+
+		if(!LGraphTextureKuwaharaFilter._shaders[ radius ])
+			LGraphTextureKuwaharaFilter._shaders[ radius ] = new GL.Shader( Shader.SCREEN_VERTEX_SHADER, LGraphTextureKuwaharaFilter.pixel_shader, { RADIUS: radius.toFixed(0) });
+
+		var shader = LGraphTextureKuwaharaFilter._shaders[ radius ];
+		var mesh = GL.Mesh.getScreenQuad();
+		tex.bind(0);
+
+		this._temp_texture.drawTo( function() {
+			shader.uniforms({ u_texture: 0, u_intensity: intensity, u_resolution: [tex.width, tex.height], u_iResolution: [1/tex.width,1/tex.height]}).draw(mesh);
+		});
+
+		this.setOutputData(0, this._temp_texture);
+	}
+
+//from https://www.shadertoy.com/view/MsXSz4
+LGraphTextureKuwaharaFilter.pixel_shader = "\n\
+	precision highp float;\n\
+	varying vec2 v_coord;\n\
+	uniform sampler2D u_texture;\n\
+	uniform float u_intensity;\n\
+	uniform vec2 u_resolution;\n\
+	uniform vec2 u_iResolution;\n\
+	#ifndef RADIUS\n\
+		#define RADIUS 7\n\
+	#endif\n\
+	void main() {\n\
+	\n\
+		const int radius = RADIUS;\n\
+		vec2 fragCoord = v_coord;\n\
+		vec2 src_size = u_iResolution;\n\
+		vec2 uv = v_coord;\n\
+		float n = float((radius + 1) * (radius + 1));\n\
+		int i;\n\
+		int j;\n\
+		vec3 m0 = vec3(0.0); vec3 m1 = vec3(0.0); vec3 m2 = vec3(0.0); vec3 m3 = vec3(0.0);\n\
+		vec3 s0 = vec3(0.0); vec3 s1 = vec3(0.0); vec3 s2 = vec3(0.0); vec3 s3 = vec3(0.0);\n\
+		vec3 c;\n\
+		\n\
+		for (int j = -radius; j <= 0; ++j)  {\n\
+			for (int i = -radius; i <= 0; ++i)  {\n\
+				c = texture2D(u_texture, uv + vec2(i,j) * src_size).rgb;\n\
+				m0 += c;\n\
+				s0 += c * c;\n\
+			}\n\
+		}\n\
+		\n\
+		for (int j = -radius; j <= 0; ++j)  {\n\
+			for (int i = 0; i <= radius; ++i)  {\n\
+				c = texture2D(u_texture, uv + vec2(i,j) * src_size).rgb;\n\
+				m1 += c;\n\
+				s1 += c * c;\n\
+			}\n\
+		}\n\
+		\n\
+		for (int j = 0; j <= radius; ++j)  {\n\
+			for (int i = 0; i <= radius; ++i)  {\n\
+				c = texture2D(u_texture, uv + vec2(i,j) * src_size).rgb;\n\
+				m2 += c;\n\
+				s2 += c * c;\n\
+			}\n\
+		}\n\
+		\n\
+		for (int j = 0; j <= radius; ++j)  {\n\
+			for (int i = -radius; i <= 0; ++i)  {\n\
+				c = texture2D(u_texture, uv + vec2(i,j) * src_size).rgb;\n\
+				m3 += c;\n\
+				s3 += c * c;\n\
+			}\n\
+		}\n\
+		\n\
+		float min_sigma2 = 1e+2;\n\
+		m0 /= n;\n\
+		s0 = abs(s0 / n - m0 * m0);\n\
+		\n\
+		float sigma2 = s0.r + s0.g + s0.b;\n\
+		if (sigma2 < min_sigma2) {\n\
+			min_sigma2 = sigma2;\n\
+			gl_FragColor = vec4(m0, 1.0);\n\
+		}\n\
+		\n\
+		m1 /= n;\n\
+		s1 = abs(s1 / n - m1 * m1);\n\
+		\n\
+		sigma2 = s1.r + s1.g + s1.b;\n\
+		if (sigma2 < min_sigma2) {\n\
+			min_sigma2 = sigma2;\n\
+			gl_FragColor = vec4(m1, 1.0);\n\
+		}\n\
+		\n\
+		m2 /= n;\n\
+		s2 = abs(s2 / n - m2 * m2);\n\
+		\n\
+		sigma2 = s2.r + s2.g + s2.b;\n\
+		if (sigma2 < min_sigma2) {\n\
+			min_sigma2 = sigma2;\n\
+			gl_FragColor = vec4(m2, 1.0);\n\
+		}\n\
+		\n\
+		m3 /= n;\n\
+		s3 = abs(s3 / n - m3 * m3);\n\
+		\n\
+		sigma2 = s3.r + s3.g + s3.b;\n\
+		if (sigma2 < min_sigma2) {\n\
+			min_sigma2 = sigma2;\n\
+			gl_FragColor = vec4(m3, 1.0);\n\
+		}\n\
+	}\n\
+	";
+
+	LiteGraph.registerNodeType("texture/kuwahara", LGraphTextureKuwaharaFilter );
+
+
+	// Texture Webcam *****************************************
+	function LGraphTextureWebcam()
+	{
+		this.addOutput("Webcam","Texture");
+		this.properties = { texture_name: "" };
+	}
+
+	LGraphTextureWebcam.title = "Webcam";
+	LGraphTextureWebcam.desc = "Webcam texture";
+
+
+	LGraphTextureWebcam.prototype.openStream = function()
+	{
+		//Vendor prefixes hell
+		navigator.getUserMedia = (navigator.getUserMedia || navigator.webkitGetUserMedia || navigator.mozGetUserMedia || navigator.msGetUserMedia);
+		window.URL = window.URL || window.webkitURL;
+
+		if (!navigator.getUserMedia) {
+		  //console.log('getUserMedia() is not supported in your browser, use chrome and enable WebRTC from about://flags');
+		  return;
+		}
+
+		this._waiting_confirmation = true;
+		var that = this;
+
+		// Not showing vendor prefixes.
+		navigator.getUserMedia({video: true}, this.streamReady.bind(this), onFailSoHard);		
+
+		function onFailSoHard(e) {
+			console.log('Webcam rejected', e);
+			that._webcam_stream = false;
+			that.box_color = "red";
+		};
+	}
+
+	LGraphTextureWebcam.prototype.streamReady = function(localMediaStream)
+	{
+		this._webcam_stream = localMediaStream;
+		//this._waiting_confirmation = false;
+
+	    var video = this._video;
+		if(!video)
+		{
+			video = document.createElement("video");
+			video.autoplay = true;
+		    video.src = window.URL.createObjectURL( localMediaStream );
+			this._video = video;
+			//document.body.appendChild( video ); //debug
+			//when video info is loaded (size and so)
+			video.onloadedmetadata = function(e) {
+				// Ready to go. Do some stuff.
+				console.log(e);
+			};
+		}
+	}
+
+	LGraphTextureWebcam.prototype.onRemoved = function()
+	{
+		if(!this._webcam_stream)
+			return;
+
+		var video_streams = this._webcam_stream.getVideoTracks();
+		if(video_streams.length)
+		{
+			var webcam = video_streams[0];
+			webcam.stop();
+		}
+
+		this._webcam_stream = null;
+		this._video = null;
+	}
+
+	LGraphTextureWebcam.prototype.onDrawBackground = function(ctx)
+	{
+		if(this.flags.collapsed || this.size[1] <= 20)
+			return;
+
+		if(!this._video)
+			return;
+
+		//render to graph canvas
+		ctx.save();
+		if(!ctx.webgl) //reverse image
+		{
+			ctx.translate(0,this.size[1]);
+			ctx.scale(1,-1);
+			ctx.drawImage(this._video, 0, 0, this.size[0], this.size[1]);
+		}
+		else
+		{
+			if(this._temp_texture)
+				ctx.drawImage(this._temp_texture, 0, 0, this.size[0], this.size[1]);
+		}
+		ctx.restore();
+	}
+
+	LGraphTextureWebcam.prototype.onExecute = function()
+	{
+		if(this._webcam_stream == null && !this._waiting_confirmation)
+			this.openStream();
+
+		if(!this._video || !this._video.videoWidth)
+			return;
+
+		var width = this._video.videoWidth;
+		var height = this._video.videoHeight;
+
+		var temp = this._temp_texture;
+		if(!temp || temp.width != width || temp.height != height )
+			this._temp_texture = new GL.Texture( width, height, { format: gl.RGB, filter: gl.LINEAR });
+
+		this._temp_texture.uploadImage( this._video );
+		
+		if(this.properties.texture_name)
+		{
+			var container = LGraphTexture.getTexturesContainer();
+			container[ this.properties.texture_name ] = this._temp_texture;
+		}
+
+		this.setOutputData(0,this._temp_texture);
+	}
+
+	LiteGraph.registerNodeType("texture/webcam", LGraphTextureWebcam );
+
+
+
+	//from https://github.com/spite/Wagner
+	function LGraphLensFX()
+	{
+		this.addInput("in","Texture");
+		this.addInput("f","number");
+		this.addOutput("out","Texture");
+		this.properties = { enabled: true, factor: 1, precision: LGraphTexture.LOW };
+
+		this._uniforms = { u_texture: 0, u_factor: 1 };
+	}
+
+	LGraphLensFX.title = "Lens FX";
+	LGraphLensFX.desc = "distortion and chromatic aberration";
+
+	LGraphLensFX.widgets_info = {
+		"precision": { widget:"combo", values: LGraphTexture.MODE_VALUES }
+	};
+
+	LGraphLensFX.prototype.onGetInputs = function() { return [["enabled","boolean"]]; }
+
+	LGraphLensFX.prototype.onExecute = function()
+	{
+		var tex = this.getInputData(0);
+		if(!tex)
+			return;
+
+		if(!this.isOutputConnected(0))
+			return; //saves work
+
+		if(this.properties.precision === LGraphTexture.PASS_THROUGH || this.getInputOrProperty("enabled" ) === false )
+		{
+			this.setOutputData(0, tex );
+			return;
+		}
+
+		var temp = this._temp_texture;
+		if(!temp || temp.width != tex.width || temp.height != tex.height || temp.type != tex.type )
+			temp = this._temp_texture = new GL.Texture( tex.width, tex.height, { type: tex.type, format: gl.RGBA, filter: gl.LINEAR });
+
+		var shader = LGraphLensFX._shader;
+		if(!shader)
+			shader = LGraphLensFX._shader = new GL.Shader( GL.Shader.SCREEN_VERTEX_SHADER, LGraphLensFX.pixel_shader );
+
+		var factor = this.getInputData(1);
+		if(factor == null)
+			factor = this.properties.factor;
+
+		var uniforms = this._uniforms;
+		uniforms.u_factor = factor;
+
+		//apply shader
+		gl.disable( gl.DEPTH_TEST );
+		temp.drawTo(function(){
+			tex.bind(0);
+			shader.uniforms(uniforms).draw( GL.Mesh.getScreenQuad() );
+		});
+
+		this.setOutputData(0,temp);
+	}
+
+	LGraphLensFX.pixel_shader = "precision highp float;\n\
+			varying vec2 v_coord;\n\
+			uniform sampler2D u_texture;\n\
+			uniform float u_factor;\n\
+			vec2 barrelDistortion(vec2 coord, float amt) {\n\
+				vec2 cc = coord - 0.5;\n\
+				float dist = dot(cc, cc);\n\
+				return coord + cc * dist * amt;\n\
+			}\n\
+			\n\
+			float sat( float t )\n\
+			{\n\
+				return clamp( t, 0.0, 1.0 );\n\
+			}\n\
+			\n\
+			float linterp( float t ) {\n\
+				return sat( 1.0 - abs( 2.0*t - 1.0 ) );\n\
+			}\n\
+			\n\
+			float remap( float t, float a, float b ) {\n\
+				return sat( (t - a) / (b - a) );\n\
+			}\n\
+			\n\
+			vec4 spectrum_offset( float t ) {\n\
+				vec4 ret;\n\
+				float lo = step(t,0.5);\n\
+				float hi = 1.0-lo;\n\
+				float w = linterp( remap( t, 1.0/6.0, 5.0/6.0 ) );\n\
+				ret = vec4(lo,1.0,hi, 1.) * vec4(1.0-w, w, 1.0-w, 1.);\n\
+			\n\
+				return pow( ret, vec4(1.0/2.2) );\n\
+			}\n\
+			\n\
+			const float max_distort = 2.2;\n\
+			const int num_iter = 12;\n\
+			const float reci_num_iter_f = 1.0 / float(num_iter);\n\
+			\n\
+			void main()\n\
+			{	\n\
+				vec2 uv=v_coord;\n\
+				vec4 sumcol = vec4(0.0);\n\
+				vec4 sumw = vec4(0.0);	\n\
+				for ( int i=0; i<num_iter;++i )\n\
+				{\n\
+					float t = float(i) * reci_num_iter_f;\n\
+					vec4 w = spectrum_offset( t );\n\
+					sumw += w;\n\
+					sumcol += w * texture2D( u_texture, barrelDistortion(uv, .6 * max_distort*t * u_factor ) );\n\
+				}\n\
+				gl_FragColor = sumcol / sumw;\n\
+			}";
+
+	LiteGraph.registerNodeType("texture/lensfx", LGraphLensFX );
+
+
+	//simple exposition, but plan to expand it to support different gamma curves
+	function LGraphExposition()
+	{
+		this.addInput("in","Texture");
+		this.addInput("exp","number");
+		this.addOutput("out","Texture");
+		this.properties = { exposition: 1, precision: LGraphTexture.LOW };
+		this._uniforms = { u_texture: 0, u_exposition: exp };
+	}
+
+	LGraphExposition.title = "Exposition";
+	LGraphExposition.desc = "Controls texture exposition";
+
+	LGraphExposition.widgets_info = {
+		"exposition": { widget:"slider", min:0,max:3 },
+		"precision": { widget:"combo", values: LGraphTexture.MODE_VALUES }
+	};
+
+	LGraphExposition.prototype.onExecute = function()
+	{
+		var tex = this.getInputData(0);
+		if(!tex)
+			return;
+
+		if(!this.isOutputConnected(0))
+			return; //saves work
+
+		var temp = this._temp_texture;
+		if(!temp || temp.width != tex.width || temp.height != tex.height || temp.type != tex.type )
+			temp = this._temp_texture = new GL.Texture( tex.width, tex.height, { type: tex.type, format: gl.RGBA, filter: gl.LINEAR });
+
+		var shader = LGraphExposition._shader;
+		if(!shader)
+			shader = LGraphExposition._shader = new GL.Shader( GL.Shader.SCREEN_VERTEX_SHADER, LGraphExposition.pixel_shader );
+
+		var exp = this.properties.exposition;
+		var exp_input = this.getInputData(1);
+		if(exp_input != null)
+			exp = this.properties.exposition = exp_input;
+		var uniforms = this._uniforms;
+
+		//apply shader
+		temp.drawTo(function(){
+			gl.disable( gl.DEPTH_TEST );
+			tex.bind(0);
+			shader.uniforms(uniforms).draw(GL.Mesh.getScreenQuad());
+		});
+
+		this.setOutputData(0,temp);
+	}
+
+	LGraphExposition.pixel_shader = "precision highp float;\n\
+			varying vec2 v_coord;\n\
+			uniform sampler2D u_texture;\n\
+			uniform float u_exposition;\n\
+			\n\
+			void main() {\n\
+				vec4 color = texture2D( u_texture, v_coord );\n\
+				gl_FragColor = vec4( color.xyz * u_exposition, color.a );\n\
+			}";
+
+	LiteGraph.registerNodeType("texture/exposition", LGraphExposition );
+
+
+
+	function LGraphToneMapping()
+	{
+		this.addInput("in","Texture");
+		this.addInput("avg","number");
+		this.addOutput("out","Texture");
+		this.properties = { enabled: true, scale:1, gamma: 1, average_lum: 1, lum_white: 1, precision: LGraphTexture.LOW };
+
+		this._uniforms = { 
+			u_texture: 0,
+			u_lumwhite2: 1,
+			u_igamma: 1,
+			u_scale: 1,
+			u_average_lum: 1
+		};
+	}
+
+	LGraphToneMapping.title = "Tone Mapping";
+	LGraphToneMapping.desc = "Applies Tone Mapping to convert from high to low";
+
+	LGraphToneMapping.widgets_info = {
+		"precision": { widget:"combo", values: LGraphTexture.MODE_VALUES }
+	};
+
+	LGraphToneMapping.prototype.onGetInputs = function() {
+		return [["enabled","boolean"]];
+	}
+
+	LGraphToneMapping.prototype.onExecute = function()
+	{
+		var tex = this.getInputData(0);
+		if(!tex)
+			return;
+
+		if(!this.isOutputConnected(0))
+			return; //saves work
+
+		if(this.properties.precision === LGraphTexture.PASS_THROUGH || this.getInputOrProperty("enabled" ) === false )
+		{
+			this.setOutputData(0, tex );
+			return;
+		}
+
+		var temp = this._temp_texture;
+
+		if(!temp || temp.width != tex.width || temp.height != tex.height || temp.type != tex.type )
+			temp = this._temp_texture = new GL.Texture( tex.width, tex.height, { type: tex.type, format: gl.RGBA, filter: gl.LINEAR });
+
+		//apply shader
+		var shader = LGraphToneMapping._shader;
+		if(!shader)
+			shader = LGraphToneMapping._shader = new GL.Shader( GL.Shader.SCREEN_VERTEX_SHADER, LGraphToneMapping.pixel_shader );
+
+		var avg = this.getInputData(1);
+		if(avg != null)
+			this.properties.average_lum = avg;
+
+		var uniforms = this._uniforms;
+		uniforms.u_lumwhite2 = this.properties.lum_white * this.properties.lum_white;
+		uniforms.u_scale = this.properties.scale;
+		uniforms.u_average_lum = this.properties.average_lum;
+		uniforms.u_igamma = 1/this.properties.gamma;
+
+		//apply shader
+		gl.disable( gl.DEPTH_TEST );
+		temp.drawTo(function(){
+			tex.bind(0);
+			shader.uniforms(uniforms).draw( GL.Mesh.getScreenQuad() );
+		});
+
+		this.setOutputData(0,this._temp_texture);
+	}
+
+	LGraphToneMapping.pixel_shader = "precision highp float;\n\
+			varying vec2 v_coord;\n\
+			uniform sampler2D u_texture;\n\
+			uniform float u_scale;\n\
+			uniform float u_average_lum;\n\
+			uniform float u_lumwhite2;\n\
+			uniform float u_igamma;\n\
+			vec3 RGB2xyY (vec3 rgb)\n\
+			{\n\
+				 const mat3 RGB2XYZ = mat3(0.4124, 0.3576, 0.1805,\n\
+										   0.2126, 0.7152, 0.0722,\n\
+										   0.0193, 0.1192, 0.9505);\n\
+				vec3 XYZ = RGB2XYZ * rgb;\n\
+				\n\
+				float f = (XYZ.x + XYZ.y + XYZ.z);\n\
+				return vec3(XYZ.x / f,\n\
+							XYZ.y / f,\n\
+							XYZ.y);\n\
+			}\n\
+			\n\
+			void main() {\n\
+				vec4 color = texture2D( u_texture, v_coord );\n\
+				vec3 rgb = color.xyz;\n\
+				//Ld - this part of the code is the same for both versions\n\
+				float lum = dot(rgb, vec3(0.2126, 0.7152, 0.0722));\n\
+				float L = (u_scale / u_average_lum) * lum;\n\
+				float Ld = (L * (1.0 + L / u_lumwhite2)) / (1.0 + L);\n\
+				//first\n\
+				//vec3 xyY = RGB2xyY(rgb);\n\
+				//xyY.z *= Ld;\n\
+				//rgb = xyYtoRGB(xyY);\n\
+				//second\n\
+				rgb = (rgb / lum) * Ld;\n\
+				rgb = pow( rgb, vec3( u_igamma ) );\n\
+				gl_FragColor = vec4( rgb, color.a );\n\
+			}";
+
+
+	LiteGraph.registerNodeType("texture/tonemapping", LGraphToneMapping );
+
+
+	function LGraphTexturePerlin()
+	{
+		this.addOutput("out","Texture");
+		this.properties = { width: 512, height: 512, seed:0, persistence: 0.1, octaves: 8, scale: 1, offset: [0,0], amplitude: 1, precision: LGraphTexture.DEFAULT };
+		this._key = 0;
+		this._uniforms = { u_persistence: 0.1, u_seed: 0, u_offset: vec2.create(), u_scale: 1, u_viewport: vec2.create() };
+	}
+
+	LGraphTexturePerlin.title = "Perlin";
+	LGraphTexturePerlin.desc = "Generates a perlin noise texture";
+
+	LGraphTexturePerlin.widgets_info = {
+		precision: { widget:"combo", values: LGraphTexture.MODE_VALUES },
+		width: { type: "Number", precision: 0, step: 1 },
+		height: { type: "Number", precision: 0, step: 1 },
+		octaves: { type: "Number", precision: 0, step: 1, min: 1, max: 50 }
+	};
+
+	LGraphTexturePerlin.prototype.onExecute = function()
+	{
+		if(!this.isOutputConnected(0))
+			return; //saves work
+
+		var w = this.properties.width|0;
+		var h = this.properties.height|0;
+		if(w == 0)	w = gl.viewport_data[2]; //0 means default
+		if(h == 0)	h = gl.viewport_data[3]; //0 means default
+		var type = LGraphTexture.getTextureType( this.properties.precision );
+
+		var temp = this._temp_texture;
+		if(!temp || temp.width != w || temp.height != h || temp.type != type )
+			temp = this._temp_texture = new GL.Texture( w, h, { type: type, format: gl.RGB, filter: gl.LINEAR });
+
+		//reusing old
+		var key = w + h + type + this.properties.persistence + this.properties.octaves + this.properties.scale + this.properties.seed + this.properties.offset[0] + this.properties.offset[1] + this.properties.amplitude;
+		if(key == this._key)
+		{
+			this.setOutputData( 0, temp );
+			return;
+		}
+		this._key = key;
+
+		//gather uniforms
+		var uniforms = this._uniforms;
+		uniforms.u_persistence = this.properties.persistence;
+		uniforms.u_octaves = this.properties.octaves;
+		uniforms.u_offset[0] = this.properties.offset[0];
+		uniforms.u_offset[1] = this.properties.offset[1];
+		uniforms.u_scale = this.properties.scale;
+		uniforms.u_amplitude = this.properties.amplitude;
+		uniforms.u_viewport[0] = w;
+		uniforms.u_viewport[1] = h;
+		uniforms.u_seed = this.properties.seed * 128;
+
+		//render
+		var shader = LGraphTexturePerlin._shader;
+		if(!shader)
+			shader = LGraphTexturePerlin._shader = new GL.Shader( GL.Shader.SCREEN_VERTEX_SHADER, LGraphTexturePerlin.pixel_shader );
+
+		gl.disable( gl.BLEND );
+		gl.disable( gl.DEPTH_TEST );
+
+		temp.drawTo( function() {
+			shader.uniforms( uniforms ).draw( GL.Mesh.getScreenQuad() );
+		});
+
+		this.setOutputData( 0, temp );
+	}
+
+	LGraphTexturePerlin.pixel_shader = "precision highp float;\n\
+			varying vec2 v_coord;\n\
+			uniform vec2 u_offset;\n\
+			uniform float u_scale;\n\
+			uniform float u_persistence;\n\
+			uniform int u_octaves;\n\
+			uniform float u_amplitude;\n\
+			uniform vec2 u_viewport;\n\
+			uniform float u_seed;\n\
+			#define M_PI 3.14159265358979323846\n\
+			\n\
+			float rand(vec2 c){	return fract(sin(dot(c.xy ,vec2( 12.9898 + u_seed,78.233 + u_seed))) * 43758.5453); }\n\
+			\n\
+			float noise(vec2 p, float freq ){\n\
+				float unit = u_viewport.x/freq;\n\
+				vec2 ij = floor(p/unit);\n\
+				vec2 xy = mod(p,unit)/unit;\n\
+				//xy = 3.*xy*xy-2.*xy*xy*xy;\n\
+				xy = .5*(1.-cos(M_PI*xy));\n\
+				float a = rand((ij+vec2(0.,0.)));\n\
+				float b = rand((ij+vec2(1.,0.)));\n\
+				float c = rand((ij+vec2(0.,1.)));\n\
+				float d = rand((ij+vec2(1.,1.)));\n\
+				float x1 = mix(a, b, xy.x);\n\
+				float x2 = mix(c, d, xy.x);\n\
+				return mix(x1, x2, xy.y);\n\
+			}\n\
+			\n\
+			float pNoise(vec2 p, int res){\n\
+				float persistance = u_persistence;\n\
+				float n = 0.;\n\
+				float normK = 0.;\n\
+				float f = 4.;\n\
+				float amp = 1.0;\n\
+				int iCount = 0;\n\
+				for (int i = 0; i<50; i++){\n\
+					n+=amp*noise(p, f);\n\
+					f*=2.;\n\
+					normK+=amp;\n\
+					amp*=persistance;\n\
+					if (iCount >= res)\n\
+						break;\n\
+					iCount++;\n\
+				}\n\
+				float nf = n/normK;\n\
+				return nf*nf*nf*nf;\n\
+			}\n\
+			void main() {\n\
+				vec2 uv = v_coord * u_scale * u_viewport + u_offset * u_scale;\n\
+				vec4 color = vec4( pNoise( uv, u_octaves ) * u_amplitude );\n\
+				gl_FragColor = color;\n\
+			}";
+
+	LiteGraph.registerNodeType("texture/perlin", LGraphTexturePerlin );
+
+
+
+	function LGraphTextureMatte()
+	{
+		this.addInput("in","Texture");
+
+		this.addOutput("out","Texture");
+		this.properties = { key_color: vec3.fromValues(0.,1.,0.), threshold: 0.8, slope: 0.2, precision: LGraphTexture.DEFAULT };
+	}
+
+	LGraphTextureMatte.title = "Matte";
+	LGraphTextureMatte.desc = "Extracts background";
+
+	LGraphTextureMatte.widgets_info = { 
+		"key_color": { widget:"color" },
+		"precision": { widget:"combo", values: LGraphTexture.MODE_VALUES }
+	};
+
+	LGraphTextureMatte.prototype.onExecute = function()
+	{
+		if(!this.isOutputConnected(0))
+			return; //saves work
+
+		var tex = this.getInputData(0);
+
+		if(this.properties.precision === LGraphTexture.PASS_THROUGH )
+		{
+			this.setOutputData(0,tex);
+			return;
+		}		
+
+		if(!tex)
+			return;
+
+		this._tex = LGraphTexture.getTargetTexture( tex, this._tex, this.properties.precision );
+
+		gl.disable( gl.BLEND );
+		gl.disable( gl.DEPTH_TEST );
+
+		if(!this._uniforms)
+			this._uniforms = { u_texture: 0, u_key_color: this.properties.key_color, u_threshold: 1, u_slope: 1 };
+		var uniforms = this._uniforms;
+
+		var mesh = Mesh.getScreenQuad();
+		var shader = LGraphTextureMatte._shader;
+		if(!shader)
+			shader = LGraphTextureMatte._shader = new GL.Shader( GL.Shader.SCREEN_VERTEX_SHADER, LGraphTextureMatte.pixel_shader );
+
+		uniforms.u_key_color = this.properties.key_color;
+		uniforms.u_threshold = this.properties.threshold;
+		uniforms.u_slope = this.properties.slope;
+
+		this._tex.drawTo( function() {
+			tex.bind(0);
+			shader.uniforms( uniforms ).draw( mesh );
+		});
+
+		this.setOutputData( 0, this._tex );
+	}
+
+	LGraphTextureMatte.pixel_shader = "precision highp float;\n\
+			varying vec2 v_coord;\n\
+			uniform sampler2D u_texture;\n\
+			uniform vec3 u_key_color;\n\
+			uniform float u_threshold;\n\
+			uniform float u_slope;\n\
+			\n\
+			void main() {\n\
+				vec3 color = texture2D( u_texture, v_coord ).xyz;\n\
+				float diff = length( normalize(color) - normalize(u_key_color) );\n\
+				float edge = u_threshold * (1.0 - u_slope);\n\
+				float alpha = smoothstep( edge, u_threshold, diff);\n\
+				gl_FragColor = vec4( color, alpha );\n\
+			}";
+
+	LiteGraph.registerNodeType("texture/matte", LGraphTextureMatte );
+
+
+	//***********************************
+	//Cubemap reader (to pass a cubemap to a node that requires cubemaps and no images)
+	function LGraphCubemap()
+	{
+		this.addOutput("Cubemap","Cubemap");
+		this.properties = {name:""};
+		this.size = [LGraphTexture.image_preview_size, LGraphTexture.image_preview_size];
+	}
+
+	LGraphCubemap.title = "Cubemap";
+
+	LGraphCubemap.prototype.onDropFile = function(data, filename, file)
+	{
+		if(!data)
+		{
+			this._drop_texture = null;
+			this.properties.name = "";
+		}
+		else
+		{
+			if( typeof(data) == "string" )
+				this._drop_texture = GL.Texture.fromURL(data);
+			else
+				this._drop_texture = GL.Texture.fromDDSInMemory(data);
+			this.properties.name = filename;
+		}
+	}
+
+	LGraphCubemap.prototype.onExecute = function()
+	{
+		if(this._drop_texture)
+		{
+			this.setOutputData(0, this._drop_texture);
+			return;
+		}
+
+		if(!this.properties.name)
+			return;
+
+		var tex = LGraphTexture.getTexture( this.properties.name );
+		if(!tex) 
+			return;
+
+		this._last_tex = tex;
+		this.setOutputData(0, tex);
+	}
+
+	LGraphCubemap.prototype.onDrawBackground = function(ctx)
+	{
+		if( this.flags.collapsed || this.size[1] <= 20)
+			return;
+
+		if(!ctx.webgl)
+			return;
+
+		var cube_mesh = gl.meshes["cube"];
+		if(!cube_mesh)
+			cube_mesh = gl.meshes["cube"] = GL.Mesh.cube({size:1});
+
+		//var view = mat4.lookAt( mat4.create(), [0,0
+	}
+
+	LiteGraph.registerNodeType("texture/cubemap", LGraphCubemap );
+
+} //litegl.js defined
+
 })(this);
-(function(global){
-var LiteGraph = global.LiteGraph;
-
-function GraphicsPlot()
-{
-	this.addInput("A","Number");
-	this.addInput("B","Number");
-	this.addInput("C","Number");
-	this.addInput("D","Number");
-
-	this.values = [[],[],[],[]];
-	this.properties = { scale: 2 };
-}
-
-GraphicsPlot.title = "Plot";
-GraphicsPlot.desc = "Plots data over time";
-GraphicsPlot.colors = ["#FFF","#F99","#9F9","#99F"];
-
-GraphicsPlot.prototype.onExecute = function(ctx)
-{
-	if(this.flags.collapsed)
-		return;
-
-	var size = this.size;
-
-	for(var i = 0; i < 4; ++i)
-	{
-		var v = this.getInputData(i);
-		if(v == null)
-			continue;
-		var values = this.values[i];
-		values.push(v);
-		if(values.length > size[0])
-			values.shift();
-	}
-}
-
-GraphicsPlot.prototype.onDrawBackground = function(ctx)
-{
-	if(this.flags.collapsed)
-		return;
-
-	var size = this.size;
-
-	var scale = 0.5 * size[1] / this.properties.scale;
-	var colors = GraphicsPlot.colors;
-	var offset = size[1] * 0.5;
-
-	ctx.fillStyle = "#000";
-	ctx.fillRect(0,0, size[0],size[1]);
-	ctx.strokeStyle = "#555";
-	ctx.beginPath();
-	ctx.moveTo(0, offset);
-	ctx.lineTo(size[0], offset);
-	ctx.stroke();
-
-	for(var i = 0; i < 4; ++i)
-	{
-		var values = this.values[i];
-		ctx.strokeStyle = colors[i];
-		ctx.beginPath();
-		var v = values[0] * scale * -1 + offset;
-		ctx.moveTo(0, Math.clamp( v, 0, size[1]) );
-		for(var j = 1; j < values.length && j < size[0]; ++j)
-		{
-			var v = values[j] * scale * -1 + offset;
-			ctx.lineTo( j, Math.clamp( v, 0, size[1]) );
-		}
-		ctx.stroke();
-	}
-}
-
-LiteGraph.registerNodeType("graphics/plot", GraphicsPlot);
-
-
-function GraphicsImage()
-{
-	this.addOutput("frame","image");
-	this.properties = {"url":""};
-}
-
-GraphicsImage.title = "Image";
-GraphicsImage.desc = "Image loader";
-GraphicsImage.widgets = [{name:"load",text:"Load",type:"button"}];
-
-GraphicsImage.supported_extensions = ["jpg","jpeg","png","gif"];
-
-GraphicsImage.prototype.onAdded = function()
-{
-	if(this.properties["url"] != "" && this.img == null)
-	{
-		this.loadImage( this.properties["url"] );
-	}
-}
-
-GraphicsImage.prototype.onDrawBackground = function(ctx)
-{
-	if(this.img && this.size[0] > 5 && this.size[1] > 5)
-		ctx.drawImage(this.img, 0,0,this.size[0],this.size[1]);
-}
-
-
-GraphicsImage.prototype.onExecute = function()
-{
-	if(!this.img)
-		this.boxcolor = "#000";
-	if(this.img && this.img.width)
-		this.setOutputData(0,this.img);
-	else
-		this.setOutputData(0,null);
-	if(this.img && this.img.dirty)
-		this.img.dirty = false;
-}
-
-GraphicsImage.prototype.onPropertyChanged = function(name,value)
-{
-	this.properties[name] = value;
-	if (name == "url" && value != "")
-		this.loadImage(value);
-
-	return true;
-}
-
-GraphicsImage.prototype.loadImage = function( url, callback )
-{
-	if(url == "")
-	{
-		this.img = null;
-		return;
-	}
-
-	this.img = document.createElement("img");
-
-	if(url.substr(0,4) == "http" && LiteGraph.proxy)
-		url = LiteGraph.proxy + url.substr( url.indexOf(":") + 3 );
-
-	this.img.src = url;
-	this.boxcolor = "#F95";
-	var that = this;
-	this.img.onload = function()
-	{
-		if(callback)
-			callback(this);
-		that.trace("Image loaded, size: " + that.img.width + "x" + that.img.height );
-		this.dirty = true;
-		that.boxcolor = "#9F9";
-		that.setDirtyCanvas(true);
-	}
-}
-
-GraphicsImage.prototype.onWidget = function(e,widget)
-{
-	if(widget.name == "load")
-	{
-		this.loadImage(this.properties["url"]);
-	}
-}
-
-GraphicsImage.prototype.onDropFile = function(file)
-{
-	var that = this;
-	if(this._url)
-		URL.revokeObjectURL( this._url );
-	this._url = URL.createObjectURL( file );
-	this.properties.url = this._url;
-	this.loadImage( this._url, function(img){
-		that.size[1] = (img.height / img.width) * that.size[0];
-	});
-}
-
-LiteGraph.registerNodeType("graphics/image", GraphicsImage);
-
-
-
-function ColorPalette()
-{
-	this.addInput("f","number");
-	this.addOutput("Color","color");
-	this.properties = {colorA:"#444444",colorB:"#44AAFF",colorC:"#44FFAA",colorD:"#FFFFFF"};
-
-}
-
-ColorPalette.title = "Palette";
-ColorPalette.desc = "Generates a color";
-
-ColorPalette.prototype.onExecute = function()
-{
-	var c = [];
-
-	if (this.properties.colorA != null)
-		c.push( hex2num( this.properties.colorA ) );
-	if (this.properties.colorB != null)
-		c.push( hex2num( this.properties.colorB ) );
-	if (this.properties.colorC != null)
-		c.push( hex2num( this.properties.colorC ) );
-	if (this.properties.colorD != null)
-		c.push( hex2num( this.properties.colorD ) );
-
-	var f = this.getInputData(0);
-	if(f == null) f = 0.5;
-	if (f > 1.0)
-		f = 1.0;
-	else if (f < 0.0)
-		f = 0.0;
-
-	if(c.length == 0)
-		return;
-
-	var result = [0,0,0];
-	if(f == 0)
-		result = c[0];
-	else if(f == 1)
-		result = c[ c.length - 1];
-	else
-	{
-		var pos = (c.length - 1)* f;
-		var c1 = c[ Math.floor(pos) ];
-		var c2 = c[ Math.floor(pos)+1 ];
-		var t = pos - Math.floor(pos);
-		result[0] = c1[0] * (1-t) + c2[0] * (t);
-		result[1] = c1[1] * (1-t) + c2[1] * (t);
-		result[2] = c1[2] * (1-t) + c2[2] * (t);
-	}
-
-	/*
-	c[0] = 1.0 - Math.abs( Math.sin( 0.1 * reModular.getTime() * Math.PI) );
-	c[1] = Math.abs( Math.sin( 0.07 * reModular.getTime() * Math.PI) );
-	c[2] = Math.abs( Math.sin( 0.01 * reModular.getTime() * Math.PI) );
-	*/
-
-	for(var i in result)
-		result[i] /= 255;
-	
-	this.boxcolor = colorToString(result);
-	this.setOutputData(0, result);
-}
-
-
-LiteGraph.registerNodeType("color/palette", ColorPalette );
-
-
-function ImageFrame()
-{
-	this.addInput("","image");
-	this.size = [200,200];
-}
-
-ImageFrame.title = "Frame";
-ImageFrame.desc = "Frame viewerew";
-ImageFrame.widgets = [{name:"resize",text:"Resize box",type:"button"},{name:"view",text:"View Image",type:"button"}];
-
-
-ImageFrame.prototype.onDrawBackground = function(ctx)
-{
-	if(this.frame)
-		ctx.drawImage(this.frame, 0,0,this.size[0],this.size[1]);
-}
-
-ImageFrame.prototype.onExecute = function()
-{
-	this.frame = this.getInputData(0);
-	this.setDirtyCanvas(true);
-}
-
-ImageFrame.prototype.onWidget = function(e,widget)
-{
-	if(widget.name == "resize" && this.frame)
-	{
-		var width = this.frame.width;
-		var height = this.frame.height;
-
-		if(!width && this.frame.videoWidth != null )
-		{
-			width = this.frame.videoWidth;
-			height = this.frame.videoHeight;
-		}
-
-		if(width && height)
-			this.size = [width, height];
-		this.setDirtyCanvas(true,true);
-	}
-	else if(widget.name == "view")
-		this.show();
-}
-
-ImageFrame.prototype.show = function()
-{
-	//var str = this.canvas.toDataURL("image/png");
-	if(showElement && this.frame)
-		showElement(this.frame);
-}
-
-
-LiteGraph.registerNodeType("graphics/frame", ImageFrame );
-
-
-
-/*
-LiteGraph.registerNodeType("visualization/graph", {
-		desc: "Shows a graph of the inputs",
-
-		inputs: [["",0],["",0],["",0],["",0]],
-		size: [200,200],
-		properties: {min:-1,max:1,bgColor:"#000"},
-		onDrawBackground: function(ctx)
-		{
-			var colors = ["#FFF","#FAA","#AFA","#AAF"];
-
-			if(this.properties.bgColor != null && this.properties.bgColor != "")
-			{
-				ctx.fillStyle="#000";
-				ctx.fillRect(2,2,this.size[0] - 4, this.size[1]-4);
-			}
-
-			if(this.data)
-			{
-				var min = this.properties["min"];
-				var max = this.properties["max"];
-
-				for(var i in this.data)
-				{
-					var data = this.data[i];
-					if(!data) continue;
-
-					if(this.getInputInfo(i) == null) continue;
-
-					ctx.strokeStyle = colors[i];
-					ctx.beginPath();
-
-					var d = data.length / this.size[0];
-					for(var j = 0; j < data.length; j += d)
-					{
-						var value = data[ Math.floor(j) ];
-						value = (value - min) / (max - min);
-						if (value > 1.0) value = 1.0;
-						else if(value < 0) value = 0;
-
-						if(j == 0)
-							ctx.moveTo( j / d, (this.size[1] - 5) - (this.size[1] - 10) * value);
-						else
-							ctx.lineTo( j / d, (this.size[1] - 5) - (this.size[1] - 10) * value);
-					}
-
-					ctx.stroke();
-				}
-			}
-
-			//ctx.restore();
-		},
-
-		onExecute: function()
-		{
-			if(!this.data) this.data = [];
-
-			for(var i in this.inputs)
-			{
-				var value = this.getInputData(i);
-
-				if(typeof(value) == "number")
-				{
-					value = value ? value : 0;
-					if(!this.data[i])
-						this.data[i] = [];
-					this.data[i].push(value);
-
-					if(this.data[i].length > (this.size[1] - 4))
-						this.data[i] = this.data[i].slice(1,this.data[i].length);
-				}
-				else
-					this.data[i] = value;
-			}
-
-			if(this.data.length)
-				this.setDirtyCanvas(true);
-		}
-	});
-*/
-
-function ImageFade()
-{
-	this.addInputs([["img1","image"],["img2","image"],["fade","number"]]);
-	this.addOutput("","image");
-	this.properties = {fade:0.5,width:512,height:512};
-}
-
-ImageFade.title = "Image fade";
-ImageFade.desc = "Fades between images";
-ImageFade.widgets = [{name:"resizeA",text:"Resize to A",type:"button"},{name:"resizeB",text:"Resize to B",type:"button"}];
-
-ImageFade.prototype.onAdded = function()
-{
-	this.createCanvas();
-	var ctx = this.canvas.getContext("2d");
-	ctx.fillStyle = "#000";
-	ctx.fillRect(0,0,this.properties["width"],this.properties["height"]);
-}
-
-ImageFade.prototype.createCanvas = function()
-{
-	this.canvas = document.createElement("canvas");
-	this.canvas.width = this.properties["width"];
-	this.canvas.height = this.properties["height"];
-}
-
-ImageFade.prototype.onExecute = function()
-{
-	var ctx = this.canvas.getContext("2d");
-	this.canvas.width = this.canvas.width;
-
-	var A = this.getInputData(0);
-	if (A != null)
-	{
-		ctx.drawImage(A,0,0,this.canvas.width, this.canvas.height);
-	}
-
-	var fade = this.getInputData(2);
-	if(fade == null)
-		fade = this.properties["fade"];
-	else
-		this.properties["fade"] = fade;
-
-	ctx.globalAlpha = fade;
-	var B = this.getInputData(1);
-	if (B != null)
-	{
-		ctx.drawImage(B,0,0,this.canvas.width, this.canvas.height);
-	}
-	ctx.globalAlpha = 1.0;
-
-	this.setOutputData(0,this.canvas);
-	this.setDirtyCanvas(true);
-}
-
-LiteGraph.registerNodeType("graphics/imagefade", ImageFade);
-
-
-
-function ImageCrop()
-{
-	this.addInput("","image");
-	this.addOutput("","image");
-	this.properties = {width:256,height:256,x:0,y:0,scale:1.0 };
-	this.size = [50,20];
-}
-
-ImageCrop.title = "Crop";
-ImageCrop.desc = "Crop Image";
-
-ImageCrop.prototype.onAdded = function()
-{
-	this.createCanvas();
-}
-
-ImageCrop.prototype.createCanvas = function()
-{
-	this.canvas = document.createElement("canvas");
-	this.canvas.width = this.properties["width"];
-	this.canvas.height = this.properties["height"];
-}
-
-ImageCrop.prototype.onExecute = function()
-{
-	var input = this.getInputData(0);
-	if(!input)
-		return;
-
-	if(input.width)
-	{
-		var ctx = this.canvas.getContext("2d");
-
-		ctx.drawImage(input, -this.properties["x"],-this.properties["y"], input.width * this.properties["scale"], input.height * this.properties["scale"]);
-		this.setOutputData(0,this.canvas);
-	}
-	else
-		this.setOutputData(0,null);
-}
-
-ImageCrop.prototype.onDrawBackground = function(ctx)
-{
-	if(this.flags.collapsed)
-		return;
-	if(this.canvas)
-		ctx.drawImage( this.canvas, 0,0,this.canvas.width,this.canvas.height, 0,0, this.size[0], this.size[1] );
-}
-
-ImageCrop.prototype.onPropertyChanged = function(name,value)
-{
-	this.properties[name] = value;
-
-	if(name == "scale")
-	{
-		this.properties[name] = parseFloat(value);
-		if(this.properties[name] == 0)
-		{
-			this.trace("Error in scale");
-			this.properties[name] = 1.0;
-		}
-	}
-	else
-		this.properties[name] = parseInt(value);
-
-	this.createCanvas();
-
-	return true;
-}
-
-LiteGraph.registerNodeType("graphics/cropImage", ImageCrop );
-
-
-function ImageVideo()
-{
-	this.addInput("t","number");
-	this.addOutputs([["frame","image"],["t","number"],["d","number"]]);
-	this.properties = { url:"", use_proxy: true };
-}
-
-ImageVideo.title = "Video";
-ImageVideo.desc = "Video playback";
-ImageVideo.widgets = [{name:"play",text:"PLAY",type:"minibutton"},{name:"stop",text:"STOP",type:"minibutton"},{name:"demo",text:"Demo video",type:"button"},{name:"mute",text:"Mute video",type:"button"}];
-
-ImageVideo.prototype.onExecute = function()
-{
-	if(!this.properties.url)
-		return;
-
-	if(this.properties.url != this._video_url)
-		this.loadVideo(this.properties.url);
-
-	if(!this._video || this._video.width == 0)
-		return;
-
-	var t = this.getInputData(0);
-	if(t && t >= 0 && t <= 1.0)
-	{
-		this._video.currentTime = t * this._video.duration;
-		this._video.pause();
-	}
-
-	this._video.dirty = true;
-	this.setOutputData(0,this._video);
-	this.setOutputData(1,this._video.currentTime);
-	this.setOutputData(2,this._video.duration);
-	this.setDirtyCanvas(true);
-}
-
-ImageVideo.prototype.onStart = function()
-{
-	this.play();
-}
-
-ImageVideo.prototype.onStop = function()
-{
-	this.stop();
-}
-
-ImageVideo.prototype.loadVideo = function(url)
-{
-	this._video_url = url;
-
-	if(this.properties.use_proxy && url.substr(0,4) == "http" && LiteGraph.proxy )
-		url = LiteGraph.proxy + url.substr( url.indexOf(":") + 3 );
-
-	this._video = document.createElement("video");
-	this._video.src = url;
-	this._video.type = "type=video/mp4";
-
-	this._video.muted = true;
-	this._video.autoplay = true;
-
-	var that = this;
-	this._video.addEventListener("loadedmetadata",function(e) {
-		//onload
-		that.trace("Duration: " + this.duration + " seconds");
-		that.trace("Size: " + this.videoWidth + "," + this.videoHeight);
-		that.setDirtyCanvas(true);
-		this.width = this.videoWidth;
-		this.height = this.videoHeight;
-	});
-	this._video.addEventListener("progress",function(e) {
-		//onload
-		//that.trace("loading...");
-	});
-	this._video.addEventListener("error",function(e) {
-		console.log("Error loading video: " + this.src);
-		that.trace("Error loading video: " + this.src);
-		if (this.error) {
-		 switch (this.error.code) {
-		   case this.error.MEDIA_ERR_ABORTED:
-			  that.trace("You stopped the video.");
-			  break;
-		   case this.error.MEDIA_ERR_NETWORK:
-			  that.trace("Network error - please try again later.");
-			  break;
-		   case this.error.MEDIA_ERR_DECODE:
-			  that.trace("Video is broken..");
-			  break;
-		   case this.error.MEDIA_ERR_SRC_NOT_SUPPORTED:
-			  that.trace("Sorry, your browser can't play this video.");
-			  break;
-		 }
-		}
-	});
-
-	this._video.addEventListener("ended",function(e) {
-		that.trace("Ended.");
-		this.play(); //loop
-	});
-
-	//document.body.appendChild(this.video);
-}
-
-ImageVideo.prototype.onPropertyChanged = function(name,value)
-{
-	this.properties[name] = value;
-	if (name == "url" && value != "")
-		this.loadVideo(value);
-
-	return true;
-}
-
-ImageVideo.prototype.play = function()
-{
-	if(this._video)
-		this._video.play();
-}
-
-ImageVideo.prototype.playPause = function()
-{
-	if(!this._video)
-		return;
-	if(this._video.paused)
-		this.play();
-	else
-		this.pause();
-}
-
-ImageVideo.prototype.stop = function()
-{
-	if(!this._video)
-		return;
-	this._video.pause();
-	this._video.currentTime = 0;
-}
-
-ImageVideo.prototype.pause = function()
-{
-	if(!this._video)
-		return;
-	this.trace("Video paused");
-	this._video.pause();
-}
-
-ImageVideo.prototype.onWidget = function(e,widget)
-{
-	/*
-	if(widget.name == "demo")
-	{
-		this.loadVideo();
-	}
-	else if(widget.name == "play")
-	{
-		if(this._video)
-			this.playPause();
-	}
-	if(widget.name == "stop")
-	{
-		this.stop();
-	}
-	else if(widget.name == "mute")
-	{
-		if(this._video)
-			this._video.muted = !this._video.muted;
-	}
-	*/
-}
-
-LiteGraph.registerNodeType("graphics/video", ImageVideo );
-
-
-// Texture Webcam *****************************************
-function ImageWebcam()
-{
-	this.addOutput("Webcam","image");
-	this.properties = {};
-}
-
-ImageWebcam.title = "Webcam";
-ImageWebcam.desc = "Webcam image";
-
-
-ImageWebcam.prototype.openStream = function()
-{
-	//Vendor prefixes hell
-	navigator.getUserMedia = (navigator.getUserMedia || navigator.webkitGetUserMedia || navigator.mozGetUserMedia || navigator.msGetUserMedia);
-	window.URL = window.URL || window.webkitURL;
-
-	if (!navigator.getUserMedia) {
-	  //console.log('getUserMedia() is not supported in your browser, use chrome and enable WebRTC from about://flags');
-	  return;
-	}
-
-	this._waiting_confirmation = true;
-
-	// Not showing vendor prefixes.
-	navigator.getUserMedia({video: true}, this.streamReady.bind(this), onFailSoHard);		
-
-	var that = this;
-	function onFailSoHard(e) {
-		console.log('Webcam rejected', e);
-		that._webcam_stream = false;
-		that.box_color = "red";
-	};
-}
-
-ImageWebcam.prototype.onRemoved = function()
-{
-	if(this._webcam_stream)
-	{
-		this._webcam_stream.stop();
-		this._webcam_stream = null;
-		this._video = null;
-	}
-}
-
-ImageWebcam.prototype.streamReady = function(localMediaStream)
-{
-	this._webcam_stream = localMediaStream;
-	//this._waiting_confirmation = false;
-
-	var video = this._video;
-	if(!video)
-	{
-		video = document.createElement("video");
-		video.autoplay = true;
-		video.src = window.URL.createObjectURL(localMediaStream);
-		this._video = video;
-		//document.body.appendChild( video ); //debug
-		//when video info is loaded (size and so)
-		video.onloadedmetadata = function(e) {
-			// Ready to go. Do some stuff.
-			console.log(e);
-		};
-	}
-},
-
-ImageWebcam.prototype.onExecute = function()
-{
-	if(this._webcam_stream == null && !this._waiting_confirmation)
-		this.openStream();
-
-	if(!this._video || !this._video.videoWidth) return;
-
-	this._video.width = this._video.videoWidth;
-	this._video.height = this._video.videoHeight;
-	this.setOutputData(0, this._video);
-}
-
-ImageWebcam.prototype.getExtraMenuOptions = function(graphcanvas)
-{
-	var that = this;
-	var txt = !that.properties.show ? "Show Frame" : "Hide Frame";
-	return [ {content: txt, callback: 
-		function() { 
-			that.properties.show = !that.properties.show;
-		}
-	}];
-}
-
-ImageWebcam.prototype.onDrawBackground = function(ctx)
-{
-	if(this.flags.collapsed || this.size[1] <= 20 || !this.properties.show)
-		return;
-
-	if(!this._video)
-		return;
-
-	//render to graph canvas
-	ctx.save();
-	ctx.drawImage(this._video, 0, 0, this.size[0], this.size[1]);
-	ctx.restore();
-}
-
-LiteGraph.registerNodeType("graphics/webcam", ImageWebcam );
-
-
+(function(global){
+var LiteGraph = global.LiteGraph;
+
+//Works with Litegl.js to create WebGL nodes
+if(typeof(GL) != "undefined")
+{
+
+	// Texture Lens *****************************************
+	function LGraphFXLens()
+	{
+		this.addInput("Texture","Texture");
+		this.addInput("Aberration","number");
+		this.addInput("Distortion","number");
+		this.addInput("Blur","number");
+		this.addOutput("Texture","Texture");
+		this.properties = { aberration:1.0, distortion: 1.0, blur: 1.0, precision: LGraphTexture.DEFAULT };
+
+		if(!LGraphFXLens._shader)
+		{
+			LGraphFXLens._shader = new GL.Shader( GL.Shader.SCREEN_VERTEX_SHADER, LGraphFXLens.pixel_shader );
+			LGraphFXLens._texture = new GL.Texture(3,1,{ format: gl.RGB, wrap: gl.CLAMP_TO_EDGE, magFilter: gl.LINEAR, minFilter: gl.LINEAR, pixel_data: [255,0,0, 0,255,0, 0,0,255] });
+		}
+	}
+
+	LGraphFXLens.title = "Lens";
+	LGraphFXLens.desc = "Camera Lens distortion";
+	LGraphFXLens.widgets_info = {
+		"precision": { widget:"combo", values: LGraphTexture.MODE_VALUES }
+	};
+
+	LGraphFXLens.prototype.onExecute = function()
+	{
+		var tex = this.getInputData(0);
+		if(this.properties.precision === LGraphTexture.PASS_THROUGH )
+		{
+			this.setOutputData(0,tex);
+			return;
+		}		
+
+		if(!tex) return;
+
+		this._tex = LGraphTexture.getTargetTexture( tex, this._tex, this.properties.precision );
+
+		var aberration = this.properties.aberration;
+		if( this.isInputConnected(1) )
+		{
+			aberration = this.getInputData(1);
+			this.properties.aberration = aberration;
+		}
+
+		var distortion = this.properties.distortion;
+		if( this.isInputConnected(2) )
+		{
+			distortion = this.getInputData(2);
+			this.properties.distortion = distortion;
+		}
+
+		var blur = this.properties.blur;
+		if( this.isInputConnected(3) )
+		{
+			blur = this.getInputData(3);
+			this.properties.blur = blur;
+		}
+
+		gl.disable( gl.BLEND );
+		gl.disable( gl.DEPTH_TEST );
+		var mesh = Mesh.getScreenQuad();
+		var shader = LGraphFXLens._shader;
+		//var camera = LS.Renderer._current_camera;
+
+		this._tex.drawTo( function() {
+			tex.bind(0);
+			shader.uniforms({u_texture:0, u_aberration: aberration, u_distortion: distortion, u_blur: blur })
+				.draw(mesh);
+		});
+
+		this.setOutputData(0, this._tex);
+	}
+
+	LGraphFXLens.pixel_shader = "precision highp float;\n\
+			precision highp float;\n\
+			varying vec2 v_coord;\n\
+			uniform sampler2D u_texture;\n\
+			uniform vec2 u_camera_planes;\n\
+			uniform float u_aberration;\n\
+			uniform float u_distortion;\n\
+			uniform float u_blur;\n\
+			\n\
+			void main() {\n\
+				vec2 coord = v_coord;\n\
+				float dist = distance(vec2(0.5), coord);\n\
+				vec2 dist_coord = coord - vec2(0.5);\n\
+				float percent = 1.0 + ((0.5 - dist) / 0.5) * u_distortion;\n\
+				dist_coord *= percent;\n\
+				coord = dist_coord + vec2(0.5);\n\
+				vec4 color = texture2D(u_texture,coord, u_blur * dist);\n\
+				color.r = texture2D(u_texture,vec2(0.5) + dist_coord * (1.0+0.01*u_aberration), u_blur * dist ).r;\n\
+				color.b = texture2D(u_texture,vec2(0.5) + dist_coord * (1.0-0.01*u_aberration), u_blur * dist ).b;\n\
+				gl_FragColor = color;\n\
+			}\n\
+			";
+		/*
+			float normalized_tunable_sigmoid(float xs, float k)\n\
+			{\n\
+				xs = xs * 2.0 - 1.0;\n\
+				float signx = sign(xs);\n\
+				float absx = abs(xs);\n\
+				return signx * ((-k - 1.0)*absx)/(2.0*(-2.0*k*absx+k-1.0)) + 0.5;\n\
+			}\n\
+		*/
+
+	LiteGraph.registerNodeType("fx/lens", LGraphFXLens );
+	global.LGraphFXLens = LGraphFXLens;
+
+	/* not working yet
+	function LGraphDepthOfField()
+	{
+		this.addInput("Color","Texture");
+		this.addInput("Linear Depth","Texture");
+		this.addInput("Camera","camera");
+		this.addOutput("Texture","Texture");
+		this.properties = { high_precision: false };
+	}
+
+	LGraphDepthOfField.title = "Depth Of Field";
+	LGraphDepthOfField.desc = "Applies a depth of field effect";
+
+	LGraphDepthOfField.prototype.onExecute = function()
+	{
+		var tex = this.getInputData(0);
+		var depth = this.getInputData(1);
+		var camera = this.getInputData(2);
+
+		if(!tex || !depth || !camera) 
+		{
+			this.setOutputData(0, tex);
+			return;
+		}
+
+		var precision = gl.UNSIGNED_BYTE;
+		if(this.properties.high_precision)
+			precision = gl.half_float_ext ? gl.HALF_FLOAT_OES : gl.FLOAT;			
+		if(!this._temp_texture || this._temp_texture.type != precision ||
+			this._temp_texture.width != tex.width || this._temp_texture.height != tex.height)
+			this._temp_texture = new GL.Texture( tex.width, tex.height, { type: precision, format: gl.RGBA, filter: gl.LINEAR });
+
+		var shader = LGraphDepthOfField._shader = new GL.Shader( GL.Shader.SCREEN_VERTEX_SHADER, LGraphDepthOfField._pixel_shader );
+
+		var screen_mesh = Mesh.getScreenQuad();
+
+		gl.disable( gl.DEPTH_TEST );
+		gl.disable( gl.BLEND );
+
+		var camera_position = camera.getEye();
+		var focus_point = camera.getCenter();
+		var distance = vec3.distance( camera_position, focus_point );
+		var far = camera.far;
+		var focus_range = distance * 0.5;
+
+		this._temp_texture.drawTo( function() {
+			tex.bind(0);
+			depth.bind(1);
+			shader.uniforms({u_texture:0, u_depth_texture:1, u_resolution: [1/tex.width, 1/tex.height], u_far: far, u_focus_point: distance, u_focus_scale: focus_range }).draw(screen_mesh);
+		});
+
+		this.setOutputData(0, this._temp_texture);
+	}
+
+	//from http://tuxedolabs.blogspot.com.es/2018/05/bokeh-depth-of-field-in-single-pass.html
+	LGraphDepthOfField._pixel_shader = "\n\
+		precision highp float;\n\
+		varying vec2 v_coord;\n\
+		uniform sampler2D u_texture; //Image to be processed\n\
+		uniform sampler2D u_depth_texture; //Linear depth, where 1.0 == far plane\n\
+		uniform vec2 u_iresolution; //The size of a pixel: vec2(1.0/width, 1.0/height)\n\
+		uniform float u_far; // Far plane\n\
+		uniform float u_focus_point;\n\
+		uniform float u_focus_scale;\n\
+		\n\
+		const float GOLDEN_ANGLE = 2.39996323;\n\
+		const float MAX_BLUR_SIZE = 20.0;\n\
+		const float RAD_SCALE = 0.5; // Smaller = nicer blur, larger = faster\n\
+		\n\
+		float getBlurSize(float depth, float focusPoint, float focusScale)\n\
+		{\n\
+		 float coc = clamp((1.0 / focusPoint - 1.0 / depth)*focusScale, -1.0, 1.0);\n\
+		 return abs(coc) * MAX_BLUR_SIZE;\n\
+		}\n\
+		\n\
+		vec3 depthOfField(vec2 texCoord, float focusPoint, float focusScale)\n\
+		{\n\
+		 float centerDepth = texture2D(u_depth_texture, texCoord).r * u_far;\n\
+		 float centerSize = getBlurSize(centerDepth, focusPoint, focusScale);\n\
+		 vec3 color = texture2D(u_texture, v_coord).rgb;\n\
+		 float tot = 1.0;\n\
+		\n\
+		 float radius = RAD_SCALE;\n\
+		 for (float ang = 0.0; ang < 100.0; ang += GOLDEN_ANGLE)\n\
+		 {\n\
+		  vec2 tc = texCoord + vec2(cos(ang), sin(ang)) * u_iresolution * radius;\n\
+			\n\
+		  vec3 sampleColor = texture2D(u_texture, tc).rgb;\n\
+		  float sampleDepth = texture2D(u_depth_texture, tc).r * u_far;\n\
+		  float sampleSize = getBlurSize( sampleDepth, focusPoint, focusScale );\n\
+		  if (sampleDepth > centerDepth)\n\
+		   sampleSize = clamp(sampleSize, 0.0, centerSize*2.0);\n\
+			\n\
+		  float m = smoothstep(radius-0.5, radius+0.5, sampleSize);\n\
+		  color += mix(color/tot, sampleColor, m);\n\
+		  tot += 1.0;\n\
+		  radius += RAD_SCALE/radius;\n\
+		  if(radius>=MAX_BLUR_SIZE)\n\
+			 return color / tot;\n\
+		 }\n\
+		 return color / tot;\n\
+		}\n\
+		void main()\n\
+		{\n\
+			gl_FragColor = vec4( depthOfField( v_coord, u_focus_point, u_focus_scale ), 1.0 );\n\
+			//gl_FragColor = vec4( texture2D(u_depth_texture, v_coord).r );\n\
+		}\n\
+		";
+
+	LiteGraph.registerNodeType("fx/DOF", LGraphDepthOfField );
+	global.LGraphDepthOfField = LGraphDepthOfField;
+	*/
+
+	//*******************************************************
+
+	function LGraphFXBokeh()
+	{
+		this.addInput("Texture","Texture");
+		this.addInput("Blurred","Texture");
+		this.addInput("Mask","Texture");
+		this.addInput("Threshold","number");
+		this.addOutput("Texture","Texture");
+		this.properties = { shape: "", size: 10, alpha: 1.0, threshold: 1.0, high_precision: false };
+	}
+
+	LGraphFXBokeh.title = "Bokeh";
+	LGraphFXBokeh.desc = "applies an Bokeh effect";
+
+	LGraphFXBokeh.widgets_info = {"shape": { widget:"texture" }};
+
+	LGraphFXBokeh.prototype.onExecute = function()
+	{
+		var tex = this.getInputData(0);
+		var blurred_tex = this.getInputData(1);
+		var mask_tex = this.getInputData(2);
+		if(!tex || !mask_tex || !this.properties.shape) 
+		{
+			this.setOutputData(0, tex);
+			return;
+		}
+
+		if(!blurred_tex)
+			blurred_tex = tex;
+
+		var shape_tex = LGraphTexture.getTexture( this.properties.shape );
+		if(!shape_tex)
+			return;
+
+		var threshold = this.properties.threshold;
+		if( this.isInputConnected(3) )
+		{
+			threshold = this.getInputData(3);
+			this.properties.threshold = threshold;
+		}
+
+
+		var precision = gl.UNSIGNED_BYTE;
+		if(this.properties.high_precision)
+			precision = gl.half_float_ext ? gl.HALF_FLOAT_OES : gl.FLOAT;			
+		if(!this._temp_texture || this._temp_texture.type != precision ||
+			this._temp_texture.width != tex.width || this._temp_texture.height != tex.height)
+			this._temp_texture = new GL.Texture( tex.width, tex.height, { type: precision, format: gl.RGBA, filter: gl.LINEAR });
+
+		//iterations
+		var size = this.properties.size;
+
+		var first_shader = LGraphFXBokeh._first_shader;
+		if(!first_shader)
+			first_shader = LGraphFXBokeh._first_shader = new GL.Shader( Shader.SCREEN_VERTEX_SHADER, LGraphFXBokeh._first_pixel_shader );
+
+		var second_shader = LGraphFXBokeh._second_shader;
+		if(!second_shader)
+			second_shader = LGraphFXBokeh._second_shader = new GL.Shader( LGraphFXBokeh._second_vertex_shader, LGraphFXBokeh._second_pixel_shader );
+
+		var points_mesh = this._points_mesh;
+		if(!points_mesh || points_mesh._width != tex.width || points_mesh._height != tex.height || points_mesh._spacing != 2)
+			points_mesh = this.createPointsMesh( tex.width, tex.height, 2 );
+
+		var screen_mesh = Mesh.getScreenQuad();
+
+		var point_size = this.properties.size;
+		var min_light = this.properties.min_light;
+		var alpha = this.properties.alpha;
+
+		gl.disable( gl.DEPTH_TEST );
+		gl.disable( gl.BLEND );
+
+		this._temp_texture.drawTo( function() {
+			tex.bind(0);
+			blurred_tex.bind(1);
+			mask_tex.bind(2);
+			first_shader.uniforms({u_texture:0, u_texture_blur:1, u_mask: 2, u_texsize: [tex.width, tex.height] })
+				.draw(screen_mesh);
+		});
+
+		this._temp_texture.drawTo( function() {
+			//clear because we use blending
+			//gl.clearColor(0.0,0.0,0.0,1.0);
+			//gl.clear( gl.COLOR_BUFFER_BIT );
+			gl.enable( gl.BLEND );
+			gl.blendFunc( gl.ONE, gl.ONE );
+
+			tex.bind(0);
+			shape_tex.bind(3);
+			second_shader.uniforms({u_texture:0, u_mask: 2, u_shape:3, u_alpha: alpha, u_threshold: threshold, u_pointSize: point_size, u_itexsize: [1.0/tex.width, 1.0/tex.height] })
+				.draw(points_mesh, gl.POINTS);
+		});
+
+		this.setOutputData(0, this._temp_texture);
+	}
+
+	LGraphFXBokeh.prototype.createPointsMesh = function(width, height, spacing)
+	{
+		var nwidth = Math.round(width / spacing);
+		var nheight = Math.round(height / spacing);
+
+		var vertices = new Float32Array(nwidth * nheight * 2);
+
+		var ny = -1;
+		var dx = 2/width * spacing;
+		var dy = 2/height * spacing;
+		for(var y = 0; y < nheight; ++y )
+		{
+			var nx = -1;
+			for(var x = 0; x < nwidth; ++x )
+			{
+				var pos = y*nwidth*2 + x*2;
+				vertices[pos] = nx;
+				vertices[pos+1] = ny;
+				nx += dx;
+			}
+			ny += dy;
+		}
+
+		this._points_mesh = GL.Mesh.load({vertices2D: vertices});
+		this._points_mesh._width = width;
+		this._points_mesh._height = height;
+		this._points_mesh._spacing = spacing;
+
+		return this._points_mesh;
+	}
+
+	/*
+	LGraphTextureBokeh._pixel_shader = "precision highp float;\n\
+			varying vec2 a_coord;\n\
+			uniform sampler2D u_texture;\n\
+			uniform sampler2D u_shape;\n\
+			\n\
+			void main() {\n\
+				vec4 color = texture2D( u_texture, gl_PointCoord );\n\
+				color *= v_color * u_alpha;\n\
+				gl_FragColor = color;\n\
+			}\n";
+	*/
+
+	LGraphFXBokeh._first_pixel_shader = "precision highp float;\n\
+			precision highp float;\n\
+			varying vec2 v_coord;\n\
+			uniform sampler2D u_texture;\n\
+			uniform sampler2D u_texture_blur;\n\
+			uniform sampler2D u_mask;\n\
+			\n\
+			void main() {\n\
+				vec4 color = texture2D(u_texture, v_coord);\n\
+				vec4 blurred_color = texture2D(u_texture_blur, v_coord);\n\
+				float mask = texture2D(u_mask, v_coord).x;\n\
+			   gl_FragColor = mix(color, blurred_color, mask);\n\
+			}\n\
+			";
+
+	LGraphFXBokeh._second_vertex_shader = "precision highp float;\n\
+			attribute vec2 a_vertex2D;\n\
+			varying vec4 v_color;\n\
+			uniform sampler2D u_texture;\n\
+			uniform sampler2D u_mask;\n\
+			uniform vec2 u_itexsize;\n\
+			uniform float u_pointSize;\n\
+			uniform float u_threshold;\n\
+			void main() {\n\
+				vec2 coord = a_vertex2D * 0.5 + 0.5;\n\
+				v_color = texture2D( u_texture, coord );\n\
+				v_color += texture2D( u_texture, coord + vec2(u_itexsize.x, 0.0) );\n\
+				v_color += texture2D( u_texture, coord + vec2(0.0, u_itexsize.y));\n\
+				v_color += texture2D( u_texture, coord + u_itexsize);\n\
+				v_color *= 0.25;\n\
+				float mask = texture2D(u_mask, coord).x;\n\
+				float luminance = length(v_color) * mask;\n\
+				/*luminance /= (u_pointSize*u_pointSize)*0.01 */;\n\
+				luminance -= u_threshold;\n\
+				if(luminance < 0.0)\n\
+				{\n\
+					gl_Position.x = -100.0;\n\
+					return;\n\
+				}\n\
+				gl_PointSize = u_pointSize;\n\
+				gl_Position = vec4(a_vertex2D,0.0,1.0);\n\
+			}\n\
+			";
+
+	LGraphFXBokeh._second_pixel_shader = "precision highp float;\n\
+			varying vec4 v_color;\n\
+			uniform sampler2D u_shape;\n\
+			uniform float u_alpha;\n\
+			\n\
+			void main() {\n\
+				vec4 color = texture2D( u_shape, gl_PointCoord );\n\
+				color *= v_color * u_alpha;\n\
+				gl_FragColor = color;\n\
+			}\n";
+
+
+	LiteGraph.registerNodeType("fx/bokeh", LGraphFXBokeh );
+	global.LGraphFXBokeh = LGraphFXBokeh;
+
+	//************************************************
+
+	function LGraphFXGeneric()
+	{
+		this.addInput("Texture","Texture");
+		this.addInput("value1","number");
+		this.addInput("value2","number");
+		this.addOutput("Texture","Texture");
+		this.properties = { fx: "halftone", value1: 1, value2: 1, precision: LGraphTexture.DEFAULT };
+	}
+
+	LGraphFXGeneric.title = "FX";
+	LGraphFXGeneric.desc = "applies an FX from a list";
+
+	LGraphFXGeneric.widgets_info = {
+		"fx": { widget:"combo", values:["halftone","pixelate","lowpalette","noise","gamma"] },
+		"precision": { widget:"combo", values: LGraphTexture.MODE_VALUES }
+	};
+	LGraphFXGeneric.shaders = {};
+
+	LGraphFXGeneric.prototype.onExecute = function()
+	{
+		if(!this.isOutputConnected(0))
+			return; //saves work
+
+		var tex = this.getInputData(0);
+		if(this.properties.precision === LGraphTexture.PASS_THROUGH )
+		{
+			this.setOutputData(0,tex);
+			return;
+		}		
+
+		if(!tex)
+			return;
+
+		this._tex = LGraphTexture.getTargetTexture( tex, this._tex, this.properties.precision );
+
+		//iterations
+		var value1 = this.properties.value1;
+		if( this.isInputConnected(1) )
+		{
+			value1 = this.getInputData(1);
+			this.properties.value1 = value1;
+		}
+
+		var value2 = this.properties.value2;
+		if( this.isInputConnected(2) )
+		{
+			value2 = this.getInputData(2);
+			this.properties.value2 = value2;
+		}
+	
+		var fx = this.properties.fx;
+		var shader = LGraphFXGeneric.shaders[ fx ];
+		if(!shader)
+		{
+			var pixel_shader_code = LGraphFXGeneric["pixel_shader_" + fx ];
+			if(!pixel_shader_code)
+				return;
+
+			shader = LGraphFXGeneric.shaders[ fx ] = new GL.Shader( Shader.SCREEN_VERTEX_SHADER, pixel_shader_code );
+		}
+
+
+		gl.disable( gl.BLEND );
+		gl.disable( gl.DEPTH_TEST );
+		var mesh = Mesh.getScreenQuad();
+		var camera = global.LS ? LS.Renderer._current_camera : null;
+		if(camera)
+			camera_planes = [LS.Renderer._current_camera.near, LS.Renderer._current_camera.far];
+		else
+			camera_planes = [1,100];
+
+		var noise = null;
+		if(fx == "noise")
+			noise = LGraphTexture.getNoiseTexture();
+
+		this._tex.drawTo( function() {
+			tex.bind(0);
+			if(fx == "noise")
+				noise.bind(1);
+
+			shader.uniforms({u_texture:0, u_noise:1, u_size: [tex.width, tex.height], u_rand:[ Math.random(), Math.random() ], u_value1: value1, u_value2: value2, u_camera_planes: camera_planes })
+				.draw(mesh);
+		});
+
+		this.setOutputData(0, this._tex);
+	}
+
+	LGraphFXGeneric.pixel_shader_halftone = "precision highp float;\n\
+			varying vec2 v_coord;\n\
+			uniform sampler2D u_texture;\n\
+			uniform vec2 u_camera_planes;\n\
+			uniform vec2 u_size;\n\
+			uniform float u_value1;\n\
+			uniform float u_value2;\n\
+			\n\
+			float pattern() {\n\
+				float s = sin(u_value1 * 3.1415), c = cos(u_value1 * 3.1415);\n\
+				vec2 tex = v_coord * u_size.xy;\n\
+				vec2 point = vec2(\n\
+				   c * tex.x - s * tex.y ,\n\
+				   s * tex.x + c * tex.y \n\
+				) * u_value2;\n\
+				return (sin(point.x) * sin(point.y)) * 4.0;\n\
+			}\n\
+			void main() {\n\
+				vec4 color = texture2D(u_texture, v_coord);\n\
+				float average = (color.r + color.g + color.b) / 3.0;\n\
+				gl_FragColor = vec4(vec3(average * 10.0 - 5.0 + pattern()), color.a);\n\
+			}\n";
+
+	LGraphFXGeneric.pixel_shader_pixelate = "precision highp float;\n\
+			varying vec2 v_coord;\n\
+			uniform sampler2D u_texture;\n\
+			uniform vec2 u_camera_planes;\n\
+			uniform vec2 u_size;\n\
+			uniform float u_value1;\n\
+			uniform float u_value2;\n\
+			\n\
+			void main() {\n\
+				vec2 coord = vec2( floor(v_coord.x * u_value1) / u_value1, floor(v_coord.y * u_value2) / u_value2 );\n\
+				vec4 color = texture2D(u_texture, coord);\n\
+				gl_FragColor = color;\n\
+			}\n";
+
+	LGraphFXGeneric.pixel_shader_lowpalette = "precision highp float;\n\
+			varying vec2 v_coord;\n\
+			uniform sampler2D u_texture;\n\
+			uniform vec2 u_camera_planes;\n\
+			uniform vec2 u_size;\n\
+			uniform float u_value1;\n\
+			uniform float u_value2;\n\
+			\n\
+			void main() {\n\
+				vec4 color = texture2D(u_texture, v_coord);\n\
+				gl_FragColor = floor(color * u_value1) / u_value1;\n\
+			}\n";
+
+	LGraphFXGeneric.pixel_shader_noise = "precision highp float;\n\
+			varying vec2 v_coord;\n\
+			uniform sampler2D u_texture;\n\
+			uniform sampler2D u_noise;\n\
+			uniform vec2 u_size;\n\
+			uniform float u_value1;\n\
+			uniform float u_value2;\n\
+			uniform vec2 u_rand;\n\
+			\n\
+			void main() {\n\
+				vec4 color = texture2D(u_texture, v_coord);\n\
+				vec3 noise = texture2D(u_noise, v_coord * vec2(u_size.x / 512.0, u_size.y / 512.0) + u_rand).xyz - vec3(0.5);\n\
+				gl_FragColor = vec4( color.xyz + noise * u_value1, color.a );\n\
+			}\n";
+
+	LGraphFXGeneric.pixel_shader_gamma = "precision highp float;\n\
+			varying vec2 v_coord;\n\
+			uniform sampler2D u_texture;\n\
+			uniform float u_value1;\n\
+			\n\
+			void main() {\n\
+				vec4 color = texture2D(u_texture, v_coord);\n\
+				float gamma = 1.0 / u_value1;\n\
+				gl_FragColor = vec4( pow( color.xyz, vec3(gamma) ), color.a );\n\
+			}\n";
+
+
+	LiteGraph.registerNodeType("fx/generic", LGraphFXGeneric );
+	global.LGraphFXGeneric = LGraphFXGeneric;
+
+
+	// Vigneting ************************************
+
+	function LGraphFXVigneting()
+	{
+		this.addInput("Tex.","Texture");
+		this.addInput("intensity","number");
+
+		this.addOutput("Texture","Texture");
+		this.properties = { intensity: 1, invert: false, precision: LGraphTexture.DEFAULT };
+
+		if(!LGraphFXVigneting._shader)
+			LGraphFXVigneting._shader = new GL.Shader( Shader.SCREEN_VERTEX_SHADER, LGraphFXVigneting.pixel_shader );
+	}
+
+	LGraphFXVigneting.title = "Vigneting";
+	LGraphFXVigneting.desc = "Vigneting";
+
+	LGraphFXVigneting.widgets_info = { 
+		"precision": { widget:"combo", values: LGraphTexture.MODE_VALUES }
+	};
+
+	LGraphFXVigneting.prototype.onExecute = function()
+	{
+		var tex = this.getInputData(0);
+
+		if(this.properties.precision === LGraphTexture.PASS_THROUGH )
+		{
+			this.setOutputData(0,tex);
+			return;
+		}		
+
+		if(!tex) return;
+
+		this._tex = LGraphTexture.getTargetTexture( tex, this._tex, this.properties.precision );
+
+		var intensity = this.properties.intensity;
+		if( this.isInputConnected(1) )
+		{
+			intensity = this.getInputData(1);
+			this.properties.intensity = intensity;
+		}
+
+		gl.disable( gl.BLEND );
+		gl.disable( gl.DEPTH_TEST );
+
+		var mesh = Mesh.getScreenQuad();
+		var shader = LGraphFXVigneting._shader;
+		var invert = this.properties.invert;
+
+		this._tex.drawTo( function() {
+			tex.bind(0);
+			shader.uniforms({u_texture:0, u_intensity: intensity, u_isize:[1/tex.width,1/tex.height], u_invert: invert ? 1 : 0}).draw(mesh);
+		});
+
+		this.setOutputData(0, this._tex);
+	}
+
+	LGraphFXVigneting.pixel_shader = "precision highp float;\n\
+			precision highp float;\n\
+			varying vec2 v_coord;\n\
+			uniform sampler2D u_texture;\n\
+			uniform float u_intensity;\n\
+			uniform int u_invert;\n\
+			\n\
+			void main() {\n\
+				float luminance = 1.0 - length( v_coord - vec2(0.5) ) * 1.414;\n\
+				vec4 color = texture2D(u_texture, v_coord);\n\
+				if(u_invert == 1)\n\
+					luminance = 1.0 - luminance;\n\
+				luminance = mix(1.0, luminance, u_intensity);\n\
+			   gl_FragColor = vec4( luminance * color.xyz, color.a);\n\
+			}\n\
+			";
+
+	LiteGraph.registerNodeType("fx/vigneting", LGraphFXVigneting );
+	global.LGraphFXVigneting = LGraphFXVigneting;
+}
+
 })(this);
-
-=======
-})(this);
-
->>>>>>> a85af14b
-(function(global){
-var LiteGraph = global.LiteGraph;
-
-//Works with Litegl.js to create WebGL nodes
-global.LGraphTexture = null;
-
-if(typeof(GL) != "undefined")
-{
-	function LGraphTexture()
-	{
-		this.addOutput("Texture","Texture");
-		this.properties = { name:"", filter: true };
-		this.size = [LGraphTexture.image_preview_size, LGraphTexture.image_preview_size];
-	}
-
-	global.LGraphTexture = LGraphTexture;
-
-	LGraphTexture.title = "Texture";
-	LGraphTexture.desc = "Texture";
-	LGraphTexture.widgets_info = {"name": { widget:"texture"}, "filter": { widget:"checkbox"} };
-
-	//REPLACE THIS TO INTEGRATE WITH YOUR FRAMEWORK
-	LGraphTexture.loadTextureCallback = null; //function in charge of loading textures when not present in the container
-	LGraphTexture.image_preview_size = 256;
-
-	//flags to choose output texture type
-	LGraphTexture.PASS_THROUGH = 1; //do not apply FX
-	LGraphTexture.COPY = 2;			//create new texture with the same properties as the origin texture
-	LGraphTexture.LOW = 3;			//create new texture with low precision (byte)
-	LGraphTexture.HIGH = 4;			//create new texture with high precision (half-float)
-	LGraphTexture.REUSE = 5;		//reuse input texture
-	LGraphTexture.DEFAULT = 2;
-
-	LGraphTexture.MODE_VALUES = {
-		"pass through": LGraphTexture.PASS_THROUGH,
-		"copy": LGraphTexture.COPY,
-		"low": LGraphTexture.LOW,
-		"high": LGraphTexture.HIGH,
-		"reuse": LGraphTexture.REUSE,
-		"default": LGraphTexture.DEFAULT
-	};
-
-	//returns the container where all the loaded textures are stored (overwrite if you have a Resources Manager)
-	LGraphTexture.getTexturesContainer = function()
-	{
-		return gl.textures;
-	}
-
-	//process the loading of a texture (overwrite it if you have a Resources Manager)
-	LGraphTexture.loadTexture = function(name, options)
-	{
-		options = options || {};
-		var url = name;
-		if(url.substr(0,7) == "http://")
-		{
-			if(LiteGraph.proxy) //proxy external files
-				url = LiteGraph.proxy + url.substr(7);
-		}
-
-		var container = LGraphTexture.getTexturesContainer();
-		var tex = container[ name ] = GL.Texture.fromURL(url, options);
-		return tex;
-	}
-
-	LGraphTexture.getTexture = function(name)
-	{
-		var container = this.getTexturesContainer();
-
-		if(!container)
-			throw("Cannot load texture, container of textures not found");
-
-		var tex = container[ name ];
-		if(!tex && name && name[0] != ":")
-			return this.loadTexture(name);
-
-		return tex;
-	}
-
-	//used to compute the appropiate output texture
-	LGraphTexture.getTargetTexture = function( origin, target, mode )
-	{
-		if(!origin)
-			throw("LGraphTexture.getTargetTexture expects a reference texture");
-
-		var tex_type = null;
-
-		switch(mode)
-		{
-			case LGraphTexture.LOW: tex_type = gl.UNSIGNED_BYTE; break;
-			case LGraphTexture.HIGH: tex_type = gl.HIGH_PRECISION_FORMAT; break;
-			case LGraphTexture.REUSE: return origin; break;
-			case LGraphTexture.COPY: 
-			default: tex_type = origin ? origin.type : gl.UNSIGNED_BYTE; break;
-		}
-
-		if(!target || target.width != origin.width || target.height != origin.height || target.type != tex_type )
-			target = new GL.Texture( origin.width, origin.height, { type: tex_type, format: gl.RGBA, filter: gl.LINEAR });
-
-		return target;
-	}
-
-
-	LGraphTexture.getTextureType = function( precision, ref_texture )
-	{
-		var type = ref_texture ? ref_texture.type : gl.UNSIGNED_BYTE;
-		switch( precision )
-		{
-			case LGraphTexture.LOW: type = gl.UNSIGNED_BYTE; break;
-			case LGraphTexture.HIGH: type = gl.HIGH_PRECISION_FORMAT; break;
-		}
-		return type;
-	}
-
-	LGraphTexture.getNoiseTexture = function()
-	{
-		if(this._noise_texture)
-			return this._noise_texture;
-
-		var noise = new Uint8Array(512*512*4);
-		for(var i = 0; i < 512*512*4; ++i)
-			noise[i] = Math.random() * 255;
-
-		var texture = GL.Texture.fromMemory(512,512,noise,{ format: gl.RGBA, wrap: gl.REPEAT, filter: gl.NEAREST });
-		this._noise_texture = texture;
-		return texture;
-	}
-
-	LGraphTexture.prototype.onDropFile = function(data, filename, file)
-	{
-		if(!data)
-		{
-			this._drop_texture = null;
-			this.properties.name = "";
-		}
-		else
-		{
-			var texture = null;
-			if( typeof(data) == "string" )
-				texture = GL.Texture.fromURL( data );
-			else if( filename.toLowerCase().indexOf(".dds") != -1 )
-				texture = GL.Texture.fromDDSInMemory(data);
-			else
-			{
-				var blob = new Blob([file]);
-				var url = URL.createObjectURL(blob);
-				texture = GL.Texture.fromURL( url );
-			}
-
-			this._drop_texture = texture;
-			this.properties.name = filename;
-		}
-	}
-
-	LGraphTexture.prototype.getExtraMenuOptions = function(graphcanvas)
-	{
-		var that = this;
-		if(!this._drop_texture)
-			return;
-		return [ {content:"Clear", callback: 
-			function() { 
-				that._drop_texture = null;
-				that.properties.name = "";
-			}
-		}];
-	}
-
-	LGraphTexture.prototype.onExecute = function()
-	{
-		var tex = null;
-		if(this.isOutputConnected(1))
-			tex = this.getInputData(0);		
-
-		if(!tex && this._drop_texture)
-			tex = this._drop_texture;
-
-		if(!tex && this.properties.name)
-			tex = LGraphTexture.getTexture( this.properties.name );
-
-		if(!tex) 
-			return;
-
-		this._last_tex = tex;
-
-		if(this.properties.filter === false)
-			tex.setParameter( gl.TEXTURE_MAG_FILTER, gl.NEAREST );
-		else 
-			tex.setParameter( gl.TEXTURE_MAG_FILTER, gl.LINEAR );
-
-		this.setOutputData(0, tex);
-
-		for(var i = 1; i < this.outputs.length; i++)
-		{
-			var output = this.outputs[i];
-			if(!output)
-				continue;
-			var v = null;
-			if(output.name == "width")
-				v = tex.width;
-			else if(output.name == "height")
-				v = tex.height;
-			else if(output.name == "aspect")
-				v = tex.width / tex.height;
-			this.setOutputData(i, v);
-		}
-	}
-
-	LGraphTexture.prototype.onResourceRenamed = function(old_name,new_name)
-	{
-		if(this.properties.name == old_name)
-			this.properties.name = new_name;
-	}
-
-	LGraphTexture.prototype.onDrawBackground = function(ctx)
-	{
-		if( this.flags.collapsed || this.size[1] <= 20 )
-			return;
-
-		if( this._drop_texture && ctx.webgl )
-		{
-			ctx.drawImage( this._drop_texture, 0,0,this.size[0],this.size[1]);
-			//this._drop_texture.renderQuad(this.pos[0],this.pos[1],this.size[0],this.size[1]);
-			return;
-		}
-
-
-		//Different texture? then get it from the GPU
-		if(this._last_preview_tex != this._last_tex)
-		{
-			if(ctx.webgl)
-			{
-				this._canvas = this._last_tex;
-			}
-			else
-			{
-				var tex_canvas = LGraphTexture.generateLowResTexturePreview(this._last_tex);
-				if(!tex_canvas) 
-					return;
-
-				this._last_preview_tex = this._last_tex;
-				this._canvas = cloneCanvas(tex_canvas);
-			}
-		}
-
-		if(!this._canvas)
-			return;
-
-		//render to graph canvas
-		ctx.save();
-		if(!ctx.webgl) //reverse image
-		{
-			ctx.translate(0,this.size[1]);
-			ctx.scale(1,-1);
-		}
-		ctx.drawImage(this._canvas,0,0,this.size[0],this.size[1]);
-		ctx.restore();
-	}
-
-
-	//very slow, used at your own risk
-	LGraphTexture.generateLowResTexturePreview = function(tex)
-	{
-		if(!tex)
-			return null;
-
-		var size = LGraphTexture.image_preview_size;
-		var temp_tex = tex;
-
-		if(tex.format == gl.DEPTH_COMPONENT)
-			return null; //cannot generate from depth
-
-		//Generate low-level version in the GPU to speed up
-		if(tex.width > size || tex.height > size)
-		{
-			temp_tex = this._preview_temp_tex;
-			if(!this._preview_temp_tex)
-			{
-				temp_tex = new GL.Texture(size,size, { minFilter: gl.NEAREST });
-				this._preview_temp_tex = temp_tex;
-			}
-
-			//copy
-			tex.copyTo(temp_tex);
-			tex = temp_tex;
-		}
-
-		//create intermediate canvas with lowquality version
-		var tex_canvas = this._preview_canvas;
-		if(!tex_canvas)
-		{
-			tex_canvas = createCanvas(size,size);
-			this._preview_canvas = tex_canvas;
-		}
-
-		if(temp_tex)
-			temp_tex.toCanvas(tex_canvas);
-		return tex_canvas;
-	}
-
-	LGraphTexture.prototype.getResources = function(res)
-	{
-		res[ this.properties.name ] = GL.Texture;
-		return res;
-	}
-
-	LGraphTexture.prototype.onGetInputs = function()
-	{
-		return [["in","Texture"]];
-	}
-
-
-	LGraphTexture.prototype.onGetOutputs = function()
-	{
-		return [["width","number"],["height","number"],["aspect","number"]];
-	}
-
-	LiteGraph.registerNodeType("texture/texture", LGraphTexture );
-
-	//**************************
-	function LGraphTexturePreview()
-	{
-		this.addInput("Texture","Texture");
-		this.properties = { flipY: false };
-		this.size = [LGraphTexture.image_preview_size, LGraphTexture.image_preview_size];
-	}
-
-	LGraphTexturePreview.title = "Preview";
-	LGraphTexturePreview.desc = "Show a texture in the graph canvas";
-	LGraphTexturePreview.allow_preview = false;
-
-	LGraphTexturePreview.prototype.onDrawBackground = function(ctx)
-	{
-		if(this.flags.collapsed)
-			return;
-
-		if(!ctx.webgl && !LGraphTexturePreview.allow_preview)
-			return; //not working well
-
-		var tex = this.getInputData(0);
-		if(!tex)
-			return;
-
-		var tex_canvas = null;
-		
-		if(!tex.handle && ctx.webgl)
-			tex_canvas = tex;
-		else
-			tex_canvas = LGraphTexture.generateLowResTexturePreview(tex);
-
-		//render to graph canvas
-		ctx.save();
-		if(this.properties.flipY)
-		{
-			ctx.translate(0,this.size[1]);
-			ctx.scale(1,-1);
-		}
-		ctx.drawImage(tex_canvas,0,0,this.size[0],this.size[1]);
-		ctx.restore();
-	}
-
-	LiteGraph.registerNodeType("texture/preview", LGraphTexturePreview );
-
-	//**************************************
-
-	function LGraphTextureSave()
-	{
-		this.addInput("Texture","Texture");
-		this.addOutput("","Texture");
-		this.properties = {name:""};
-	}
-
-	LGraphTextureSave.title = "Save";
-	LGraphTextureSave.desc = "Save a texture in the repository";
-
-	LGraphTextureSave.prototype.onExecute = function()
-	{
-		var tex = this.getInputData(0);
-		if(!tex)
-			return;
-
-		if(this.properties.name)
-		{
-			//for cases where we want to perform something when storing it
-			if( LGraphTexture.storeTexture )
-				LGraphTexture.storeTexture( this.properties.name, tex );
-			else
-			{
-				var container = LGraphTexture.getTexturesContainer();
-				container[ this.properties.name ] = tex;
-			}
-		}
-
-		this.setOutputData(0, tex);
-	}
-
-	LiteGraph.registerNodeType("texture/save", LGraphTextureSave );
-
-	//****************************************************
-
-	function LGraphTextureOperation()
-	{
-		this.addInput("Texture","Texture");
-		this.addInput("TextureB","Texture");
-		this.addInput("value","number");
-		this.addOutput("Texture","Texture");
-		this.help = "<p>pixelcode must be vec3</p>\
-			<p>uvcode must be vec2, is optional</p>\
-			<p><strong>uv:</strong> tex. coords</p><p><strong>color:</strong> texture</p><p><strong>colorB:</strong> textureB</p><p><strong>time:</strong> scene time</p><p><strong>value:</strong> input value</p>";
-
-		this.properties = {value:1, uvcode:"", pixelcode:"color + colorB * value", precision: LGraphTexture.DEFAULT };
-	}
-
-	LGraphTextureOperation.widgets_info = {
-		"uvcode": { widget:"textarea", height: 100 }, 
-		"pixelcode": { widget:"textarea", height: 100 },
-		"precision": { widget:"combo", values: LGraphTexture.MODE_VALUES }
-	};
-
-	LGraphTextureOperation.title = "Operation";
-	LGraphTextureOperation.desc = "Texture shader operation";
-
-	LGraphTextureOperation.prototype.getExtraMenuOptions = function(graphcanvas)
-	{
-		var that = this;
-		var txt = !that.properties.show ? "Show Texture" : "Hide Texture";
-		return [ {content: txt, callback: 
-			function() { 
-				that.properties.show = !that.properties.show;
-			}
-		}];
-	}
-
-	LGraphTextureOperation.prototype.onDrawBackground = function(ctx)
-	{
-		if(this.flags.collapsed || this.size[1] <= 20 || !this.properties.show)
-			return;
-
-		if(!this._tex)
-			return;
-
-		//only works if using a webgl renderer
-		if(this._tex.gl != ctx)
-			return;
-
-		//render to graph canvas
-		ctx.save();
-		ctx.drawImage(this._tex, 0, 0, this.size[0], this.size[1]);
-		ctx.restore();
-	}
-
-	LGraphTextureOperation.prototype.onExecute = function()
-	{
-		var tex = this.getInputData(0);
-
-		if(!this.isOutputConnected(0))
-			return; //saves work
-
-		if(this.properties.precision === LGraphTexture.PASS_THROUGH)
-		{
-			this.setOutputData(0, tex);
-			return;
-		}
-
-		var texB = this.getInputData(1);
-
-		if(!this.properties.uvcode && !this.properties.pixelcode)
-			return;
-
-		var width = 512;
-		var height = 512;
-		if(tex)
-		{
-			width = tex.width;
-			height = tex.height;
-		}
-		else if (texB)
-		{
-			width = texB.width;
-			height = texB.height;
-		}
-
-		var type = LGraphTexture.getTextureType( this.properties.precision, tex );
-
-		if(!tex && !this._tex )
-			this._tex = new GL.Texture( width, height, { type: type, format: gl.RGBA, filter: gl.LINEAR });
-		else
-			this._tex = LGraphTexture.getTargetTexture( tex || this._tex, this._tex, this.properties.precision );
-
-		var uvcode = "";
-		if(this.properties.uvcode)
-		{
-			uvcode = "uv = " + this.properties.uvcode;
-			if(this.properties.uvcode.indexOf(";") != -1) //there are line breaks, means multiline code
-				uvcode = this.properties.uvcode;
-		}
-		
-		var pixelcode = "";
-		if(this.properties.pixelcode)
-		{
-			pixelcode = "result = " + this.properties.pixelcode;
-			if(this.properties.pixelcode.indexOf(";") != -1) //there are line breaks, means multiline code
-				pixelcode = this.properties.pixelcode;
-		}
-
-		var shader = this._shader;
-
-		if(!shader || this._shader_code != (uvcode + "|" + pixelcode) )
-		{
-			try
-			{
-				this._shader = new GL.Shader(Shader.SCREEN_VERTEX_SHADER, LGraphTextureOperation.pixel_shader, { UV_CODE: uvcode, PIXEL_CODE: pixelcode });
-				this.boxcolor = "#00FF00";
-			}
-			catch (err)
-			{
-				console.log("Error compiling shader: ", err);
-				this.boxcolor = "#FF0000";
-				return;
-			}
-			this.boxcolor = "#FF0000";
-
-			this._shader_code = (uvcode + "|" + pixelcode);
-			shader = this._shader;
-		}
-
-		if(!shader)
-		{
-			this.boxcolor = "red";
-			return;
-		}
-		else
-			this.boxcolor = "green";
-
-		var value = this.getInputData(2);
-		if(value != null)
-			this.properties.value = value;
-		else
-			value = parseFloat( this.properties.value );
-
-		var time = this.graph.getTime();
-
-		this._tex.drawTo(function() {
-			gl.disable( gl.DEPTH_TEST );
-			gl.disable( gl.CULL_FACE );
-			gl.disable( gl.BLEND );
-			if(tex)	tex.bind(0);
-			if(texB) texB.bind(1);
-			var mesh = Mesh.getScreenQuad();
-			shader.uniforms({u_texture:0, u_textureB:1, value: value, texSize:[width,height], time: time}).draw(mesh);
-		});
-
-		this.setOutputData(0, this._tex);
-	}
-
-	LGraphTextureOperation.pixel_shader = "precision highp float;\n\
-			\n\
-			uniform sampler2D u_texture;\n\
-			uniform sampler2D u_textureB;\n\
-			varying vec2 v_coord;\n\
-			uniform vec2 texSize;\n\
-			uniform float time;\n\
-			uniform float value;\n\
-			\n\
-			void main() {\n\
-				vec2 uv = v_coord;\n\
-				UV_CODE;\n\
-				vec4 color4 = texture2D(u_texture, uv);\n\
-				vec3 color = color4.rgb;\n\
-				vec4 color4B = texture2D(u_textureB, uv);\n\
-				vec3 colorB = color4B.rgb;\n\
-				vec3 result = color;\n\
-				float alpha = 1.0;\n\
-				PIXEL_CODE;\n\
-				gl_FragColor = vec4(result, alpha);\n\
-			}\n\
-			";
-
-	LiteGraph.registerNodeType("texture/operation", LGraphTextureOperation );
-
-	//****************************************************
-
-	function LGraphTextureShader()
-	{
-		this.addOutput("Texture","Texture");
-		this.properties = {code:"", width: 512, height: 512, precision: LGraphTexture.DEFAULT };
-
-		this.properties.code = "\nvoid main() {\n  vec2 uv = v_coord;\n  vec3 color = vec3(0.0);\n//your code here\n\ngl_FragColor = vec4(color, 1.0);\n}\n";
-		this._uniforms = { texSize: vec2.create(), time: time };
-	}
-
-	LGraphTextureShader.title = "Shader";
-	LGraphTextureShader.desc = "Texture shader";
-	LGraphTextureShader.widgets_info = {
-		"code": { type:"code" },
-		"precision": { widget:"combo", values: LGraphTexture.MODE_VALUES }
-	};
-
-	LGraphTextureShader.prototype.onPropertyChanged = function(name, value)
-	{
-		if(name != "code")
-			return;
-
-		var shader = this.getShader();
-		if(!shader)
-			return;
-
-		//update connections
-		var uniforms = shader.uniformInfo;
-
-		//remove deprecated slots
-		if(this.inputs)
-		{
-			var already = {};
-			for(var i = 0; i < this.inputs.length; ++i)
-			{
-				var info = this.getInputInfo(i);
-				if(!info)
-					continue;
-
-				if( uniforms[ info.name ] && !already[ info.name ] )
-				{
-					already[ info.name ] = true;
-					continue;
-				}
-				this.removeInput(i);
-				i--;
-			}
-		}
-
-		//update existing ones
-		for(var i in uniforms)
-		{
-			var info = shader.uniformInfo[i];
-			if(info.loc === null)
-				continue; //is an attribute, not a uniform
-			if(i == "time") //default one
-				continue;
-
-			var type = "number";
-			if( this._shader.samplers[i] )
-				type = "texture";
-			else
-			{
-				switch(info.size)
-				{
-					case 1: type = "number"; break;
-					case 2: type = "vec2"; break;
-					case 3: type = "vec3"; break;
-					case 4: type = "vec4"; break;
-					case 9: type = "mat3"; break;
-					case 16: type = "mat4"; break;
-					default: continue;
-				}
-			}
-
-			var slot = this.findInputSlot(i);
-			if(slot == -1)
-			{
-				this.addInput(i,type);
-				continue;
-			}
-
-			var input_info = this.getInputInfo(slot);
-			if(!input_info)
-				this.addInput(i,type);
-			else
-			{
-				if(input_info.type == type)
-					continue;
-				this.removeInput(slot,type);
-				this.addInput(i,type);
-			}
-		}
-	}
-
-	LGraphTextureShader.prototype.getShader = function()
-	{
-		//replug 
-		if(this._shader && this._shader_code == this.properties.code)
-			return this._shader;
-
-		this._shader_code = this.properties.code;
-		this._shader = new GL.Shader(Shader.SCREEN_VERTEX_SHADER, LGraphTextureShader.pixel_shader + this.properties.code );
-		if(!this._shader) {
-			this.boxcolor = "red";
-			return null;
-		}
-		else
-			this.boxcolor = "green";
-		return this._shader;
-	}
-
-	LGraphTextureShader.prototype.onExecute = function()
-	{
-		if(!this.isOutputConnected(0))
-			return; //saves work
-
-		var shader = this.getShader();
-		if(!shader)
-			return;
-
-		var tex_slot = 0;
-
-		//set uniforms
-		for(var i = 0; i < this.inputs.length; ++i)
-		{
-			var info = this.getInputInfo(i);
-			var data = this.getInputData(i);
-			if(data == null)
-				continue;
-
-			if(data.constructor === GL.Texture)
-			{
-				data.bind(slot);
-				data = slot;
-				slot++;
-			}
-			shader.setUniform( info.name, data );
-		}
-
-		var uniforms = this._uniforms;
-
-		var type = LGraphTexture.getTextureType( this.properties.precision );
-
-		//render to texture
-		var w = this.properties.width|0;
-		var h = this.properties.height|0;
-		uniforms.texSize[0] = w;
-		uniforms.texSize[1] = h;
-
-		if(!this._tex || this._tex.type != type || this._tex.width != w || this._tex.height != h )
-			this._tex = new GL.Texture( w, h, { type: type, format: gl.RGBA, filter: gl.LINEAR });
-		var tex = this._tex;
-		var time = this.graph.getTime();
-		tex.drawTo(function() {
-			shader.uniforms( uniforms ).draw( GL.Mesh.getScreenQuad() );
-		});
-
-		this.setOutputData( 0, this._tex );
-	}
-
-	LGraphTextureShader.pixel_shader = "precision highp float;\n\
-			\n\
-			varying vec2 v_coord;\n\
-			uniform float time;\n\
-			";
-
-	LiteGraph.registerNodeType("texture/shader", LGraphTextureShader );
-
-	// Texture Scale Offset
-
-	function LGraphTextureScaleOffset()
-	{
-		this.addInput("in","Texture");
-		this.addInput("scale","vec2");
-		this.addInput("offset","vec2");
-		this.addOutput("out","Texture");
-		this.properties = { offset: vec2.fromValues(0,0), scale: vec2.fromValues(1,1), precision: LGraphTexture.DEFAULT };
-	}
-
-	LGraphTextureScaleOffset.widgets_info = {
-		"precision": { widget:"combo", values: LGraphTexture.MODE_VALUES }
-	};
-
-	LGraphTextureScaleOffset.title = "Scale/Offset";
-	LGraphTextureScaleOffset.desc = "Applies an scaling and offseting";
-
-	LGraphTextureScaleOffset.prototype.onExecute = function()
-	{
-		var tex = this.getInputData(0);
-
-		if(!this.isOutputConnected(0) || !tex)
-			return; //saves work
-
-		if(this.properties.precision === LGraphTexture.PASS_THROUGH)
-		{
-			this.setOutputData(0, tex);
-			return;
-		}
-
-		var width = tex.width;
-		var height = tex.height;
-		var type = this.precision === LGraphTexture.LOW ? gl.UNSIGNED_BYTE : gl.HIGH_PRECISION_FORMAT;
-		if (this.precision === LGraphTexture.DEFAULT)
-			type = tex.type;
-
-		if(!this._tex || this._tex.width != width || this._tex.height != height || this._tex.type != type )
-			this._tex = new GL.Texture( width, height, { type: type, format: gl.RGBA, filter: gl.LINEAR });
-
-		var shader = this._shader;
-
-		if(!shader)
-			shader = new GL.Shader( GL.Shader.SCREEN_VERTEX_SHADER, LGraphTextureScaleOffset.pixel_shader );
-
-		var scale = this.getInputData(1);
-		if(scale)
-		{
-			this.properties.scale[0] = scale[0];
-			this.properties.scale[1] = scale[1];
-		}
-		else
-			scale = this.properties.scale;
-
-		var offset = this.getInputData(2);
-		if(offset)
-		{
-			this.properties.offset[0] = offset[0];
-			this.properties.offset[1] = offset[1];
-		}
-		else
-			offset = this.properties.offset;
-
-		this._tex.drawTo(function() {
-			gl.disable( gl.DEPTH_TEST );
-			gl.disable( gl.CULL_FACE );
-			gl.disable( gl.BLEND );
-			tex.bind(0);
-			var mesh = Mesh.getScreenQuad();
-			shader.uniforms({u_texture:0, u_scale: scale, u_offset: offset}).draw( mesh );
-		});
-
-		this.setOutputData( 0, this._tex );
-	}
-
-	LGraphTextureScaleOffset.pixel_shader = "precision highp float;\n\
-			\n\
-			uniform sampler2D u_texture;\n\
-			uniform sampler2D u_textureB;\n\
-			varying vec2 v_coord;\n\
-			uniform vec2 u_scale;\n\
-			uniform vec2 u_offset;\n\
-			\n\
-			void main() {\n\
-				vec2 uv = v_coord;\n\
-				uv = uv / u_scale - u_offset;\n\
-				gl_FragColor = texture2D(u_texture, uv);\n\
-			}\n\
-			";
-
-	LiteGraph.registerNodeType("texture/scaleOffset", LGraphTextureScaleOffset );
-
-
-
-	// Warp (distort a texture) *************************
-
-	function LGraphTextureWarp()
-	{
-		this.addInput("in","Texture");
-		this.addInput("warp","Texture");
-		this.addInput("factor","number");
-		this.addOutput("out","Texture");
-		this.properties = { factor: 0.01, precision: LGraphTexture.DEFAULT };
-	}
-
-	LGraphTextureWarp.widgets_info = {
-		"precision": { widget:"combo", values: LGraphTexture.MODE_VALUES }
-	};
-
-	LGraphTextureWarp.title = "Warp";
-	LGraphTextureWarp.desc = "Texture warp operation";
-
-	LGraphTextureWarp.prototype.onExecute = function()
-	{
-		var tex = this.getInputData(0);
-
-		if(!this.isOutputConnected(0))
-			return; //saves work
-
-		if(this.properties.precision === LGraphTexture.PASS_THROUGH)
-		{
-			this.setOutputData(0, tex);
-			return;
-		}
-
-		var texB = this.getInputData(1);
-
-		var width = 512;
-		var height = 512;
-		var type = gl.UNSIGNED_BYTE;
-		if(tex)
-		{
-			width = tex.width;
-			height = tex.height;
-			type = tex.type;
-		}
-		else if (texB)
-		{
-			width = texB.width;
-			height = texB.height;
-			type = texB.type;
-		}
-
-		if(!tex && !this._tex )
-			this._tex = new GL.Texture( width, height, { type: this.precision === LGraphTexture.LOW ? gl.UNSIGNED_BYTE : gl.HIGH_PRECISION_FORMAT, format: gl.RGBA, filter: gl.LINEAR });
-		else
-			this._tex = LGraphTexture.getTargetTexture( tex || this._tex, this._tex, this.properties.precision );
-
-		var shader = this._shader;
-
-		if(!shader)
-			shader = new GL.Shader( GL.Shader.SCREEN_VERTEX_SHADER, LGraphTextureWarp.pixel_shader );
-
-		var factor = this.getInputData(2);
-		if(factor != null)
-			this.properties.factor = factor;
-		else
-			factor = parseFloat( this.properties.factor );
-
-		this._tex.drawTo(function() {
-			gl.disable( gl.DEPTH_TEST );
-			gl.disable( gl.CULL_FACE );
-			gl.disable( gl.BLEND );
-			if(tex)	tex.bind(0);
-			if(texB) texB.bind(1);
-			var mesh = Mesh.getScreenQuad();
-			shader.uniforms({u_texture:0, u_textureB:1, u_factor: factor }).draw( mesh );
-		});
-
-		this.setOutputData(0, this._tex);
-	}
-
-	LGraphTextureWarp.pixel_shader = "precision highp float;\n\
-			\n\
-			uniform sampler2D u_texture;\n\
-			uniform sampler2D u_textureB;\n\
-			varying vec2 v_coord;\n\
-			uniform float u_factor;\n\
-			\n\
-			void main() {\n\
-				vec2 uv = v_coord;\n\
-				uv += ( texture2D(u_textureB, uv).rg - vec2(0.5)) * u_factor;\n\
-				gl_FragColor = texture2D(u_texture, uv);\n\
-			}\n\
-			";
-
-	LiteGraph.registerNodeType("texture/warp", LGraphTextureWarp );
-
-	//****************************************************
-
-	// Texture to Viewport *****************************************
-	function LGraphTextureToViewport()
-	{
-		this.addInput("Texture","Texture");
-		this.properties = { additive: false, antialiasing: false, filter: true, disable_alpha: false, gamma: 1.0 };
-		this.size[0] = 130;
-	}
-
-	LGraphTextureToViewport.title = "to Viewport";
-	LGraphTextureToViewport.desc = "Texture to viewport";
-
-	LGraphTextureToViewport.prototype.onExecute = function()
-	{
-		var tex = this.getInputData(0);
-		if(!tex) 
-			return;
-
-		if(this.properties.disable_alpha)
-			gl.disable( gl.BLEND );
-		else
-		{
-			gl.enable( gl.BLEND );
-			if(this.properties.additive)
-				gl.blendFunc( gl.SRC_ALPHA, gl.ONE );
-			else
-				gl.blendFunc( gl.SRC_ALPHA, gl.ONE_MINUS_SRC_ALPHA );
-		}
-
-		gl.disable( gl.DEPTH_TEST );
-		var gamma = this.properties.gamma || 1.0;
-		if( this.isInputConnected(1) )
-			gamma = this.getInputData(1);
-
-		tex.setParameter( gl.TEXTURE_MAG_FILTER, this.properties.filter ? gl.LINEAR : gl.NEAREST );
-
-		if(this.properties.antialiasing)
-		{
-			if(!LGraphTextureToViewport._shader)
-				LGraphTextureToViewport._shader = new GL.Shader( GL.Shader.SCREEN_VERTEX_SHADER, LGraphTextureToViewport.aa_pixel_shader );
-
-			var viewport = gl.getViewport(); //gl.getParameter(gl.VIEWPORT);
-			var mesh = Mesh.getScreenQuad();
-			tex.bind(0);
-			LGraphTextureToViewport._shader.uniforms({u_texture:0, uViewportSize:[tex.width,tex.height], u_igamma: 1 / gamma,  inverseVP: [1/tex.width,1/tex.height] }).draw(mesh);
-		}
-		else
-		{
-			if(gamma != 1.0)
-			{
-				if(!LGraphTextureToViewport._gamma_shader)
-					LGraphTextureToViewport._gamma_shader = new GL.Shader( Shader.SCREEN_VERTEX_SHADER, LGraphTextureToViewport.gamma_pixel_shader );
-				tex.toViewport(LGraphTextureToViewport._gamma_shader, { u_texture:0, u_igamma: 1 / gamma });
-			}
-			else
-				tex.toViewport();
-		}
-	}
-
-	LGraphTextureToViewport.prototype.onGetInputs = function()
-	{
-		return [["gamma","number"]];
-	}
-
-	LGraphTextureToViewport.aa_pixel_shader = "precision highp float;\n\
-			precision highp float;\n\
-			varying vec2 v_coord;\n\
-			uniform sampler2D u_texture;\n\
-			uniform vec2 uViewportSize;\n\
-			uniform vec2 inverseVP;\n\
-			uniform float u_igamma;\n\
-			#define FXAA_REDUCE_MIN   (1.0/ 128.0)\n\
-			#define FXAA_REDUCE_MUL   (1.0 / 8.0)\n\
-			#define FXAA_SPAN_MAX     8.0\n\
-			\n\
-			/* from mitsuhiko/webgl-meincraft based on the code on geeks3d.com */\n\
-			vec4 applyFXAA(sampler2D tex, vec2 fragCoord)\n\
-			{\n\
-				vec4 color = vec4(0.0);\n\
-				/*vec2 inverseVP = vec2(1.0 / uViewportSize.x, 1.0 / uViewportSize.y);*/\n\
-				vec3 rgbNW = texture2D(tex, (fragCoord + vec2(-1.0, -1.0)) * inverseVP).xyz;\n\
-				vec3 rgbNE = texture2D(tex, (fragCoord + vec2(1.0, -1.0)) * inverseVP).xyz;\n\
-				vec3 rgbSW = texture2D(tex, (fragCoord + vec2(-1.0, 1.0)) * inverseVP).xyz;\n\
-				vec3 rgbSE = texture2D(tex, (fragCoord + vec2(1.0, 1.0)) * inverseVP).xyz;\n\
-				vec3 rgbM  = texture2D(tex, fragCoord  * inverseVP).xyz;\n\
-				vec3 luma = vec3(0.299, 0.587, 0.114);\n\
-				float lumaNW = dot(rgbNW, luma);\n\
-				float lumaNE = dot(rgbNE, luma);\n\
-				float lumaSW = dot(rgbSW, luma);\n\
-				float lumaSE = dot(rgbSE, luma);\n\
-				float lumaM  = dot(rgbM,  luma);\n\
-				float lumaMin = min(lumaM, min(min(lumaNW, lumaNE), min(lumaSW, lumaSE)));\n\
-				float lumaMax = max(lumaM, max(max(lumaNW, lumaNE), max(lumaSW, lumaSE)));\n\
-				\n\
-				vec2 dir;\n\
-				dir.x = -((lumaNW + lumaNE) - (lumaSW + lumaSE));\n\
-				dir.y =  ((lumaNW + lumaSW) - (lumaNE + lumaSE));\n\
-				\n\
-				float dirReduce = max((lumaNW + lumaNE + lumaSW + lumaSE) * (0.25 * FXAA_REDUCE_MUL), FXAA_REDUCE_MIN);\n\
-				\n\
-				float rcpDirMin = 1.0 / (min(abs(dir.x), abs(dir.y)) + dirReduce);\n\
-				dir = min(vec2(FXAA_SPAN_MAX, FXAA_SPAN_MAX), max(vec2(-FXAA_SPAN_MAX, -FXAA_SPAN_MAX), dir * rcpDirMin)) * inverseVP;\n\
-				\n\
-				vec3 rgbA = 0.5 * (texture2D(tex, fragCoord * inverseVP + dir * (1.0 / 3.0 - 0.5)).xyz + \n\
-					texture2D(tex, fragCoord * inverseVP + dir * (2.0 / 3.0 - 0.5)).xyz);\n\
-				vec3 rgbB = rgbA * 0.5 + 0.25 * (texture2D(tex, fragCoord * inverseVP + dir * -0.5).xyz + \n\
-					texture2D(tex, fragCoord * inverseVP + dir * 0.5).xyz);\n\
-				\n\
-				//return vec4(rgbA,1.0);\n\
-				float lumaB = dot(rgbB, luma);\n\
-				if ((lumaB < lumaMin) || (lumaB > lumaMax))\n\
-					color = vec4(rgbA, 1.0);\n\
-				else\n\
-					color = vec4(rgbB, 1.0);\n\
-				if(u_igamma != 1.0)\n\
-					color.xyz = pow( color.xyz, vec3(u_igamma) );\n\
-				return color;\n\
-			}\n\
-			\n\
-			void main() {\n\
-			   gl_FragColor = applyFXAA( u_texture, v_coord * uViewportSize) ;\n\
-			}\n\
-			";
-
-	LGraphTextureToViewport.gamma_pixel_shader = "precision highp float;\n\
-			precision highp float;\n\
-			varying vec2 v_coord;\n\
-			uniform sampler2D u_texture;\n\
-			uniform float u_igamma;\n\
-			void main() {\n\
-				vec4 color = texture2D( u_texture, v_coord);\n\
-				color.xyz = pow(color.xyz, vec3(u_igamma) );\n\
-			   gl_FragColor = color;\n\
-			}\n\
-			";
-
-
-	LiteGraph.registerNodeType("texture/toviewport", LGraphTextureToViewport );
-
-
-	// Texture Copy *****************************************
-	function LGraphTextureCopy()
-	{
-		this.addInput("Texture","Texture");
-		this.addOutput("","Texture");
-		this.properties = { size: 0, generate_mipmaps: false, precision: LGraphTexture.DEFAULT };
-	}
-
-	LGraphTextureCopy.title = "Copy";
-	LGraphTextureCopy.desc = "Copy Texture";
-	LGraphTextureCopy.widgets_info = { 
-		size: { widget:"combo", values:[0,32,64,128,256,512,1024,2048]},
-		precision: { widget:"combo", values: LGraphTexture.MODE_VALUES }
-	};
-
-	LGraphTextureCopy.prototype.onExecute = function()
-	{
-		var tex = this.getInputData(0);
-		if(!tex && !this._temp_texture)
-			return;
-
-		if(!this.isOutputConnected(0))
-			return; //saves work
-
-		//copy the texture
-		if(tex)
-		{
-			var width = tex.width;
-			var height = tex.height;
-
-			if(this.properties.size != 0)
-			{
-				width = this.properties.size;
-				height = this.properties.size;
-			}
-
-			var temp = this._temp_texture;
-
-			var type = tex.type;
-			if(this.properties.precision === LGraphTexture.LOW)
-				type = gl.UNSIGNED_BYTE;
-			else if(this.properties.precision === LGraphTexture.HIGH)
-				type = gl.HIGH_PRECISION_FORMAT;
-
-			if(!temp || temp.width != width || temp.height != height || temp.type != type )
-			{
-				var minFilter = gl.LINEAR;
-				if( this.properties.generate_mipmaps && isPowerOfTwo(width) && isPowerOfTwo(height) )
-					minFilter = gl.LINEAR_MIPMAP_LINEAR;
-				this._temp_texture = new GL.Texture( width, height, { type: type, format: gl.RGBA, minFilter: minFilter, magFilter: gl.LINEAR });
-			}
-			tex.copyTo(this._temp_texture);
-
-			if(this.properties.generate_mipmaps)
-			{
-				this._temp_texture.bind(0);
-				gl.generateMipmap(this._temp_texture.texture_type);
-				this._temp_texture.unbind(0);
-			}
-		}
-
-
-		this.setOutputData(0,this._temp_texture);
-	}
-
-	LiteGraph.registerNodeType("texture/copy", LGraphTextureCopy );
-
-
-	// Texture Downsample *****************************************
-	function LGraphTextureDownsample()
-	{
-		this.addInput("Texture","Texture");
-		this.addOutput("","Texture");
-		this.properties = { iterations: 1, generate_mipmaps: false, precision: LGraphTexture.DEFAULT };
-	}
-
-	LGraphTextureDownsample.title = "Downsample";
-	LGraphTextureDownsample.desc = "Downsample Texture";
-	LGraphTextureDownsample.widgets_info = { 
-		iterations: { type:"number", step: 1, precision: 0, min: 1 },
-		precision: { widget:"combo", values: LGraphTexture.MODE_VALUES }
-	};
-
-	LGraphTextureDownsample.prototype.onExecute = function()
-	{
-		var tex = this.getInputData(0);
-		if(!tex && !this._temp_texture)
-			return;
-
-		if(!this.isOutputConnected(0))
-			return; //saves work
-
-		//we do not allow any texture different than texture 2D
-		if(!tex || tex.texture_type !== GL.TEXTURE_2D )
-			return;
-
-		var shader = LGraphTextureDownsample._shader;
-		if(!shader)
-			LGraphTextureDownsample._shader = shader = new GL.Shader( GL.Shader.SCREEN_VERTEX_SHADER, LGraphTextureDownsample.pixel_shader );
-
-		var width = tex.width|0;
-		var height = tex.height|0;
-		var type = tex.type;
-		if(this.properties.precision === LGraphTexture.LOW)
-			type = gl.UNSIGNED_BYTE;
-		else if(this.properties.precision === LGraphTexture.HIGH)
-			type = gl.HIGH_PRECISION_FORMAT;
-		var iterations = this.properties.iterations || 1;
-
-		var origin = tex;
-		var target = null;
-
-		var temp = [];
-		var options = {
-			type: type,
-			format: tex.format
-		};
-
-		var offset = vec2.create();
-		var uniforms = {
-			u_offset: offset
-		};
-
-		if( this._texture )
-			GL.Texture.releaseTemporary( this._texture );
-
-		for(var i = 0; i < iterations; ++i)
-		{
-			offset[0] = 1/width;
-			offset[1] = 1/height;
-			width = width>>1 || 0;
-			height = height>>1 || 0;
-			target = GL.Texture.getTemporary( width, height, options );
-			temp.push( target );
-			origin.setParameter( GL.TEXTURE_MAG_FILTER, GL.NEAREST );
-			origin.copyTo( target, shader, uniforms );
-			if(width == 1 && height == 1)
-				break; //nothing else to do
-			origin = target;
-		}
-
-		//keep the last texture used
-		this._texture = temp.pop();
-
-		//free the rest
-		for(var i = 0; i < temp.length; ++i)
-			GL.Texture.releaseTemporary( temp[i] );
-
-		if(this.properties.generate_mipmaps)
-		{
-			this._texture.bind(0);
-			gl.generateMipmap(this._texture.texture_type);
-			this._texture.unbind(0);
-		}
-
-		this.setOutputData(0,this._texture);
-	}
-
-	LGraphTextureDownsample.pixel_shader = "precision highp float;\n\
-			precision highp float;\n\
-			uniform sampler2D u_texture;\n\
-			uniform vec2 u_offset;\n\
-			varying vec2 v_coord;\n\
-			\n\
-			void main() {\n\
-				vec4 color = texture2D(u_texture, v_coord );\n\
-				color += texture2D(u_texture, v_coord + vec2( u_offset.x, 0.0 ) );\n\
-				color += texture2D(u_texture, v_coord + vec2( 0.0, u_offset.y ) );\n\
-				color += texture2D(u_texture, v_coord + vec2( u_offset.x, u_offset.y ) );\n\
-			   gl_FragColor = color * 0.25;\n\
-			}\n\
-			";
-
-	LiteGraph.registerNodeType("texture/downsample", LGraphTextureDownsample );
-
-
-
-	// Texture Copy *****************************************
-	function LGraphTextureAverage()
-	{
-		this.addInput("Texture","Texture");
-		this.addOutput("tex","Texture");
-		this.addOutput("avg","vec4");
-		this.addOutput("lum","number");
-		this.properties = { mipmap_offset: 0, low_precision: false };
-
-		this._uniforms = { u_texture: 0, u_mipmap_offset: this.properties.mipmap_offset };
-		this._luminance = new Float32Array(4);
-	}
-
-	LGraphTextureAverage.title = "Average";
-	LGraphTextureAverage.desc = "Compute a partial average (32 random samples) of a texture and stores it as a 1x1 pixel texture";
-
-	LGraphTextureAverage.prototype.onExecute = function()
-	{
-		var tex = this.getInputData(0);
-		if(!tex)
-			return;
-
-		if(!this.isOutputConnected(0) && !this.isOutputConnected(1) && !this.isOutputConnected(2))
-			return; //saves work
-
-		if(!LGraphTextureAverage._shader)
-		{
-			LGraphTextureAverage._shader = new GL.Shader( GL.Shader.SCREEN_VERTEX_SHADER, LGraphTextureAverage.pixel_shader);
-			//creates 32 random numbers and stores the, in two mat4 
-			var samples = new Float32Array(32);
-			for(var i = 0; i < 32; ++i)	
-				samples[i] = Math.random();
-			LGraphTextureAverage._shader.uniforms({u_samples_a: samples.subarray(0,16), u_samples_b: samples.subarray(16,32) });
-		}
-
-		var temp = this._temp_texture;
-		var type = gl.UNSIGNED_BYTE;
-		if(tex.type != type) //force floats, half floats cannot be read with gl.readPixels
-			type = gl.FLOAT;
-
-		if(!temp || temp.type != type )
-			this._temp_texture = new GL.Texture( 1, 1, { type: type, format: gl.RGBA, filter: gl.NEAREST });
-
-		var shader = LGraphTextureAverage._shader;
-		var uniforms = this._uniforms;
-		uniforms.u_mipmap_offset = this.properties.mipmap_offset;
-		this._temp_texture.drawTo(function(){
-			tex.toViewport( shader, uniforms );
-		});
-
-		this.setOutputData(0,this._temp_texture);
-
-		if(this.isOutputConnected(1) || this.isOutputConnected(2))
-		{
-			var pixel = this._temp_texture.getPixels();
-			if(pixel)
-			{
-				var v = this._luminance;
-				var type = this._temp_texture.type;
-				v.set( pixel );
-				if(type == gl.UNSIGNED_BYTE)
-					vec4.scale( v,v, 1/255 );
-				else if(type == GL.HALF_FLOAT || type == GL.HALF_FLOAT_OES)
-					vec4.scale( v,v, 1/(255*255) ); //is this correct?
-				this.setOutputData(1,v);
-				this.setOutputData(2,(v[0] + v[1] + v[2]) / 3);
-			}
-
-		}
-	}
-
-	LGraphTextureAverage.pixel_shader = "precision highp float;\n\
-			precision highp float;\n\
-			uniform mat4 u_samples_a;\n\
-			uniform mat4 u_samples_b;\n\
-			uniform sampler2D u_texture;\n\
-			uniform float u_mipmap_offset;\n\
-			varying vec2 v_coord;\n\
-			\n\
-			void main() {\n\
-				vec4 color = vec4(0.0);\n\
-				for(int i = 0; i < 4; ++i)\n\
-					for(int j = 0; j < 4; ++j)\n\
-					{\n\
-						color += texture2D(u_texture, vec2( u_samples_a[i][j], u_samples_b[i][j] ), u_mipmap_offset );\n\
-						color += texture2D(u_texture, vec2( 1.0 - u_samples_a[i][j], 1.0 - u_samples_b[i][j] ), u_mipmap_offset );\n\
-					}\n\
-			   gl_FragColor = color * 0.03125;\n\
-			}\n\
-			";
-
-	LiteGraph.registerNodeType("texture/average", LGraphTextureAverage );
-
-	// Image To Texture *****************************************
-	function LGraphImageToTexture()
-	{
-		this.addInput("Image","image");
-		this.addOutput("","Texture");
-		this.properties = {};
-	}
-
-	LGraphImageToTexture.title = "Image to Texture";
-	LGraphImageToTexture.desc = "Uploads an image to the GPU";
-	//LGraphImageToTexture.widgets_info = { size: { widget:"combo", values:[0,32,64,128,256,512,1024,2048]} };
-
-	LGraphImageToTexture.prototype.onExecute = function()
-	{
-		var img = this.getInputData(0);
-		if(!img)
-			return;
-
-		var width = img.videoWidth || img.width;
-		var height = img.videoHeight || img.height;
-
-		//this is in case we are using a webgl canvas already, no need to reupload it
-		if(img.gltexture)
-		{
-			this.setOutputData(0,img.gltexture);
-			return;
-		}
-
-
-		var temp = this._temp_texture;
-		if(!temp || temp.width != width || temp.height != height )
-			this._temp_texture = new GL.Texture( width, height, { format: gl.RGBA, filter: gl.LINEAR });
-
-		try
-		{
-			this._temp_texture.uploadImage(img);
-		}
-		catch(err)
-		{
-			console.error("image comes from an unsafe location, cannot be uploaded to webgl: " + err);
-			return;
-		}
-
-		this.setOutputData(0,this._temp_texture);
-	}
-
-	LiteGraph.registerNodeType("texture/imageToTexture", LGraphImageToTexture );
-
-
-	// Texture LUT *****************************************
-	function LGraphTextureLUT()
-	{
-		this.addInput("Texture","Texture");
-		this.addInput("LUT","Texture");
-		this.addInput("Intensity","number");
-		this.addOutput("","Texture");
-		this.properties = { intensity: 1, precision: LGraphTexture.DEFAULT, texture: null };
-
-		if(!LGraphTextureLUT._shader)
-			LGraphTextureLUT._shader = new GL.Shader( Shader.SCREEN_VERTEX_SHADER, LGraphTextureLUT.pixel_shader );
-	}
-
-	LGraphTextureLUT.widgets_info = { 
-		"texture": { widget:"texture"},
-		"precision": { widget:"combo", values: LGraphTexture.MODE_VALUES }
-	};
-
-	LGraphTextureLUT.title = "LUT";
-	LGraphTextureLUT.desc = "Apply LUT to Texture";
-
-	LGraphTextureLUT.prototype.onExecute = function()
-	{
-		if(!this.isOutputConnected(0))
-			return; //saves work
-
-		var tex = this.getInputData(0);
-
-		if(this.properties.precision === LGraphTexture.PASS_THROUGH )
-		{
-			this.setOutputData(0,tex);
-			return;
-		}
-
-		if(!tex)
-			return;
-
-		var lut_tex = this.getInputData(1);
-
-		if(!lut_tex)
-			lut_tex = LGraphTexture.getTexture( this.properties.texture );
-
-		if(!lut_tex)
-		{
-			this.setOutputData(0,tex);
-			return;
-		}
-
-		lut_tex.bind(0);
-		gl.texParameteri(gl.TEXTURE_2D, gl.TEXTURE_MIN_FILTER, gl.LINEAR );
-		gl.texParameteri(gl.TEXTURE_2D, gl.TEXTURE_WRAP_S, gl.CLAMP_TO_EDGE );
-		gl.texParameteri(gl.TEXTURE_2D, gl.TEXTURE_WRAP_T, gl.CLAMP_TO_EDGE );
-		gl.bindTexture(gl.TEXTURE_2D, null);
-
-		var intensity = this.properties.intensity;
-		if( this.isInputConnected(2) )
-			this.properties.intensity = intensity = this.getInputData(2);
-
-		this._tex = LGraphTexture.getTargetTexture( tex, this._tex, this.properties.precision );
-
-		//var mesh = Mesh.getScreenQuad();
-
-		this._tex.drawTo(function() {
-			lut_tex.bind(1);
-			tex.toViewport( LGraphTextureLUT._shader, {u_texture:0, u_textureB:1, u_amount: intensity} );
-		});
-
-		this.setOutputData(0,this._tex);
-	}
-
-	LGraphTextureLUT.pixel_shader = "precision highp float;\n\
-			precision highp float;\n\
-			varying vec2 v_coord;\n\
-			uniform sampler2D u_texture;\n\
-			uniform sampler2D u_textureB;\n\
-			uniform float u_amount;\n\
-			\n\
-			void main() {\n\
-				 lowp vec4 textureColor = clamp( texture2D(u_texture, v_coord), vec4(0.0), vec4(1.0) );\n\
-				 mediump float blueColor = textureColor.b * 63.0;\n\
-				 mediump vec2 quad1;\n\
-				 quad1.y = floor(floor(blueColor) / 8.0);\n\
-				 quad1.x = floor(blueColor) - (quad1.y * 8.0);\n\
-				 mediump vec2 quad2;\n\
-				 quad2.y = floor(ceil(blueColor) / 8.0);\n\
-				 quad2.x = ceil(blueColor) - (quad2.y * 8.0);\n\
-				 highp vec2 texPos1;\n\
-				 texPos1.x = (quad1.x * 0.125) + 0.5/512.0 + ((0.125 - 1.0/512.0) * textureColor.r);\n\
-				 texPos1.y = 1.0 - ((quad1.y * 0.125) + 0.5/512.0 + ((0.125 - 1.0/512.0) * textureColor.g));\n\
-				 highp vec2 texPos2;\n\
-				 texPos2.x = (quad2.x * 0.125) + 0.5/512.0 + ((0.125 - 1.0/512.0) * textureColor.r);\n\
-				 texPos2.y = 1.0 - ((quad2.y * 0.125) + 0.5/512.0 + ((0.125 - 1.0/512.0) * textureColor.g));\n\
-				 lowp vec4 newColor1 = texture2D(u_textureB, texPos1);\n\
-				 lowp vec4 newColor2 = texture2D(u_textureB, texPos2);\n\
-				 lowp vec4 newColor = mix(newColor1, newColor2, fract(blueColor));\n\
-				 gl_FragColor = vec4( mix( textureColor.rgb, newColor.rgb, u_amount), textureColor.w);\n\
-			}\n\
-			";
-
-	LiteGraph.registerNodeType("texture/LUT", LGraphTextureLUT );
-
-	// Texture Channels *****************************************
-	function LGraphTextureChannels()
-	{
-		this.addInput("Texture","Texture");
-
-		this.addOutput("R","Texture");
-		this.addOutput("G","Texture");
-		this.addOutput("B","Texture");
-		this.addOutput("A","Texture");
-
-		this.properties = {};
-		if(!LGraphTextureChannels._shader)
-			LGraphTextureChannels._shader = new GL.Shader( Shader.SCREEN_VERTEX_SHADER, LGraphTextureChannels.pixel_shader );
-	}
-
-	LGraphTextureChannels.title = "Texture to Channels";
-	LGraphTextureChannels.desc = "Split texture channels";
-
-	LGraphTextureChannels.prototype.onExecute = function()
-	{
-		var texA = this.getInputData(0);
-		if(!texA) return;
-
-		if(!this._channels)
-			this._channels = Array(4);
-
-		var connections = 0;
-		for(var i = 0; i < 4; i++)
-		{
-			if(this.isOutputConnected(i))
-			{
-				if(!this._channels[i] || this._channels[i].width != texA.width || this._channels[i].height != texA.height || this._channels[i].type != texA.type)
-					this._channels[i] = new GL.Texture( texA.width, texA.height, { type: texA.type, format: gl.RGBA, filter: gl.LINEAR });
-				connections++;
-			}
-			else
-				this._channels[i] = null;
-		}
-
-		if(!connections)
-			return;
-
-		gl.disable( gl.BLEND );
-		gl.disable( gl.DEPTH_TEST );
-
-		var mesh = Mesh.getScreenQuad();
-		var shader = LGraphTextureChannels._shader;
-		var masks = [[1,0,0,0],[0,1,0,0],[0,0,1,0],[0,0,0,1]];
-
-		for(var i = 0; i < 4; i++)
-		{
-			if(!this._channels[i])
-				continue;
-
-			this._channels[i].drawTo( function() {
-				texA.bind(0);
-				shader.uniforms({u_texture:0, u_mask: masks[i]}).draw(mesh);
-			});
-			this.setOutputData(i, this._channels[i]);
-		}
-	}
-
-	LGraphTextureChannels.pixel_shader = "precision highp float;\n\
-			precision highp float;\n\
-			varying vec2 v_coord;\n\
-			uniform sampler2D u_texture;\n\
-			uniform vec4 u_mask;\n\
-			\n\
-			void main() {\n\
-			   gl_FragColor = vec4( vec3( length( texture2D(u_texture, v_coord) * u_mask )), 1.0 );\n\
-			}\n\
-			";
-
-	LiteGraph.registerNodeType("texture/textureChannels", LGraphTextureChannels );
-
-
-	// Texture Channels to Texture *****************************************
-	function LGraphChannelsTexture()
-	{
-		this.addInput("R","Texture");
-		this.addInput("G","Texture");
-		this.addInput("B","Texture");
-		this.addInput("A","Texture");
-
-		this.addOutput("Texture","Texture");
-
-		this.properties = {};
-		if(!LGraphChannelsTexture._shader)
-			LGraphChannelsTexture._shader = new GL.Shader( Shader.SCREEN_VERTEX_SHADER, LGraphChannelsTexture.pixel_shader );
-	}
-
-	LGraphChannelsTexture.title = "Channels to Texture";
-	LGraphChannelsTexture.desc = "Split texture channels";
-
-	LGraphChannelsTexture.prototype.onExecute = function()
-	{
-		var tex = [ this.getInputData(0),
-				this.getInputData(1),
-				this.getInputData(2),
-				this.getInputData(3) ];
-
-		if(!tex[0] || !tex[1] || !tex[2] || !tex[3]) 
-			return;
-
-		gl.disable( gl.BLEND );
-		gl.disable( gl.DEPTH_TEST );
-
-		var mesh = Mesh.getScreenQuad();
-		var shader = LGraphChannelsTexture._shader;
-
-		this._tex = LGraphTexture.getTargetTexture( tex[0], this._tex );
-
-		this._tex.drawTo( function() {
-			tex[0].bind(0);
-			tex[1].bind(1);
-			tex[2].bind(2);
-			tex[3].bind(3);
-			shader.uniforms({u_textureR:0, u_textureG:1, u_textureB:2, u_textureA:3 }).draw(mesh);
-		});
-		this.setOutputData(0, this._tex);
-	}
-
-	LGraphChannelsTexture.pixel_shader = "precision highp float;\n\
-			precision highp float;\n\
-			varying vec2 v_coord;\n\
-			uniform sampler2D u_textureR;\n\
-			uniform sampler2D u_textureG;\n\
-			uniform sampler2D u_textureB;\n\
-			uniform sampler2D u_textureA;\n\
-			\n\
-			void main() {\n\
-			   gl_FragColor = vec4( \
-						texture2D(u_textureR, v_coord).r,\
-						texture2D(u_textureG, v_coord).r,\
-						texture2D(u_textureB, v_coord).r,\
-						texture2D(u_textureA, v_coord).r);\n\
-			}\n\
-			";
-
-	LiteGraph.registerNodeType("texture/channelsTexture", LGraphChannelsTexture );
-
-	// Texture Channels to Texture *****************************************
-	function LGraphTextureGradient()
-	{
-		this.addInput("A","color");
-		this.addInput("B","color");
-		this.addOutput("Texture","Texture");
-
-		this.properties = { angle: 0, scale: 1, A:[0,0,0], B:[1,1,1], texture_size:32 };
-		if(!LGraphTextureGradient._shader)
-			LGraphTextureGradient._shader = new GL.Shader( Shader.SCREEN_VERTEX_SHADER, LGraphTextureGradient.pixel_shader );
-
-		this._uniforms = { u_angle: 0, u_colorA: vec3.create(), u_colorB: vec3.create()};
-	}
-
-	LGraphTextureGradient.title = "Gradient";
-	LGraphTextureGradient.desc = "Generates a gradient";
-	LGraphTextureGradient["@A"] = { type:"color" };
-	LGraphTextureGradient["@B"] = { type:"color" };
-	LGraphTextureGradient["@texture_size"] = { type:"enum", values:[32,64,128,256,512] };
-
-	LGraphTextureGradient.prototype.onExecute = function()
-	{
-		gl.disable( gl.BLEND );
-		gl.disable( gl.DEPTH_TEST );
-
-		var mesh = GL.Mesh.getScreenQuad();
-		var shader = LGraphTextureGradient._shader;
-
-		var A = this.getInputData(0);
-		if(!A)
-			A = this.properties.A;
-		var B = this.getInputData(1);
-		if(!B)
-			B = this.properties.B;
-
-		//angle and scale
-		for(var i = 2; i < this.inputs.length; i++)
-		{
-			var input = this.inputs[i];
-			var v = this.getInputData(i);
-			if(v === undefined)
-				continue;
-			this.properties[ input.name ] = v;
-		}
-
-		var uniforms = this._uniforms;
-		this._uniforms.u_angle = this.properties.angle * DEG2RAD;
-		this._uniforms.u_scale = this.properties.scale;
-		vec3.copy( uniforms.u_colorA, A );
-		vec3.copy( uniforms.u_colorB, B );
-
-		var size = parseInt( this.properties.texture_size );
-		if(!this._tex || this._tex.width != size )
-			this._tex = new GL.Texture( size, size, { format: gl.RGB, filter: gl.LINEAR });
-
-		this._tex.drawTo( function() {
-			shader.uniforms(uniforms).draw(mesh);
-		});
-		this.setOutputData(0, this._tex);
-	}
-
-	LGraphTextureGradient.prototype.onGetInputs = function()
-	{
-		return [["angle","number"],["scale","number"]];
-	}
-
-	LGraphTextureGradient.pixel_shader = "precision highp float;\n\
-			precision highp float;\n\
-			varying vec2 v_coord;\n\
-			uniform float u_angle;\n\
-			uniform float u_scale;\n\
-			uniform vec3 u_colorA;\n\
-			uniform vec3 u_colorB;\n\
-			\n\
-			vec2 rotate(vec2 v, float angle)\n\
-			{\n\
-				vec2 result;\n\
-				float _cos = cos(angle);\n\
-				float _sin = sin(angle);\n\
-				result.x = v.x * _cos - v.y * _sin;\n\
-				result.y = v.x * _sin + v.y * _cos;\n\
-				return result;\n\
-			}\n\
-			void main() {\n\
-				float f = (rotate(u_scale * (v_coord - vec2(0.5)), u_angle) + vec2(0.5)).x;\n\
-				vec3 color = mix(u_colorA,u_colorB,clamp(f,0.0,1.0));\n\
-			   gl_FragColor = vec4(color,1.0);\n\
-			}\n\
-			";
-
-	LiteGraph.registerNodeType("texture/gradient", LGraphTextureGradient );
-
-	// Texture Mix *****************************************
-	function LGraphTextureMix()
-	{
-		this.addInput("A","Texture");
-		this.addInput("B","Texture");
-		this.addInput("Mixer","Texture");
-
-		this.addOutput("Texture","Texture");
-		this.properties = { precision: LGraphTexture.DEFAULT };
-
-		if(!LGraphTextureMix._shader)
-			LGraphTextureMix._shader = new GL.Shader( Shader.SCREEN_VERTEX_SHADER, LGraphTextureMix.pixel_shader );
-	}
-
-	LGraphTextureMix.title = "Mix";
-	LGraphTextureMix.desc = "Generates a texture mixing two textures";
-
-	LGraphTextureMix.widgets_info = { 
-		"precision": { widget:"combo", values: LGraphTexture.MODE_VALUES }
-	};
-
-	LGraphTextureMix.prototype.onExecute = function()
-	{
-		var texA = this.getInputData(0);
-
-		if(!this.isOutputConnected(0))
-			return; //saves work
-		
-		if(this.properties.precision === LGraphTexture.PASS_THROUGH )
-		{
-			this.setOutputData(0,texA);
-			return;
-		}
-
-		var texB = this.getInputData(1);
-		var texMix = this.getInputData(2);
-		if(!texA || !texB || !texMix) return;
-
-		this._tex = LGraphTexture.getTargetTexture( texA, this._tex, this.properties.precision );
-
-		gl.disable( gl.BLEND );
-		gl.disable( gl.DEPTH_TEST );
-
-		var mesh = Mesh.getScreenQuad();
-		var shader = LGraphTextureMix._shader;
-
-		this._tex.drawTo( function() {
-			texA.bind(0);
-			texB.bind(1);
-			texMix.bind(2);
-			shader.uniforms({u_textureA:0,u_textureB:1,u_textureMix:2}).draw(mesh);
-		});
-
-		this.setOutputData(0, this._tex);
-	}
-
-	LGraphTextureMix.pixel_shader = "precision highp float;\n\
-			precision highp float;\n\
-			varying vec2 v_coord;\n\
-			uniform sampler2D u_textureA;\n\
-			uniform sampler2D u_textureB;\n\
-			uniform sampler2D u_textureMix;\n\
-			\n\
-			void main() {\n\
-			   gl_FragColor = mix( texture2D(u_textureA, v_coord), texture2D(u_textureB, v_coord), texture2D(u_textureMix, v_coord) );\n\
-			}\n\
-			";
-
-	LiteGraph.registerNodeType("texture/mix", LGraphTextureMix );
-
-	// Texture Edges detection *****************************************
-	function LGraphTextureEdges()
-	{
-		this.addInput("Tex.","Texture");
-
-		this.addOutput("Edges","Texture");
-		this.properties = { invert: true, threshold: false, factor: 1, precision: LGraphTexture.DEFAULT };
-
-		if(!LGraphTextureEdges._shader)
-			LGraphTextureEdges._shader = new GL.Shader( Shader.SCREEN_VERTEX_SHADER, LGraphTextureEdges.pixel_shader );
-	}
-
-	LGraphTextureEdges.title = "Edges";
-	LGraphTextureEdges.desc = "Detects edges";
-
-	LGraphTextureEdges.widgets_info = { 
-		"precision": { widget:"combo", values: LGraphTexture.MODE_VALUES }
-	};
-
-	LGraphTextureEdges.prototype.onExecute = function()
-	{
-		if(!this.isOutputConnected(0))
-			return; //saves work
-
-		var tex = this.getInputData(0);
-
-		if(this.properties.precision === LGraphTexture.PASS_THROUGH )
-		{
-			this.setOutputData(0,tex);
-			return;
-		}		
-
-		if(!tex) return;
-
-		this._tex = LGraphTexture.getTargetTexture( tex, this._tex, this.properties.precision );
-
-		gl.disable( gl.BLEND );
-		gl.disable( gl.DEPTH_TEST );
-
-		var mesh = Mesh.getScreenQuad();
-		var shader = LGraphTextureEdges._shader;
-		var invert = this.properties.invert;
-		var factor = this.properties.factor;
-		var threshold = this.properties.threshold ? 1 : 0;
-
-		this._tex.drawTo( function() {
-			tex.bind(0);
-			shader.uniforms({u_texture:0, u_isize:[1/tex.width,1/tex.height], u_factor: factor, u_threshold: threshold, u_invert: invert ? 1 : 0}).draw(mesh);
-		});
-
-		this.setOutputData(0, this._tex);
-	}
-
-	LGraphTextureEdges.pixel_shader = "precision highp float;\n\
-			precision highp float;\n\
-			varying vec2 v_coord;\n\
-			uniform sampler2D u_texture;\n\
-			uniform vec2 u_isize;\n\
-			uniform int u_invert;\n\
-			uniform float u_factor;\n\
-			uniform float u_threshold;\n\
-			\n\
-			void main() {\n\
-				vec4 center = texture2D(u_texture, v_coord);\n\
-				vec4 up = texture2D(u_texture, v_coord + u_isize * vec2(0.0,1.0) );\n\
-				vec4 down = texture2D(u_texture, v_coord + u_isize * vec2(0.0,-1.0) );\n\
-				vec4 left = texture2D(u_texture, v_coord + u_isize * vec2(1.0,0.0) );\n\
-				vec4 right = texture2D(u_texture, v_coord + u_isize * vec2(-1.0,0.0) );\n\
-				vec4 diff = abs(center - up) + abs(center - down) + abs(center - left) + abs(center - right);\n\
-				diff *= u_factor;\n\
-				if(u_invert == 1)\n\
-					diff.xyz = vec3(1.0) - diff.xyz;\n\
-				if( u_threshold == 0.0 )\n\
-					gl_FragColor = vec4( diff.xyz, center.a );\n\
-				else\n\
-					gl_FragColor = vec4( diff.x > 0.5 ? 1.0 : 0.0, diff.y > 0.5 ? 1.0 : 0.0, diff.z > 0.5 ? 1.0 : 0.0, center.a );\n\
-			}\n\
-			";
-
-	LiteGraph.registerNodeType("texture/edges", LGraphTextureEdges );
-
-	// Texture Depth *****************************************
-	function LGraphTextureDepthRange()
-	{
-		this.addInput("Texture","Texture");
-		this.addInput("Distance","number");
-		this.addInput("Range","number");
-		this.addOutput("Texture","Texture");
-		this.properties = { distance:100, range: 50, only_depth: false, high_precision: false };
-		this._uniforms = {u_texture:0, u_distance: 100, u_range: 50, u_camera_planes: null };
-	}
-
-	LGraphTextureDepthRange.title = "Depth Range";
-	LGraphTextureDepthRange.desc = "Generates a texture with a depth range";
-
-	LGraphTextureDepthRange.prototype.onExecute = function()
-	{
-		if(!this.isOutputConnected(0))
-			return; //saves work
-
-		var tex = this.getInputData(0);
-		if(!tex) return;
-
-		var precision = gl.UNSIGNED_BYTE;
-		if(this.properties.high_precision)
-			precision = gl.half_float_ext ? gl.HALF_FLOAT_OES : gl.FLOAT;			
-
-		if(!this._temp_texture || this._temp_texture.type != precision ||
-			this._temp_texture.width != tex.width || this._temp_texture.height != tex.height)
-			this._temp_texture = new GL.Texture( tex.width, tex.height, { type: precision, format: gl.RGBA, filter: gl.LINEAR });
-
-		var uniforms = this._uniforms;
-
-		//iterations
-		var distance = this.properties.distance;
-		if( this.isInputConnected(1) )
-		{
-			distance = this.getInputData(1);
-			this.properties.distance = distance;
-		}
-
-		var range = this.properties.range;
-		if( this.isInputConnected(2) )
-		{
-			range = this.getInputData(2);
-			this.properties.range = range;
-		}
-
-		uniforms.u_distance = distance;
-		uniforms.u_range = range;
-
-		gl.disable( gl.BLEND );
-		gl.disable( gl.DEPTH_TEST );
-		var mesh = Mesh.getScreenQuad();
-		if(!LGraphTextureDepthRange._shader)
-		{
-			LGraphTextureDepthRange._shader = new GL.Shader( Shader.SCREEN_VERTEX_SHADER, LGraphTextureDepthRange.pixel_shader );
-			LGraphTextureDepthRange._shader_onlydepth = new GL.Shader( Shader.SCREEN_VERTEX_SHADER, LGraphTextureDepthRange.pixel_shader, { ONLY_DEPTH:""} );
-		}
-		var shader = this.properties.only_depth ? LGraphTextureDepthRange._shader_onlydepth : LGraphTextureDepthRange._shader;
-
-		//NEAR AND FAR PLANES
-		var planes = null;
-		if( tex.near_far_planes )
-			planes = tex.near_far_planes;
-		else if( window.LS && LS.Renderer._main_camera )
-			planes = LS.Renderer._main_camera._uniforms.u_camera_planes;
-		else
-			planes = [0.1,1000]; //hardcoded
-		uniforms.u_camera_planes = planes;
-
-
-		this._temp_texture.drawTo( function() {
-			tex.bind(0);
-			shader.uniforms( uniforms ).draw(mesh);
-		});
-
-		this._temp_texture.near_far_planes = planes;
-		this.setOutputData(0, this._temp_texture );
-	}
-
-	LGraphTextureDepthRange.pixel_shader = "precision highp float;\n\
-			precision highp float;\n\
-			varying vec2 v_coord;\n\
-			uniform sampler2D u_texture;\n\
-			uniform vec2 u_camera_planes;\n\
-			uniform float u_distance;\n\
-			uniform float u_range;\n\
-			\n\
-			float LinearDepth()\n\
-			{\n\
-				float zNear = u_camera_planes.x;\n\
-				float zFar = u_camera_planes.y;\n\
-				float depth = texture2D(u_texture, v_coord).x;\n\
-				depth = depth * 2.0 - 1.0;\n\
-				return zNear * (depth + 1.0) / (zFar + zNear - depth * (zFar - zNear));\n\
-			}\n\
-			\n\
-			void main() {\n\
-				float depth = LinearDepth();\n\
-				#ifdef ONLY_DEPTH\n\
-				   gl_FragColor = vec4(depth);\n\
-				#else\n\
-					float diff = abs(depth * u_camera_planes.y - u_distance);\n\
-					float dof = 1.0;\n\
-					if(diff <= u_range)\n\
-						dof = diff / u_range;\n\
-				   gl_FragColor = vec4(dof);\n\
-				#endif\n\
-			}\n\
-			";
-
-	LiteGraph.registerNodeType("texture/depth_range", LGraphTextureDepthRange );
-
-	// Texture Blur *****************************************
-	function LGraphTextureBlur()
-	{
-		this.addInput("Texture","Texture");
-		this.addInput("Iterations","number");
-		this.addInput("Intensity","number");
-		this.addOutput("Blurred","Texture");
-		this.properties = { intensity: 1, iterations: 1, preserve_aspect: false, scale:[1,1], precision: LGraphTexture.DEFAULT };
-	}
-
-	LGraphTextureBlur.title = "Blur";
-	LGraphTextureBlur.desc = "Blur a texture";
-
-	LGraphTextureBlur.widgets_info = {
-		precision: { widget:"combo", values: LGraphTexture.MODE_VALUES }
-	};
-
-	LGraphTextureBlur.max_iterations = 20;
-
-	LGraphTextureBlur.prototype.onExecute = function()
-	{
-		var tex = this.getInputData(0);
-		if(!tex)
-			return;
-
-		if(!this.isOutputConnected(0))
-			return; //saves work
-
-		var temp = this._final_texture;
-
-		if(!temp || temp.width != tex.width || temp.height != tex.height || temp.type != tex.type )
-		{
-			//we need two textures to do the blurring
-			//this._temp_texture = new GL.Texture( tex.width, tex.height, { type: tex.type, format: gl.RGBA, filter: gl.LINEAR });
-			temp = this._final_texture = new GL.Texture( tex.width, tex.height, { type: tex.type, format: gl.RGBA, filter: gl.LINEAR });
-		}
-
-		//iterations
-		var iterations = this.properties.iterations;
-		if( this.isInputConnected(1) )
-		{
-			iterations = this.getInputData(1);
-			this.properties.iterations = iterations;
-		}
-		iterations = Math.min( Math.floor(iterations), LGraphTextureBlur.max_iterations );
-		if(iterations == 0) //skip blurring
-		{
-			this.setOutputData(0, tex);
-			return;
-		}
-
-		var intensity = this.properties.intensity;
-		if( this.isInputConnected(2) )
-		{
-			intensity = this.getInputData(2);
-			this.properties.intensity = intensity;
-		}
-
-		//blur sometimes needs an aspect correction
-		var aspect = LiteGraph.camera_aspect;
-		if(!aspect && window.gl !== undefined)
-			aspect = gl.canvas.height / gl.canvas.width;
-		if(!aspect)
-			aspect = 1;
-		aspect = this.properties.preserve_aspect ? aspect : 1;
-
-		var scale = this.properties.scale || [1,1];
-		tex.applyBlur( aspect * scale[0], scale[1], intensity, temp );
-		for(var i = 1; i < iterations; ++i)
-			temp.applyBlur( aspect * scale[0] * (i+1), scale[1] * (i+1), intensity );
-
-		this.setOutputData(0, temp );
-	}
-
-	/*
-	LGraphTextureBlur.pixel_shader = "precision highp float;\n\
-			precision highp float;\n\
-			varying vec2 v_coord;\n\
-			uniform sampler2D u_texture;\n\
-			uniform vec2 u_offset;\n\
-			uniform float u_intensity;\n\
-			void main() {\n\
-			   vec4 sum = vec4(0.0);\n\
-			   vec4 center = texture2D(u_texture, v_coord);\n\
-			   sum += texture2D(u_texture, v_coord + u_offset * -4.0) * 0.05/0.98;\n\
-			   sum += texture2D(u_texture, v_coord + u_offset * -3.0) * 0.09/0.98;\n\
-			   sum += texture2D(u_texture, v_coord + u_offset * -2.0) * 0.12/0.98;\n\
-			   sum += texture2D(u_texture, v_coord + u_offset * -1.0) * 0.15/0.98;\n\
-			   sum += center * 0.16/0.98;\n\
-			   sum += texture2D(u_texture, v_coord + u_offset * 4.0) * 0.05/0.98;\n\
-			   sum += texture2D(u_texture, v_coord + u_offset * 3.0) * 0.09/0.98;\n\
-			   sum += texture2D(u_texture, v_coord + u_offset * 2.0) * 0.12/0.98;\n\
-			   sum += texture2D(u_texture, v_coord + u_offset * 1.0) * 0.15/0.98;\n\
-			   gl_FragColor = u_intensity * sum;\n\
-			}\n\
-			";
-	*/
-
-	LiteGraph.registerNodeType("texture/blur", LGraphTextureBlur );
-
-
-	// Texture Glow *****************************************
-	//based in https://catlikecoding.com/unity/tutorials/advanced-rendering/bloom/
-	function LGraphTextureGlow()
-	{
-		this.addInput("in","Texture");
-		this.addInput("dirt","Texture");
-		this.addOutput("out","Texture");
-		this.addOutput("glow","Texture");
-		this.properties = { enabled: true, intensity: 1, persistence: 0.99, iterations:16, threshold:0, scale: 1, dirt_factor: 0.5, precision: LGraphTexture.DEFAULT };
-		this._textures = [];
-		this._uniforms = { u_intensity: 1, u_texture: 0, u_glow_texture: 1, u_threshold: 0, u_texel_size: vec2.create() };
-	}
-
-	LGraphTextureGlow.title = "Glow";
-	LGraphTextureGlow.desc = "Filters a texture giving it a glow effect";
-	LGraphTextureGlow.weights = new Float32Array( [0.5,0.4,0.3,0.2] );
-
-	LGraphTextureGlow.widgets_info = {
-		"iterations": { type:"number", min: 0, max: 16, step: 1, precision: 0 },
-		"threshold": { type:"number", min: 0, max: 10, step: 0.01, precision: 2 },
-		"precision": { widget:"combo", values: LGraphTexture.MODE_VALUES }
-	};
-
-	LGraphTextureGlow.prototype.onGetInputs = function(){
-		return [["enabled","boolean"],["threshold","number"],["intensity","number"],["persistence","number"],["iterations","number"],["dirt_factor","number"]];
-	}
-
-	LGraphTextureGlow.prototype.onGetOutputs = function(){
-		return [["average","Texture"]];
-	}
-
-	LGraphTextureGlow.prototype.onExecute = function()
-	{
-		var tex = this.getInputData(0);
-		if(!tex)
-			return;
-
-		if(!this.isAnyOutputConnected())
-			return; //saves work
-
-		if(this.properties.precision === LGraphTexture.PASS_THROUGH || this.getInputOrProperty("enabled" ) === false )
-		{
-			this.setOutputData(0,tex);
-			return;
-		}		
-
-		var width = tex.width;
-		var height = tex.height;
-
-		var texture_info = { format: tex.format, type: tex.type, minFilter: GL.LINEAR, magFilter: GL.LINEAR, wrap: gl.CLAMP_TO_EDGE	};
-		var type = LGraphTexture.getTextureType( this.properties.precision, tex );
-
-		var uniforms = this._uniforms;
-		var textures = this._textures;
-
-		//cut
-		var shader = LGraphTextureGlow._cut_shader;
-		if(!shader)
-			shader = LGraphTextureGlow._cut_shader = new GL.Shader( GL.Shader.SCREEN_VERTEX_SHADER, LGraphTextureGlow.cut_pixel_shader );
-
-		gl.disable( gl.DEPTH_TEST );
-		gl.disable( gl.BLEND );
-
-		uniforms.u_threshold = this.getInputOrProperty("threshold");
-		var currentDestination = textures[0] = GL.Texture.getTemporary( width, height, texture_info );
-		tex.blit( currentDestination, shader.uniforms(uniforms) );
-		var currentSource = currentDestination;
-
-		var iterations = this.getInputOrProperty("iterations");
-		iterations = Math.clamp( iterations, 1, 16) | 0;
-		var texel_size = uniforms.u_texel_size;
-		var intensity = this.getInputOrProperty("intensity");
-
-		uniforms.u_intensity = 1;
-		uniforms.u_delta = this.properties.scale; //1
-
-		//downscale/upscale shader
-		var shader = LGraphTextureGlow._shader;
-		if(!shader)
-			shader = LGraphTextureGlow._shader = new GL.Shader( GL.Shader.SCREEN_VERTEX_SHADER, LGraphTextureGlow.scale_pixel_shader );
-
-		var i = 1;
-		//downscale
-		for (;i < iterations; i++) {
-			width = width>>1;
-			if( (height|0) > 1 )
-				height = height>>1;
-			if( width < 2 )
-				break;
-			currentDestination = textures[i] = GL.Texture.getTemporary( width, height, texture_info );
-			texel_size[0] = 1 / currentSource.width; texel_size[1] = 1 / currentSource.height;
-			currentSource.blit( currentDestination, shader.uniforms(uniforms) );
-			currentSource = currentDestination;
-		}
-
-		//average
-		if(this.isOutputConnected(2))
-		{
-			var average_texture = this._average_texture;
-			if(!average_texture || average_texture.type != tex.type || average_texture.format != tex.format )
-				average_texture = this._average_texture = new GL.Texture( 1, 1, { type: tex.type, format: tex.format, filter: gl.LINEAR });
-			texel_size[0] = 1 / currentSource.width; texel_size[1] = 1 / currentSource.height;
-			uniforms.u_intensity = intensity;
-			uniforms.u_delta = 1;
-			currentSource.blit( average_texture, shader.uniforms(uniforms) ); 
-			this.setOutputData( 2, average_texture );
-		}
-
-		//upscale and blend 
-		gl.enable( gl.BLEND );
-		gl.blendFunc( gl.ONE, gl.ONE );
-		uniforms.u_intensity = this.getInputOrProperty("persistence");
-		uniforms.u_delta = 0.5;
-
-		for (i -= 2; i >= 0; i--) // i-=2 =>  -1 to point to last element in array, -1 to go to texture above
-		{ 
-			currentDestination = textures[i];
-			textures[i] = null;
-			texel_size[0] = 1 / currentSource.width; texel_size[1] = 1 / currentSource.height;
-			currentSource.blit( currentDestination, shader.uniforms(uniforms) );
-			GL.Texture.releaseTemporary( currentSource );
-			currentSource = currentDestination;
-		}
-		gl.disable( gl.BLEND );
-
-		//glow
-		if(this.isOutputConnected(1))
-		{
-			var glow_texture = this._glow_texture;
-			if(!glow_texture || glow_texture.width != tex.width || glow_texture.height != tex.height || glow_texture.type != type || glow_texture.format != tex.format )
-				glow_texture = this._glow_texture = new GL.Texture( tex.width,  tex.height, { type: type, format: tex.format, filter: gl.LINEAR });
-			currentSource.blit( glow_texture );
-			this.setOutputData( 1, glow_texture);
-		}
-
-		//final composition
-		if(this.isOutputConnected(0))
-		{
-			var final_texture = this._final_texture;
-			if(!final_texture || final_texture.width != tex.width || final_texture.height != tex.height || final_texture.type != type || final_texture.format != tex.format )
-				final_texture = this._final_texture = new GL.Texture( tex.width, tex.height, { type: type, format: tex.format, filter: gl.LINEAR });
-
-			var dirt_texture = this.getInputData(1);
-			var dirt_factor = this.getInputOrProperty("dirt_factor");
-
-			uniforms.u_intensity = intensity;
-
-			shader = dirt_texture ? LGraphTextureGlow._dirt_final_shader : LGraphTextureGlow._final_shader;
-			if(!shader)
-			{
-				if(dirt_texture)
-					shader = LGraphTextureGlow._dirt_final_shader = new GL.Shader( GL.Shader.SCREEN_VERTEX_SHADER, LGraphTextureGlow.final_pixel_shader, { USE_DIRT: "" } );
-				else
-					shader = LGraphTextureGlow._final_shader = new GL.Shader( GL.Shader.SCREEN_VERTEX_SHADER, LGraphTextureGlow.final_pixel_shader );
-			}
-
-			final_texture.drawTo( function(){
-				tex.bind(0);
-				currentSource.bind(1);
-				if(dirt_texture)
-				{
-					shader.setUniform( "u_dirt_factor", dirt_factor );
-					shader.setUniform( "u_dirt_texture", dirt_texture.bind(2) );
-				}
-				shader.toViewport( uniforms );
-			});
-			this.setOutputData( 0, final_texture );
-		}
-
-		GL.Texture.releaseTemporary( currentSource );
-	}
-
-	LGraphTextureGlow.cut_pixel_shader = "precision highp float;\n\
-		varying vec2 v_coord;\n\
-		uniform sampler2D u_texture;\n\
-		uniform float u_threshold;\n\
-		void main() {\n\
-			gl_FragColor = max( texture2D( u_texture, v_coord ) - vec4( u_threshold ), vec4(0.0) );\n\
-		}"
-
-	LGraphTextureGlow.scale_pixel_shader = "precision highp float;\n\
-		varying vec2 v_coord;\n\
-		uniform sampler2D u_texture;\n\
-		uniform vec2 u_texel_size;\n\
-		uniform float u_delta;\n\
-		uniform float u_intensity;\n\
-		\n\
-		vec4 sampleBox(vec2 uv) {\n\
-			vec4 o = u_texel_size.xyxy * vec2(-u_delta, u_delta).xxyy;\n\
-			vec4 s = texture2D( u_texture, uv + o.xy ) + texture2D( u_texture, uv + o.zy) + texture2D( u_texture, uv + o.xw) + texture2D( u_texture, uv + o.zw);\n\
-			return s * 0.25;\n\
-		}\n\
-		void main() {\n\
-			gl_FragColor = u_intensity * sampleBox( v_coord );\n\
-		}"
-
-	LGraphTextureGlow.final_pixel_shader = "precision highp float;\n\
-		varying vec2 v_coord;\n\
-		uniform sampler2D u_texture;\n\
-		uniform sampler2D u_glow_texture;\n\
-		#ifdef USE_DIRT\n\
-			uniform sampler2D u_dirt_texture;\n\
-		#endif\n\
-		uniform vec2 u_texel_size;\n\
-		uniform float u_delta;\n\
-		uniform float u_intensity;\n\
-		uniform float u_dirt_factor;\n\
-		\n\
-		vec4 sampleBox(vec2 uv) {\n\
-			vec4 o = u_texel_size.xyxy * vec2(-u_delta, u_delta).xxyy;\n\
-			vec4 s = texture2D( u_glow_texture, uv + o.xy ) + texture2D( u_glow_texture, uv + o.zy) + texture2D( u_glow_texture, uv + o.xw) + texture2D( u_glow_texture, uv + o.zw);\n\
-			return s * 0.25;\n\
-		}\n\
-		void main() {\n\
-			vec4 glow = sampleBox( v_coord );\n\
-			#ifdef USE_DIRT\n\
-				glow = mix( glow, glow * texture2D( u_dirt_texture, v_coord ), u_dirt_factor );\n\
-			#endif\n\
-			gl_FragColor = texture2D( u_texture, v_coord ) + u_intensity * glow;\n\
-		}"
-
-	LiteGraph.registerNodeType("texture/glow", LGraphTextureGlow );
-
-
-	// Texture Blur *****************************************
-	function LGraphTextureKuwaharaFilter()
-	{
-		this.addInput("Texture","Texture");
-		this.addOutput("Filtered","Texture");
-		this.properties = { intensity: 1, radius: 5 };
-	}
-
-	LGraphTextureKuwaharaFilter.title = "Kuwahara Filter";
-	LGraphTextureKuwaharaFilter.desc = "Filters a texture giving an artistic oil canvas painting";
-
-	LGraphTextureKuwaharaFilter.max_radius = 10;
-	LGraphTextureKuwaharaFilter._shaders = [];
-
-	LGraphTextureKuwaharaFilter.prototype.onExecute = function()
-	{
-		var tex = this.getInputData(0);
-		if(!tex)
-			return;
-
-		if(!this.isOutputConnected(0))
-			return; //saves work
-
-		var temp = this._temp_texture;
-
-		if(!temp || temp.width != tex.width || temp.height != tex.height || temp.type != tex.type )
-		{
-			//we need two textures to do the blurring
-			this._temp_texture = new GL.Texture( tex.width, tex.height, { type: tex.type, format: gl.RGBA, filter: gl.LINEAR });
-			//this._final_texture = new GL.Texture( tex.width, tex.height, { type: tex.type, format: gl.RGBA, filter: gl.LINEAR });
-		}
-
-		//iterations
-		var radius = this.properties.radius;
-		radius = Math.min( Math.floor(radius), LGraphTextureKuwaharaFilter.max_radius );
-		if(radius == 0) //skip blurring
-		{
-			this.setOutputData(0, tex);
-			return;
-		}
-
-		var intensity = this.properties.intensity;
-
-		//blur sometimes needs an aspect correction
-		var aspect = LiteGraph.camera_aspect;
-		if(!aspect && window.gl !== undefined)
-			aspect = gl.canvas.height / gl.canvas.width;
-		if(!aspect)
-			aspect = 1;
-		aspect = this.properties.preserve_aspect ? aspect : 1;
-
-		if(!LGraphTextureKuwaharaFilter._shaders[ radius ])
-			LGraphTextureKuwaharaFilter._shaders[ radius ] = new GL.Shader( Shader.SCREEN_VERTEX_SHADER, LGraphTextureKuwaharaFilter.pixel_shader, { RADIUS: radius.toFixed(0) });
-
-		var shader = LGraphTextureKuwaharaFilter._shaders[ radius ];
-		var mesh = GL.Mesh.getScreenQuad();
-		tex.bind(0);
-
-		this._temp_texture.drawTo( function() {
-			shader.uniforms({ u_texture: 0, u_intensity: intensity, u_resolution: [tex.width, tex.height], u_iResolution: [1/tex.width,1/tex.height]}).draw(mesh);
-		});
-
-		this.setOutputData(0, this._temp_texture);
-	}
-
-//from https://www.shadertoy.com/view/MsXSz4
-LGraphTextureKuwaharaFilter.pixel_shader = "\n\
-	precision highp float;\n\
-	varying vec2 v_coord;\n\
-	uniform sampler2D u_texture;\n\
-	uniform float u_intensity;\n\
-	uniform vec2 u_resolution;\n\
-	uniform vec2 u_iResolution;\n\
-	#ifndef RADIUS\n\
-		#define RADIUS 7\n\
-	#endif\n\
-	void main() {\n\
-	\n\
-		const int radius = RADIUS;\n\
-		vec2 fragCoord = v_coord;\n\
-		vec2 src_size = u_iResolution;\n\
-		vec2 uv = v_coord;\n\
-		float n = float((radius + 1) * (radius + 1));\n\
-		int i;\n\
-		int j;\n\
-		vec3 m0 = vec3(0.0); vec3 m1 = vec3(0.0); vec3 m2 = vec3(0.0); vec3 m3 = vec3(0.0);\n\
-		vec3 s0 = vec3(0.0); vec3 s1 = vec3(0.0); vec3 s2 = vec3(0.0); vec3 s3 = vec3(0.0);\n\
-		vec3 c;\n\
-		\n\
-		for (int j = -radius; j <= 0; ++j)  {\n\
-			for (int i = -radius; i <= 0; ++i)  {\n\
-				c = texture2D(u_texture, uv + vec2(i,j) * src_size).rgb;\n\
-				m0 += c;\n\
-				s0 += c * c;\n\
-			}\n\
-		}\n\
-		\n\
-		for (int j = -radius; j <= 0; ++j)  {\n\
-			for (int i = 0; i <= radius; ++i)  {\n\
-				c = texture2D(u_texture, uv + vec2(i,j) * src_size).rgb;\n\
-				m1 += c;\n\
-				s1 += c * c;\n\
-			}\n\
-		}\n\
-		\n\
-		for (int j = 0; j <= radius; ++j)  {\n\
-			for (int i = 0; i <= radius; ++i)  {\n\
-				c = texture2D(u_texture, uv + vec2(i,j) * src_size).rgb;\n\
-				m2 += c;\n\
-				s2 += c * c;\n\
-			}\n\
-		}\n\
-		\n\
-		for (int j = 0; j <= radius; ++j)  {\n\
-			for (int i = -radius; i <= 0; ++i)  {\n\
-				c = texture2D(u_texture, uv + vec2(i,j) * src_size).rgb;\n\
-				m3 += c;\n\
-				s3 += c * c;\n\
-			}\n\
-		}\n\
-		\n\
-		float min_sigma2 = 1e+2;\n\
-		m0 /= n;\n\
-		s0 = abs(s0 / n - m0 * m0);\n\
-		\n\
-		float sigma2 = s0.r + s0.g + s0.b;\n\
-		if (sigma2 < min_sigma2) {\n\
-			min_sigma2 = sigma2;\n\
-			gl_FragColor = vec4(m0, 1.0);\n\
-		}\n\
-		\n\
-		m1 /= n;\n\
-		s1 = abs(s1 / n - m1 * m1);\n\
-		\n\
-		sigma2 = s1.r + s1.g + s1.b;\n\
-		if (sigma2 < min_sigma2) {\n\
-			min_sigma2 = sigma2;\n\
-			gl_FragColor = vec4(m1, 1.0);\n\
-		}\n\
-		\n\
-		m2 /= n;\n\
-		s2 = abs(s2 / n - m2 * m2);\n\
-		\n\
-		sigma2 = s2.r + s2.g + s2.b;\n\
-		if (sigma2 < min_sigma2) {\n\
-			min_sigma2 = sigma2;\n\
-			gl_FragColor = vec4(m2, 1.0);\n\
-		}\n\
-		\n\
-		m3 /= n;\n\
-		s3 = abs(s3 / n - m3 * m3);\n\
-		\n\
-		sigma2 = s3.r + s3.g + s3.b;\n\
-		if (sigma2 < min_sigma2) {\n\
-			min_sigma2 = sigma2;\n\
-			gl_FragColor = vec4(m3, 1.0);\n\
-		}\n\
-	}\n\
-	";
-
-	LiteGraph.registerNodeType("texture/kuwahara", LGraphTextureKuwaharaFilter );
-
-
-	// Texture Webcam *****************************************
-	function LGraphTextureWebcam()
-	{
-		this.addOutput("Webcam","Texture");
-		this.properties = { texture_name: "" };
-	}
-
-	LGraphTextureWebcam.title = "Webcam";
-	LGraphTextureWebcam.desc = "Webcam texture";
-
-
-	LGraphTextureWebcam.prototype.openStream = function()
-	{
-		//Vendor prefixes hell
-		navigator.getUserMedia = (navigator.getUserMedia || navigator.webkitGetUserMedia || navigator.mozGetUserMedia || navigator.msGetUserMedia);
-		window.URL = window.URL || window.webkitURL;
-
-		if (!navigator.getUserMedia) {
-		  //console.log('getUserMedia() is not supported in your browser, use chrome and enable WebRTC from about://flags');
-		  return;
-		}
-
-		this._waiting_confirmation = true;
-		var that = this;
-
-		// Not showing vendor prefixes.
-		navigator.getUserMedia({video: true}, this.streamReady.bind(this), onFailSoHard);		
-
-		function onFailSoHard(e) {
-			console.log('Webcam rejected', e);
-			that._webcam_stream = false;
-			that.box_color = "red";
-		};
-	}
-
-	LGraphTextureWebcam.prototype.streamReady = function(localMediaStream)
-	{
-		this._webcam_stream = localMediaStream;
-		//this._waiting_confirmation = false;
-
-	    var video = this._video;
-		if(!video)
-		{
-			video = document.createElement("video");
-			video.autoplay = true;
-		    video.src = window.URL.createObjectURL( localMediaStream );
-			this._video = video;
-			//document.body.appendChild( video ); //debug
-			//when video info is loaded (size and so)
-			video.onloadedmetadata = function(e) {
-				// Ready to go. Do some stuff.
-				console.log(e);
-			};
-		}
-	}
-
-	LGraphTextureWebcam.prototype.onRemoved = function()
-	{
-		if(!this._webcam_stream)
-			return;
-
-		var video_streams = this._webcam_stream.getVideoTracks();
-		if(video_streams.length)
-		{
-			var webcam = video_streams[0];
-			webcam.stop();
-		}
-
-		this._webcam_stream = null;
-		this._video = null;
-	}
-
-	LGraphTextureWebcam.prototype.onDrawBackground = function(ctx)
-	{
-		if(this.flags.collapsed || this.size[1] <= 20)
-			return;
-
-		if(!this._video)
-			return;
-
-		//render to graph canvas
-		ctx.save();
-		if(!ctx.webgl) //reverse image
-		{
-			ctx.translate(0,this.size[1]);
-			ctx.scale(1,-1);
-			ctx.drawImage(this._video, 0, 0, this.size[0], this.size[1]);
-		}
-		else
-		{
-			if(this._temp_texture)
-				ctx.drawImage(this._temp_texture, 0, 0, this.size[0], this.size[1]);
-		}
-		ctx.restore();
-	}
-
-	LGraphTextureWebcam.prototype.onExecute = function()
-	{
-		if(this._webcam_stream == null && !this._waiting_confirmation)
-			this.openStream();
-
-		if(!this._video || !this._video.videoWidth)
-			return;
-
-		var width = this._video.videoWidth;
-		var height = this._video.videoHeight;
-
-		var temp = this._temp_texture;
-		if(!temp || temp.width != width || temp.height != height )
-			this._temp_texture = new GL.Texture( width, height, { format: gl.RGB, filter: gl.LINEAR });
-
-		this._temp_texture.uploadImage( this._video );
-		
-		if(this.properties.texture_name)
-		{
-			var container = LGraphTexture.getTexturesContainer();
-			container[ this.properties.texture_name ] = this._temp_texture;
-		}
-
-		this.setOutputData(0,this._temp_texture);
-	}
-
-	LiteGraph.registerNodeType("texture/webcam", LGraphTextureWebcam );
-
-
-
-	//from https://github.com/spite/Wagner
-	function LGraphLensFX()
-	{
-		this.addInput("in","Texture");
-		this.addInput("f","number");
-		this.addOutput("out","Texture");
-		this.properties = { enabled: true, factor: 1, precision: LGraphTexture.LOW };
-
-		this._uniforms = { u_texture: 0, u_factor: 1 };
-	}
-
-	LGraphLensFX.title = "Lens FX";
-	LGraphLensFX.desc = "distortion and chromatic aberration";
-
-	LGraphLensFX.widgets_info = {
-		"precision": { widget:"combo", values: LGraphTexture.MODE_VALUES }
-	};
-
-	LGraphLensFX.prototype.onGetInputs = function() { return [["enabled","boolean"]]; }
-
-	LGraphLensFX.prototype.onExecute = function()
-	{
-		var tex = this.getInputData(0);
-		if(!tex)
-			return;
-
-		if(!this.isOutputConnected(0))
-			return; //saves work
-
-		if(this.properties.precision === LGraphTexture.PASS_THROUGH || this.getInputOrProperty("enabled" ) === false )
-		{
-			this.setOutputData(0, tex );
-			return;
-		}
-
-		var temp = this._temp_texture;
-		if(!temp || temp.width != tex.width || temp.height != tex.height || temp.type != tex.type )
-			temp = this._temp_texture = new GL.Texture( tex.width, tex.height, { type: tex.type, format: gl.RGBA, filter: gl.LINEAR });
-
-		var shader = LGraphLensFX._shader;
-		if(!shader)
-			shader = LGraphLensFX._shader = new GL.Shader( GL.Shader.SCREEN_VERTEX_SHADER, LGraphLensFX.pixel_shader );
-
-		var factor = this.getInputData(1);
-		if(factor == null)
-			factor = this.properties.factor;
-
-		var uniforms = this._uniforms;
-		uniforms.u_factor = factor;
-
-		//apply shader
-		gl.disable( gl.DEPTH_TEST );
-		temp.drawTo(function(){
-			tex.bind(0);
-			shader.uniforms(uniforms).draw( GL.Mesh.getScreenQuad() );
-		});
-
-		this.setOutputData(0,temp);
-	}
-
-	LGraphLensFX.pixel_shader = "precision highp float;\n\
-			varying vec2 v_coord;\n\
-			uniform sampler2D u_texture;\n\
-			uniform float u_factor;\n\
-			vec2 barrelDistortion(vec2 coord, float amt) {\n\
-				vec2 cc = coord - 0.5;\n\
-				float dist = dot(cc, cc);\n\
-				return coord + cc * dist * amt;\n\
-			}\n\
-			\n\
-			float sat( float t )\n\
-			{\n\
-				return clamp( t, 0.0, 1.0 );\n\
-			}\n\
-			\n\
-			float linterp( float t ) {\n\
-				return sat( 1.0 - abs( 2.0*t - 1.0 ) );\n\
-			}\n\
-			\n\
-			float remap( float t, float a, float b ) {\n\
-				return sat( (t - a) / (b - a) );\n\
-			}\n\
-			\n\
-			vec4 spectrum_offset( float t ) {\n\
-				vec4 ret;\n\
-				float lo = step(t,0.5);\n\
-				float hi = 1.0-lo;\n\
-				float w = linterp( remap( t, 1.0/6.0, 5.0/6.0 ) );\n\
-				ret = vec4(lo,1.0,hi, 1.) * vec4(1.0-w, w, 1.0-w, 1.);\n\
-			\n\
-				return pow( ret, vec4(1.0/2.2) );\n\
-			}\n\
-			\n\
-			const float max_distort = 2.2;\n\
-			const int num_iter = 12;\n\
-			const float reci_num_iter_f = 1.0 / float(num_iter);\n\
-			\n\
-			void main()\n\
-			{	\n\
-				vec2 uv=v_coord;\n\
-				vec4 sumcol = vec4(0.0);\n\
-				vec4 sumw = vec4(0.0);	\n\
-				for ( int i=0; i<num_iter;++i )\n\
-				{\n\
-					float t = float(i) * reci_num_iter_f;\n\
-					vec4 w = spectrum_offset( t );\n\
-					sumw += w;\n\
-					sumcol += w * texture2D( u_texture, barrelDistortion(uv, .6 * max_distort*t * u_factor ) );\n\
-				}\n\
-				gl_FragColor = sumcol / sumw;\n\
-			}";
-
-	LiteGraph.registerNodeType("texture/lensfx", LGraphLensFX );
-
-
-	//simple exposition, but plan to expand it to support different gamma curves
-	function LGraphExposition()
-	{
-		this.addInput("in","Texture");
-		this.addInput("exp","number");
-		this.addOutput("out","Texture");
-		this.properties = { exposition: 1, precision: LGraphTexture.LOW };
-		this._uniforms = { u_texture: 0, u_exposition: exp };
-	}
-
-	LGraphExposition.title = "Exposition";
-	LGraphExposition.desc = "Controls texture exposition";
-
-	LGraphExposition.widgets_info = {
-		"exposition": { widget:"slider", min:0,max:3 },
-		"precision": { widget:"combo", values: LGraphTexture.MODE_VALUES }
-	};
-
-	LGraphExposition.prototype.onExecute = function()
-	{
-		var tex = this.getInputData(0);
-		if(!tex)
-			return;
-
-		if(!this.isOutputConnected(0))
-			return; //saves work
-
-		var temp = this._temp_texture;
-		if(!temp || temp.width != tex.width || temp.height != tex.height || temp.type != tex.type )
-			temp = this._temp_texture = new GL.Texture( tex.width, tex.height, { type: tex.type, format: gl.RGBA, filter: gl.LINEAR });
-
-		var shader = LGraphExposition._shader;
-		if(!shader)
-			shader = LGraphExposition._shader = new GL.Shader( GL.Shader.SCREEN_VERTEX_SHADER, LGraphExposition.pixel_shader );
-
-		var exp = this.properties.exposition;
-		var exp_input = this.getInputData(1);
-		if(exp_input != null)
-			exp = this.properties.exposition = exp_input;
-		var uniforms = this._uniforms;
-
-		//apply shader
-		temp.drawTo(function(){
-			gl.disable( gl.DEPTH_TEST );
-			tex.bind(0);
-			shader.uniforms(uniforms).draw(GL.Mesh.getScreenQuad());
-		});
-
-		this.setOutputData(0,temp);
-	}
-
-	LGraphExposition.pixel_shader = "precision highp float;\n\
-			varying vec2 v_coord;\n\
-			uniform sampler2D u_texture;\n\
-			uniform float u_exposition;\n\
-			\n\
-			void main() {\n\
-				vec4 color = texture2D( u_texture, v_coord );\n\
-				gl_FragColor = vec4( color.xyz * u_exposition, color.a );\n\
-			}";
-
-	LiteGraph.registerNodeType("texture/exposition", LGraphExposition );
-
-
-
-	function LGraphToneMapping()
-	{
-		this.addInput("in","Texture");
-		this.addInput("avg","number");
-		this.addOutput("out","Texture");
-		this.properties = { enabled: true, scale:1, gamma: 1, average_lum: 1, lum_white: 1, precision: LGraphTexture.LOW };
-
-		this._uniforms = { 
-			u_texture: 0,
-			u_lumwhite2: 1,
-			u_igamma: 1,
-			u_scale: 1,
-			u_average_lum: 1
-		};
-	}
-
-	LGraphToneMapping.title = "Tone Mapping";
-	LGraphToneMapping.desc = "Applies Tone Mapping to convert from high to low";
-
-	LGraphToneMapping.widgets_info = {
-		"precision": { widget:"combo", values: LGraphTexture.MODE_VALUES }
-	};
-
-	LGraphToneMapping.prototype.onGetInputs = function() {
-		return [["enabled","boolean"]];
-	}
-
-	LGraphToneMapping.prototype.onExecute = function()
-	{
-		var tex = this.getInputData(0);
-		if(!tex)
-			return;
-
-		if(!this.isOutputConnected(0))
-			return; //saves work
-
-		if(this.properties.precision === LGraphTexture.PASS_THROUGH || this.getInputOrProperty("enabled" ) === false )
-		{
-			this.setOutputData(0, tex );
-			return;
-		}
-
-		var temp = this._temp_texture;
-
-		if(!temp || temp.width != tex.width || temp.height != tex.height || temp.type != tex.type )
-			temp = this._temp_texture = new GL.Texture( tex.width, tex.height, { type: tex.type, format: gl.RGBA, filter: gl.LINEAR });
-
-		//apply shader
-		var shader = LGraphToneMapping._shader;
-		if(!shader)
-			shader = LGraphToneMapping._shader = new GL.Shader( GL.Shader.SCREEN_VERTEX_SHADER, LGraphToneMapping.pixel_shader );
-
-		var avg = this.getInputData(1);
-		if(avg != null)
-			this.properties.average_lum = avg;
-
-		var uniforms = this._uniforms;
-		uniforms.u_lumwhite2 = this.properties.lum_white * this.properties.lum_white;
-		uniforms.u_scale = this.properties.scale;
-		uniforms.u_average_lum = this.properties.average_lum;
-		uniforms.u_igamma = 1/this.properties.gamma;
-
-		//apply shader
-		gl.disable( gl.DEPTH_TEST );
-		temp.drawTo(function(){
-			tex.bind(0);
-			shader.uniforms(uniforms).draw( GL.Mesh.getScreenQuad() );
-		});
-
-		this.setOutputData(0,this._temp_texture);
-	}
-
-	LGraphToneMapping.pixel_shader = "precision highp float;\n\
-			varying vec2 v_coord;\n\
-			uniform sampler2D u_texture;\n\
-			uniform float u_scale;\n\
-			uniform float u_average_lum;\n\
-			uniform float u_lumwhite2;\n\
-			uniform float u_igamma;\n\
-			vec3 RGB2xyY (vec3 rgb)\n\
-			{\n\
-				 const mat3 RGB2XYZ = mat3(0.4124, 0.3576, 0.1805,\n\
-										   0.2126, 0.7152, 0.0722,\n\
-										   0.0193, 0.1192, 0.9505);\n\
-				vec3 XYZ = RGB2XYZ * rgb;\n\
-				\n\
-				float f = (XYZ.x + XYZ.y + XYZ.z);\n\
-				return vec3(XYZ.x / f,\n\
-							XYZ.y / f,\n\
-							XYZ.y);\n\
-			}\n\
-			\n\
-			void main() {\n\
-				vec4 color = texture2D( u_texture, v_coord );\n\
-				vec3 rgb = color.xyz;\n\
-				//Ld - this part of the code is the same for both versions\n\
-				float lum = dot(rgb, vec3(0.2126, 0.7152, 0.0722));\n\
-				float L = (u_scale / u_average_lum) * lum;\n\
-				float Ld = (L * (1.0 + L / u_lumwhite2)) / (1.0 + L);\n\
-				//first\n\
-				//vec3 xyY = RGB2xyY(rgb);\n\
-				//xyY.z *= Ld;\n\
-				//rgb = xyYtoRGB(xyY);\n\
-				//second\n\
-				rgb = (rgb / lum) * Ld;\n\
-				rgb = pow( rgb, vec3( u_igamma ) );\n\
-				gl_FragColor = vec4( rgb, color.a );\n\
-			}";
-
-
-	LiteGraph.registerNodeType("texture/tonemapping", LGraphToneMapping );
-
-
-	function LGraphTexturePerlin()
-	{
-		this.addOutput("out","Texture");
-		this.properties = { width: 512, height: 512, seed:0, persistence: 0.1, octaves: 8, scale: 1, offset: [0,0], amplitude: 1, precision: LGraphTexture.DEFAULT };
-		this._key = 0;
-		this._uniforms = { u_persistence: 0.1, u_seed: 0, u_offset: vec2.create(), u_scale: 1, u_viewport: vec2.create() };
-	}
-
-	LGraphTexturePerlin.title = "Perlin";
-	LGraphTexturePerlin.desc = "Generates a perlin noise texture";
-
-	LGraphTexturePerlin.widgets_info = {
-		precision: { widget:"combo", values: LGraphTexture.MODE_VALUES },
-		width: { type: "Number", precision: 0, step: 1 },
-		height: { type: "Number", precision: 0, step: 1 },
-		octaves: { type: "Number", precision: 0, step: 1, min: 1, max: 50 }
-	};
-
-	LGraphTexturePerlin.prototype.onExecute = function()
-	{
-		if(!this.isOutputConnected(0))
-			return; //saves work
-
-		var w = this.properties.width|0;
-		var h = this.properties.height|0;
-		if(w == 0)	w = gl.viewport_data[2]; //0 means default
-		if(h == 0)	h = gl.viewport_data[3]; //0 means default
-		var type = LGraphTexture.getTextureType( this.properties.precision );
-
-		var temp = this._temp_texture;
-		if(!temp || temp.width != w || temp.height != h || temp.type != type )
-			temp = this._temp_texture = new GL.Texture( w, h, { type: type, format: gl.RGB, filter: gl.LINEAR });
-
-		//reusing old
-		var key = w + h + type + this.properties.persistence + this.properties.octaves + this.properties.scale + this.properties.seed + this.properties.offset[0] + this.properties.offset[1] + this.properties.amplitude;
-		if(key == this._key)
-		{
-			this.setOutputData( 0, temp );
-			return;
-		}
-		this._key = key;
-
-		//gather uniforms
-		var uniforms = this._uniforms;
-		uniforms.u_persistence = this.properties.persistence;
-		uniforms.u_octaves = this.properties.octaves;
-		uniforms.u_offset[0] = this.properties.offset[0];
-		uniforms.u_offset[1] = this.properties.offset[1];
-		uniforms.u_scale = this.properties.scale;
-		uniforms.u_amplitude = this.properties.amplitude;
-		uniforms.u_viewport[0] = w;
-		uniforms.u_viewport[1] = h;
-		uniforms.u_seed = this.properties.seed * 128;
-
-		//render
-		var shader = LGraphTexturePerlin._shader;
-		if(!shader)
-			shader = LGraphTexturePerlin._shader = new GL.Shader( GL.Shader.SCREEN_VERTEX_SHADER, LGraphTexturePerlin.pixel_shader );
-
-		gl.disable( gl.BLEND );
-		gl.disable( gl.DEPTH_TEST );
-
-		temp.drawTo( function() {
-			shader.uniforms( uniforms ).draw( GL.Mesh.getScreenQuad() );
-		});
-
-		this.setOutputData( 0, temp );
-	}
-
-	LGraphTexturePerlin.pixel_shader = "precision highp float;\n\
-			varying vec2 v_coord;\n\
-			uniform vec2 u_offset;\n\
-			uniform float u_scale;\n\
-			uniform float u_persistence;\n\
-			uniform int u_octaves;\n\
-			uniform float u_amplitude;\n\
-			uniform vec2 u_viewport;\n\
-			uniform float u_seed;\n\
-			#define M_PI 3.14159265358979323846\n\
-			\n\
-			float rand(vec2 c){	return fract(sin(dot(c.xy ,vec2( 12.9898 + u_seed,78.233 + u_seed))) * 43758.5453); }\n\
-			\n\
-			float noise(vec2 p, float freq ){\n\
-				float unit = u_viewport.x/freq;\n\
-				vec2 ij = floor(p/unit);\n\
-				vec2 xy = mod(p,unit)/unit;\n\
-				//xy = 3.*xy*xy-2.*xy*xy*xy;\n\
-				xy = .5*(1.-cos(M_PI*xy));\n\
-				float a = rand((ij+vec2(0.,0.)));\n\
-				float b = rand((ij+vec2(1.,0.)));\n\
-				float c = rand((ij+vec2(0.,1.)));\n\
-				float d = rand((ij+vec2(1.,1.)));\n\
-				float x1 = mix(a, b, xy.x);\n\
-				float x2 = mix(c, d, xy.x);\n\
-				return mix(x1, x2, xy.y);\n\
-			}\n\
-			\n\
-			float pNoise(vec2 p, int res){\n\
-				float persistance = u_persistence;\n\
-				float n = 0.;\n\
-				float normK = 0.;\n\
-				float f = 4.;\n\
-				float amp = 1.0;\n\
-				int iCount = 0;\n\
-				for (int i = 0; i<50; i++){\n\
-					n+=amp*noise(p, f);\n\
-					f*=2.;\n\
-					normK+=amp;\n\
-					amp*=persistance;\n\
-					if (iCount >= res)\n\
-						break;\n\
-					iCount++;\n\
-				}\n\
-				float nf = n/normK;\n\
-				return nf*nf*nf*nf;\n\
-			}\n\
-			void main() {\n\
-				vec2 uv = v_coord * u_scale * u_viewport + u_offset * u_scale;\n\
-				vec4 color = vec4( pNoise( uv, u_octaves ) * u_amplitude );\n\
-				gl_FragColor = color;\n\
-			}";
-
-	LiteGraph.registerNodeType("texture/perlin", LGraphTexturePerlin );
-
-
-
-	function LGraphTextureMatte()
-	{
-		this.addInput("in","Texture");
-
-		this.addOutput("out","Texture");
-		this.properties = { key_color: vec3.fromValues(0.,1.,0.), threshold: 0.8, slope: 0.2, precision: LGraphTexture.DEFAULT };
-	}
-
-	LGraphTextureMatte.title = "Matte";
-	LGraphTextureMatte.desc = "Extracts background";
-
-	LGraphTextureMatte.widgets_info = { 
-		"key_color": { widget:"color" },
-		"precision": { widget:"combo", values: LGraphTexture.MODE_VALUES }
-	};
-
-	LGraphTextureMatte.prototype.onExecute = function()
-	{
-		if(!this.isOutputConnected(0))
-			return; //saves work
-
-		var tex = this.getInputData(0);
-
-		if(this.properties.precision === LGraphTexture.PASS_THROUGH )
-		{
-			this.setOutputData(0,tex);
-			return;
-		}		
-
-		if(!tex)
-			return;
-
-		this._tex = LGraphTexture.getTargetTexture( tex, this._tex, this.properties.precision );
-
-		gl.disable( gl.BLEND );
-		gl.disable( gl.DEPTH_TEST );
-
-		if(!this._uniforms)
-			this._uniforms = { u_texture: 0, u_key_color: this.properties.key_color, u_threshold: 1, u_slope: 1 };
-		var uniforms = this._uniforms;
-
-		var mesh = Mesh.getScreenQuad();
-		var shader = LGraphTextureMatte._shader;
-		if(!shader)
-			shader = LGraphTextureMatte._shader = new GL.Shader( GL.Shader.SCREEN_VERTEX_SHADER, LGraphTextureMatte.pixel_shader );
-
-		uniforms.u_key_color = this.properties.key_color;
-		uniforms.u_threshold = this.properties.threshold;
-		uniforms.u_slope = this.properties.slope;
-
-		this._tex.drawTo( function() {
-			tex.bind(0);
-			shader.uniforms( uniforms ).draw( mesh );
-		});
-
-		this.setOutputData( 0, this._tex );
-	}
-
-	LGraphTextureMatte.pixel_shader = "precision highp float;\n\
-			varying vec2 v_coord;\n\
-			uniform sampler2D u_texture;\n\
-			uniform vec3 u_key_color;\n\
-			uniform float u_threshold;\n\
-			uniform float u_slope;\n\
-			\n\
-			void main() {\n\
-				vec3 color = texture2D( u_texture, v_coord ).xyz;\n\
-				float diff = length( normalize(color) - normalize(u_key_color) );\n\
-				float edge = u_threshold * (1.0 - u_slope);\n\
-				float alpha = smoothstep( edge, u_threshold, diff);\n\
-				gl_FragColor = vec4( color, alpha );\n\
-			}";
-
-	LiteGraph.registerNodeType("texture/matte", LGraphTextureMatte );
-
-
-	//***********************************
-	//Cubemap reader (to pass a cubemap to a node that requires cubemaps and no images)
-	function LGraphCubemap()
-	{
-		this.addOutput("Cubemap","Cubemap");
-		this.properties = {name:""};
-		this.size = [LGraphTexture.image_preview_size, LGraphTexture.image_preview_size];
-	}
-
-	LGraphCubemap.title = "Cubemap";
-
-	LGraphCubemap.prototype.onDropFile = function(data, filename, file)
-	{
-		if(!data)
-		{
-			this._drop_texture = null;
-			this.properties.name = "";
-		}
-		else
-		{
-			if( typeof(data) == "string" )
-				this._drop_texture = GL.Texture.fromURL(data);
-			else
-				this._drop_texture = GL.Texture.fromDDSInMemory(data);
-			this.properties.name = filename;
-		}
-	}
-
-	LGraphCubemap.prototype.onExecute = function()
-	{
-		if(this._drop_texture)
-		{
-			this.setOutputData(0, this._drop_texture);
-			return;
-		}
-
-		if(!this.properties.name)
-			return;
-
-		var tex = LGraphTexture.getTexture( this.properties.name );
-		if(!tex) 
-			return;
-
-		this._last_tex = tex;
-		this.setOutputData(0, tex);
-	}
-
-	LGraphCubemap.prototype.onDrawBackground = function(ctx)
-	{
-		if( this.flags.collapsed || this.size[1] <= 20)
-			return;
-
-		if(!ctx.webgl)
-			return;
-
-		var cube_mesh = gl.meshes["cube"];
-		if(!cube_mesh)
-			cube_mesh = gl.meshes["cube"] = GL.Mesh.cube({size:1});
-
-		//var view = mat4.lookAt( mat4.create(), [0,0
-	}
-
-	LiteGraph.registerNodeType("texture/cubemap", LGraphCubemap );
-
-} //litegl.js defined
-
-})(this);
-(function(global){
-var LiteGraph = global.LiteGraph;
-
-//Works with Litegl.js to create WebGL nodes
-if(typeof(GL) != "undefined")
-{
-
-	// Texture Lens *****************************************
-	function LGraphFXLens()
-	{
-		this.addInput("Texture","Texture");
-		this.addInput("Aberration","number");
-		this.addInput("Distortion","number");
-		this.addInput("Blur","number");
-		this.addOutput("Texture","Texture");
-		this.properties = { aberration:1.0, distortion: 1.0, blur: 1.0, precision: LGraphTexture.DEFAULT };
-
-		if(!LGraphFXLens._shader)
-		{
-			LGraphFXLens._shader = new GL.Shader( GL.Shader.SCREEN_VERTEX_SHADER, LGraphFXLens.pixel_shader );
-			LGraphFXLens._texture = new GL.Texture(3,1,{ format: gl.RGB, wrap: gl.CLAMP_TO_EDGE, magFilter: gl.LINEAR, minFilter: gl.LINEAR, pixel_data: [255,0,0, 0,255,0, 0,0,255] });
-		}
-	}
-
-	LGraphFXLens.title = "Lens";
-	LGraphFXLens.desc = "Camera Lens distortion";
-	LGraphFXLens.widgets_info = {
-		"precision": { widget:"combo", values: LGraphTexture.MODE_VALUES }
-	};
-
-	LGraphFXLens.prototype.onExecute = function()
-	{
-		var tex = this.getInputData(0);
-		if(this.properties.precision === LGraphTexture.PASS_THROUGH )
-		{
-			this.setOutputData(0,tex);
-			return;
-		}		
-
-		if(!tex) return;
-
-		this._tex = LGraphTexture.getTargetTexture( tex, this._tex, this.properties.precision );
-
-		var aberration = this.properties.aberration;
-		if( this.isInputConnected(1) )
-		{
-			aberration = this.getInputData(1);
-			this.properties.aberration = aberration;
-		}
-
-		var distortion = this.properties.distortion;
-		if( this.isInputConnected(2) )
-		{
-			distortion = this.getInputData(2);
-			this.properties.distortion = distortion;
-		}
-
-		var blur = this.properties.blur;
-		if( this.isInputConnected(3) )
-		{
-			blur = this.getInputData(3);
-			this.properties.blur = blur;
-		}
-
-		gl.disable( gl.BLEND );
-		gl.disable( gl.DEPTH_TEST );
-		var mesh = Mesh.getScreenQuad();
-		var shader = LGraphFXLens._shader;
-		//var camera = LS.Renderer._current_camera;
-
-		this._tex.drawTo( function() {
-			tex.bind(0);
-			shader.uniforms({u_texture:0, u_aberration: aberration, u_distortion: distortion, u_blur: blur })
-				.draw(mesh);
-		});
-
-		this.setOutputData(0, this._tex);
-	}
-
-	LGraphFXLens.pixel_shader = "precision highp float;\n\
-			precision highp float;\n\
-			varying vec2 v_coord;\n\
-			uniform sampler2D u_texture;\n\
-			uniform vec2 u_camera_planes;\n\
-			uniform float u_aberration;\n\
-			uniform float u_distortion;\n\
-			uniform float u_blur;\n\
-			\n\
-			void main() {\n\
-				vec2 coord = v_coord;\n\
-				float dist = distance(vec2(0.5), coord);\n\
-				vec2 dist_coord = coord - vec2(0.5);\n\
-				float percent = 1.0 + ((0.5 - dist) / 0.5) * u_distortion;\n\
-				dist_coord *= percent;\n\
-				coord = dist_coord + vec2(0.5);\n\
-				vec4 color = texture2D(u_texture,coord, u_blur * dist);\n\
-				color.r = texture2D(u_texture,vec2(0.5) + dist_coord * (1.0+0.01*u_aberration), u_blur * dist ).r;\n\
-				color.b = texture2D(u_texture,vec2(0.5) + dist_coord * (1.0-0.01*u_aberration), u_blur * dist ).b;\n\
-				gl_FragColor = color;\n\
-			}\n\
-			";
-		/*
-			float normalized_tunable_sigmoid(float xs, float k)\n\
-			{\n\
-				xs = xs * 2.0 - 1.0;\n\
-				float signx = sign(xs);\n\
-				float absx = abs(xs);\n\
-				return signx * ((-k - 1.0)*absx)/(2.0*(-2.0*k*absx+k-1.0)) + 0.5;\n\
-			}\n\
-		*/
-
-	LiteGraph.registerNodeType("fx/lens", LGraphFXLens );
-	global.LGraphFXLens = LGraphFXLens;
-
-	/* not working yet
-	function LGraphDepthOfField()
-	{
-		this.addInput("Color","Texture");
-		this.addInput("Linear Depth","Texture");
-		this.addInput("Camera","camera");
-		this.addOutput("Texture","Texture");
-		this.properties = { high_precision: false };
-	}
-
-	LGraphDepthOfField.title = "Depth Of Field";
-	LGraphDepthOfField.desc = "Applies a depth of field effect";
-
-	LGraphDepthOfField.prototype.onExecute = function()
-	{
-		var tex = this.getInputData(0);
-		var depth = this.getInputData(1);
-		var camera = this.getInputData(2);
-
-		if(!tex || !depth || !camera) 
-		{
-			this.setOutputData(0, tex);
-			return;
-		}
-
-		var precision = gl.UNSIGNED_BYTE;
-		if(this.properties.high_precision)
-			precision = gl.half_float_ext ? gl.HALF_FLOAT_OES : gl.FLOAT;			
-		if(!this._temp_texture || this._temp_texture.type != precision ||
-			this._temp_texture.width != tex.width || this._temp_texture.height != tex.height)
-			this._temp_texture = new GL.Texture( tex.width, tex.height, { type: precision, format: gl.RGBA, filter: gl.LINEAR });
-
-		var shader = LGraphDepthOfField._shader = new GL.Shader( GL.Shader.SCREEN_VERTEX_SHADER, LGraphDepthOfField._pixel_shader );
-
-		var screen_mesh = Mesh.getScreenQuad();
-
-		gl.disable( gl.DEPTH_TEST );
-		gl.disable( gl.BLEND );
-
-		var camera_position = camera.getEye();
-		var focus_point = camera.getCenter();
-		var distance = vec3.distance( camera_position, focus_point );
-		var far = camera.far;
-		var focus_range = distance * 0.5;
-
-		this._temp_texture.drawTo( function() {
-			tex.bind(0);
-			depth.bind(1);
-			shader.uniforms({u_texture:0, u_depth_texture:1, u_resolution: [1/tex.width, 1/tex.height], u_far: far, u_focus_point: distance, u_focus_scale: focus_range }).draw(screen_mesh);
-		});
-
-		this.setOutputData(0, this._temp_texture);
-	}
-
-	//from http://tuxedolabs.blogspot.com.es/2018/05/bokeh-depth-of-field-in-single-pass.html
-	LGraphDepthOfField._pixel_shader = "\n\
-		precision highp float;\n\
-		varying vec2 v_coord;\n\
-		uniform sampler2D u_texture; //Image to be processed\n\
-		uniform sampler2D u_depth_texture; //Linear depth, where 1.0 == far plane\n\
-		uniform vec2 u_iresolution; //The size of a pixel: vec2(1.0/width, 1.0/height)\n\
-		uniform float u_far; // Far plane\n\
-		uniform float u_focus_point;\n\
-		uniform float u_focus_scale;\n\
-		\n\
-		const float GOLDEN_ANGLE = 2.39996323;\n\
-		const float MAX_BLUR_SIZE = 20.0;\n\
-		const float RAD_SCALE = 0.5; // Smaller = nicer blur, larger = faster\n\
-		\n\
-		float getBlurSize(float depth, float focusPoint, float focusScale)\n\
-		{\n\
-		 float coc = clamp((1.0 / focusPoint - 1.0 / depth)*focusScale, -1.0, 1.0);\n\
-		 return abs(coc) * MAX_BLUR_SIZE;\n\
-		}\n\
-		\n\
-		vec3 depthOfField(vec2 texCoord, float focusPoint, float focusScale)\n\
-		{\n\
-		 float centerDepth = texture2D(u_depth_texture, texCoord).r * u_far;\n\
-		 float centerSize = getBlurSize(centerDepth, focusPoint, focusScale);\n\
-		 vec3 color = texture2D(u_texture, v_coord).rgb;\n\
-		 float tot = 1.0;\n\
-		\n\
-		 float radius = RAD_SCALE;\n\
-		 for (float ang = 0.0; ang < 100.0; ang += GOLDEN_ANGLE)\n\
-		 {\n\
-		  vec2 tc = texCoord + vec2(cos(ang), sin(ang)) * u_iresolution * radius;\n\
-			\n\
-		  vec3 sampleColor = texture2D(u_texture, tc).rgb;\n\
-		  float sampleDepth = texture2D(u_depth_texture, tc).r * u_far;\n\
-		  float sampleSize = getBlurSize( sampleDepth, focusPoint, focusScale );\n\
-		  if (sampleDepth > centerDepth)\n\
-		   sampleSize = clamp(sampleSize, 0.0, centerSize*2.0);\n\
-			\n\
-		  float m = smoothstep(radius-0.5, radius+0.5, sampleSize);\n\
-		  color += mix(color/tot, sampleColor, m);\n\
-		  tot += 1.0;\n\
-		  radius += RAD_SCALE/radius;\n\
-		  if(radius>=MAX_BLUR_SIZE)\n\
-			 return color / tot;\n\
-		 }\n\
-		 return color / tot;\n\
-		}\n\
-		void main()\n\
-		{\n\
-			gl_FragColor = vec4( depthOfField( v_coord, u_focus_point, u_focus_scale ), 1.0 );\n\
-			//gl_FragColor = vec4( texture2D(u_depth_texture, v_coord).r );\n\
-		}\n\
-		";
-
-	LiteGraph.registerNodeType("fx/DOF", LGraphDepthOfField );
-	global.LGraphDepthOfField = LGraphDepthOfField;
-	*/
-
-	//*******************************************************
-
-	function LGraphFXBokeh()
-	{
-		this.addInput("Texture","Texture");
-		this.addInput("Blurred","Texture");
-		this.addInput("Mask","Texture");
-		this.addInput("Threshold","number");
-		this.addOutput("Texture","Texture");
-		this.properties = { shape: "", size: 10, alpha: 1.0, threshold: 1.0, high_precision: false };
-	}
-
-	LGraphFXBokeh.title = "Bokeh";
-	LGraphFXBokeh.desc = "applies an Bokeh effect";
-
-	LGraphFXBokeh.widgets_info = {"shape": { widget:"texture" }};
-
-	LGraphFXBokeh.prototype.onExecute = function()
-	{
-		var tex = this.getInputData(0);
-		var blurred_tex = this.getInputData(1);
-		var mask_tex = this.getInputData(2);
-		if(!tex || !mask_tex || !this.properties.shape) 
-		{
-			this.setOutputData(0, tex);
-			return;
-		}
-
-		if(!blurred_tex)
-			blurred_tex = tex;
-
-		var shape_tex = LGraphTexture.getTexture( this.properties.shape );
-		if(!shape_tex)
-			return;
-
-		var threshold = this.properties.threshold;
-		if( this.isInputConnected(3) )
-		{
-			threshold = this.getInputData(3);
-			this.properties.threshold = threshold;
-		}
-
-
-		var precision = gl.UNSIGNED_BYTE;
-		if(this.properties.high_precision)
-			precision = gl.half_float_ext ? gl.HALF_FLOAT_OES : gl.FLOAT;			
-		if(!this._temp_texture || this._temp_texture.type != precision ||
-			this._temp_texture.width != tex.width || this._temp_texture.height != tex.height)
-			this._temp_texture = new GL.Texture( tex.width, tex.height, { type: precision, format: gl.RGBA, filter: gl.LINEAR });
-
-		//iterations
-		var size = this.properties.size;
-
-		var first_shader = LGraphFXBokeh._first_shader;
-		if(!first_shader)
-			first_shader = LGraphFXBokeh._first_shader = new GL.Shader( Shader.SCREEN_VERTEX_SHADER, LGraphFXBokeh._first_pixel_shader );
-
-		var second_shader = LGraphFXBokeh._second_shader;
-		if(!second_shader)
-			second_shader = LGraphFXBokeh._second_shader = new GL.Shader( LGraphFXBokeh._second_vertex_shader, LGraphFXBokeh._second_pixel_shader );
-
-		var points_mesh = this._points_mesh;
-		if(!points_mesh || points_mesh._width != tex.width || points_mesh._height != tex.height || points_mesh._spacing != 2)
-			points_mesh = this.createPointsMesh( tex.width, tex.height, 2 );
-
-		var screen_mesh = Mesh.getScreenQuad();
-
-		var point_size = this.properties.size;
-		var min_light = this.properties.min_light;
-		var alpha = this.properties.alpha;
-
-		gl.disable( gl.DEPTH_TEST );
-		gl.disable( gl.BLEND );
-
-		this._temp_texture.drawTo( function() {
-			tex.bind(0);
-			blurred_tex.bind(1);
-			mask_tex.bind(2);
-			first_shader.uniforms({u_texture:0, u_texture_blur:1, u_mask: 2, u_texsize: [tex.width, tex.height] })
-				.draw(screen_mesh);
-		});
-
-		this._temp_texture.drawTo( function() {
-			//clear because we use blending
-			//gl.clearColor(0.0,0.0,0.0,1.0);
-			//gl.clear( gl.COLOR_BUFFER_BIT );
-			gl.enable( gl.BLEND );
-			gl.blendFunc( gl.ONE, gl.ONE );
-
-			tex.bind(0);
-			shape_tex.bind(3);
-			second_shader.uniforms({u_texture:0, u_mask: 2, u_shape:3, u_alpha: alpha, u_threshold: threshold, u_pointSize: point_size, u_itexsize: [1.0/tex.width, 1.0/tex.height] })
-				.draw(points_mesh, gl.POINTS);
-		});
-
-		this.setOutputData(0, this._temp_texture);
-	}
-
-	LGraphFXBokeh.prototype.createPointsMesh = function(width, height, spacing)
-	{
-		var nwidth = Math.round(width / spacing);
-		var nheight = Math.round(height / spacing);
-
-		var vertices = new Float32Array(nwidth * nheight * 2);
-
-		var ny = -1;
-		var dx = 2/width * spacing;
-		var dy = 2/height * spacing;
-		for(var y = 0; y < nheight; ++y )
-		{
-			var nx = -1;
-			for(var x = 0; x < nwidth; ++x )
-			{
-				var pos = y*nwidth*2 + x*2;
-				vertices[pos] = nx;
-				vertices[pos+1] = ny;
-				nx += dx;
-			}
-			ny += dy;
-		}
-
-		this._points_mesh = GL.Mesh.load({vertices2D: vertices});
-		this._points_mesh._width = width;
-		this._points_mesh._height = height;
-		this._points_mesh._spacing = spacing;
-
-		return this._points_mesh;
-	}
-
-	/*
-	LGraphTextureBokeh._pixel_shader = "precision highp float;\n\
-			varying vec2 a_coord;\n\
-			uniform sampler2D u_texture;\n\
-			uniform sampler2D u_shape;\n\
-			\n\
-			void main() {\n\
-				vec4 color = texture2D( u_texture, gl_PointCoord );\n\
-				color *= v_color * u_alpha;\n\
-				gl_FragColor = color;\n\
-			}\n";
-	*/
-
-	LGraphFXBokeh._first_pixel_shader = "precision highp float;\n\
-			precision highp float;\n\
-			varying vec2 v_coord;\n\
-			uniform sampler2D u_texture;\n\
-			uniform sampler2D u_texture_blur;\n\
-			uniform sampler2D u_mask;\n\
-			\n\
-			void main() {\n\
-				vec4 color = texture2D(u_texture, v_coord);\n\
-				vec4 blurred_color = texture2D(u_texture_blur, v_coord);\n\
-				float mask = texture2D(u_mask, v_coord).x;\n\
-			   gl_FragColor = mix(color, blurred_color, mask);\n\
-			}\n\
-			";
-
-	LGraphFXBokeh._second_vertex_shader = "precision highp float;\n\
-			attribute vec2 a_vertex2D;\n\
-			varying vec4 v_color;\n\
-			uniform sampler2D u_texture;\n\
-			uniform sampler2D u_mask;\n\
-			uniform vec2 u_itexsize;\n\
-			uniform float u_pointSize;\n\
-			uniform float u_threshold;\n\
-			void main() {\n\
-				vec2 coord = a_vertex2D * 0.5 + 0.5;\n\
-				v_color = texture2D( u_texture, coord );\n\
-				v_color += texture2D( u_texture, coord + vec2(u_itexsize.x, 0.0) );\n\
-				v_color += texture2D( u_texture, coord + vec2(0.0, u_itexsize.y));\n\
-				v_color += texture2D( u_texture, coord + u_itexsize);\n\
-				v_color *= 0.25;\n\
-				float mask = texture2D(u_mask, coord).x;\n\
-				float luminance = length(v_color) * mask;\n\
-				/*luminance /= (u_pointSize*u_pointSize)*0.01 */;\n\
-				luminance -= u_threshold;\n\
-				if(luminance < 0.0)\n\
-				{\n\
-					gl_Position.x = -100.0;\n\
-					return;\n\
-				}\n\
-				gl_PointSize = u_pointSize;\n\
-				gl_Position = vec4(a_vertex2D,0.0,1.0);\n\
-			}\n\
-			";
-
-	LGraphFXBokeh._second_pixel_shader = "precision highp float;\n\
-			varying vec4 v_color;\n\
-			uniform sampler2D u_shape;\n\
-			uniform float u_alpha;\n\
-			\n\
-			void main() {\n\
-				vec4 color = texture2D( u_shape, gl_PointCoord );\n\
-				color *= v_color * u_alpha;\n\
-				gl_FragColor = color;\n\
-			}\n";
-
-
-	LiteGraph.registerNodeType("fx/bokeh", LGraphFXBokeh );
-	global.LGraphFXBokeh = LGraphFXBokeh;
-
-	//************************************************
-
-	function LGraphFXGeneric()
-	{
-		this.addInput("Texture","Texture");
-		this.addInput("value1","number");
-		this.addInput("value2","number");
-		this.addOutput("Texture","Texture");
-		this.properties = { fx: "halftone", value1: 1, value2: 1, precision: LGraphTexture.DEFAULT };
-	}
-
-	LGraphFXGeneric.title = "FX";
-	LGraphFXGeneric.desc = "applies an FX from a list";
-
-	LGraphFXGeneric.widgets_info = {
-		"fx": { widget:"combo", values:["halftone","pixelate","lowpalette","noise","gamma"] },
-		"precision": { widget:"combo", values: LGraphTexture.MODE_VALUES }
-	};
-	LGraphFXGeneric.shaders = {};
-
-	LGraphFXGeneric.prototype.onExecute = function()
-	{
-		if(!this.isOutputConnected(0))
-			return; //saves work
-
-		var tex = this.getInputData(0);
-		if(this.properties.precision === LGraphTexture.PASS_THROUGH )
-		{
-			this.setOutputData(0,tex);
-			return;
-		}		
-
-		if(!tex)
-			return;
-
-		this._tex = LGraphTexture.getTargetTexture( tex, this._tex, this.properties.precision );
-
-		//iterations
-		var value1 = this.properties.value1;
-		if( this.isInputConnected(1) )
-		{
-			value1 = this.getInputData(1);
-			this.properties.value1 = value1;
-		}
-
-		var value2 = this.properties.value2;
-		if( this.isInputConnected(2) )
-		{
-			value2 = this.getInputData(2);
-			this.properties.value2 = value2;
-		}
-	
-		var fx = this.properties.fx;
-		var shader = LGraphFXGeneric.shaders[ fx ];
-		if(!shader)
-		{
-			var pixel_shader_code = LGraphFXGeneric["pixel_shader_" + fx ];
-			if(!pixel_shader_code)
-				return;
-
-			shader = LGraphFXGeneric.shaders[ fx ] = new GL.Shader( Shader.SCREEN_VERTEX_SHADER, pixel_shader_code );
-		}
-
-
-		gl.disable( gl.BLEND );
-		gl.disable( gl.DEPTH_TEST );
-		var mesh = Mesh.getScreenQuad();
-		var camera = global.LS ? LS.Renderer._current_camera : null;
-		if(camera)
-			camera_planes = [LS.Renderer._current_camera.near, LS.Renderer._current_camera.far];
-		else
-			camera_planes = [1,100];
-
-		var noise = null;
-		if(fx == "noise")
-			noise = LGraphTexture.getNoiseTexture();
-
-		this._tex.drawTo( function() {
-			tex.bind(0);
-			if(fx == "noise")
-				noise.bind(1);
-
-			shader.uniforms({u_texture:0, u_noise:1, u_size: [tex.width, tex.height], u_rand:[ Math.random(), Math.random() ], u_value1: value1, u_value2: value2, u_camera_planes: camera_planes })
-				.draw(mesh);
-		});
-
-		this.setOutputData(0, this._tex);
-	}
-
-	LGraphFXGeneric.pixel_shader_halftone = "precision highp float;\n\
-			varying vec2 v_coord;\n\
-			uniform sampler2D u_texture;\n\
-			uniform vec2 u_camera_planes;\n\
-			uniform vec2 u_size;\n\
-			uniform float u_value1;\n\
-			uniform float u_value2;\n\
-			\n\
-			float pattern() {\n\
-				float s = sin(u_value1 * 3.1415), c = cos(u_value1 * 3.1415);\n\
-				vec2 tex = v_coord * u_size.xy;\n\
-				vec2 point = vec2(\n\
-				   c * tex.x - s * tex.y ,\n\
-				   s * tex.x + c * tex.y \n\
-				) * u_value2;\n\
-				return (sin(point.x) * sin(point.y)) * 4.0;\n\
-			}\n\
-			void main() {\n\
-				vec4 color = texture2D(u_texture, v_coord);\n\
-				float average = (color.r + color.g + color.b) / 3.0;\n\
-				gl_FragColor = vec4(vec3(average * 10.0 - 5.0 + pattern()), color.a);\n\
-			}\n";
-
-	LGraphFXGeneric.pixel_shader_pixelate = "precision highp float;\n\
-			varying vec2 v_coord;\n\
-			uniform sampler2D u_texture;\n\
-			uniform vec2 u_camera_planes;\n\
-			uniform vec2 u_size;\n\
-			uniform float u_value1;\n\
-			uniform float u_value2;\n\
-			\n\
-			void main() {\n\
-				vec2 coord = vec2( floor(v_coord.x * u_value1) / u_value1, floor(v_coord.y * u_value2) / u_value2 );\n\
-				vec4 color = texture2D(u_texture, coord);\n\
-				gl_FragColor = color;\n\
-			}\n";
-
-	LGraphFXGeneric.pixel_shader_lowpalette = "precision highp float;\n\
-			varying vec2 v_coord;\n\
-			uniform sampler2D u_texture;\n\
-			uniform vec2 u_camera_planes;\n\
-			uniform vec2 u_size;\n\
-			uniform float u_value1;\n\
-			uniform float u_value2;\n\
-			\n\
-			void main() {\n\
-				vec4 color = texture2D(u_texture, v_coord);\n\
-				gl_FragColor = floor(color * u_value1) / u_value1;\n\
-			}\n";
-
-	LGraphFXGeneric.pixel_shader_noise = "precision highp float;\n\
-			varying vec2 v_coord;\n\
-			uniform sampler2D u_texture;\n\
-			uniform sampler2D u_noise;\n\
-			uniform vec2 u_size;\n\
-			uniform float u_value1;\n\
-			uniform float u_value2;\n\
-			uniform vec2 u_rand;\n\
-			\n\
-			void main() {\n\
-				vec4 color = texture2D(u_texture, v_coord);\n\
-				vec3 noise = texture2D(u_noise, v_coord * vec2(u_size.x / 512.0, u_size.y / 512.0) + u_rand).xyz - vec3(0.5);\n\
-				gl_FragColor = vec4( color.xyz + noise * u_value1, color.a );\n\
-			}\n";
-
-	LGraphFXGeneric.pixel_shader_gamma = "precision highp float;\n\
-			varying vec2 v_coord;\n\
-			uniform sampler2D u_texture;\n\
-			uniform float u_value1;\n\
-			\n\
-			void main() {\n\
-				vec4 color = texture2D(u_texture, v_coord);\n\
-				float gamma = 1.0 / u_value1;\n\
-				gl_FragColor = vec4( pow( color.xyz, vec3(gamma) ), color.a );\n\
-			}\n";
-
-
-	LiteGraph.registerNodeType("fx/generic", LGraphFXGeneric );
-	global.LGraphFXGeneric = LGraphFXGeneric;
-
-
-	// Vigneting ************************************
-
-	function LGraphFXVigneting()
-	{
-		this.addInput("Tex.","Texture");
-		this.addInput("intensity","number");
-
-		this.addOutput("Texture","Texture");
-		this.properties = { intensity: 1, invert: false, precision: LGraphTexture.DEFAULT };
-
-		if(!LGraphFXVigneting._shader)
-			LGraphFXVigneting._shader = new GL.Shader( Shader.SCREEN_VERTEX_SHADER, LGraphFXVigneting.pixel_shader );
-	}
-
-	LGraphFXVigneting.title = "Vigneting";
-	LGraphFXVigneting.desc = "Vigneting";
-
-	LGraphFXVigneting.widgets_info = { 
-		"precision": { widget:"combo", values: LGraphTexture.MODE_VALUES }
-	};
-
-	LGraphFXVigneting.prototype.onExecute = function()
-	{
-		var tex = this.getInputData(0);
-
-		if(this.properties.precision === LGraphTexture.PASS_THROUGH )
-		{
-			this.setOutputData(0,tex);
-			return;
-		}		
-
-		if(!tex) return;
-
-		this._tex = LGraphTexture.getTargetTexture( tex, this._tex, this.properties.precision );
-
-		var intensity = this.properties.intensity;
-		if( this.isInputConnected(1) )
-		{
-			intensity = this.getInputData(1);
-			this.properties.intensity = intensity;
-		}
-
-		gl.disable( gl.BLEND );
-		gl.disable( gl.DEPTH_TEST );
-
-		var mesh = Mesh.getScreenQuad();
-		var shader = LGraphFXVigneting._shader;
-		var invert = this.properties.invert;
-
-		this._tex.drawTo( function() {
-			tex.bind(0);
-			shader.uniforms({u_texture:0, u_intensity: intensity, u_isize:[1/tex.width,1/tex.height], u_invert: invert ? 1 : 0}).draw(mesh);
-		});
-
-		this.setOutputData(0, this._tex);
-	}
-
-	LGraphFXVigneting.pixel_shader = "precision highp float;\n\
-			precision highp float;\n\
-			varying vec2 v_coord;\n\
-			uniform sampler2D u_texture;\n\
-			uniform float u_intensity;\n\
-			uniform int u_invert;\n\
-			\n\
-			void main() {\n\
-				float luminance = 1.0 - length( v_coord - vec2(0.5) ) * 1.414;\n\
-				vec4 color = texture2D(u_texture, v_coord);\n\
-				if(u_invert == 1)\n\
-					luminance = 1.0 - luminance;\n\
-				luminance = mix(1.0, luminance, u_intensity);\n\
-			   gl_FragColor = vec4( luminance * color.xyz, color.a);\n\
-			}\n\
-			";
-
-	LiteGraph.registerNodeType("fx/vigneting", LGraphFXVigneting );
-	global.LGraphFXVigneting = LGraphFXVigneting;
-}
-
-})(this);
-(function( global )
-{
-var LiteGraph = global.LiteGraph;
-
-function MIDIEvent( data )
-{
-	this.channel = 0;
-	this.cmd = 0;
-
-	if(data)
-		this.setup(data)
-	else
-		this.data = [0,0,0];
-}
-
-MIDIEvent.prototype.setup = function( raw_data )
-{
-	this.data = raw_data;
-
-	var midiStatus = raw_data[0];
-	this.status = midiStatus;
-
-	var midiCommand = midiStatus & 0xF0;
-
-	if(midiStatus >= 0xF0)
-		this.cmd = midiStatus;
-	else
-		this.cmd = midiCommand;
-
-	if(this.cmd == MIDIEvent.NOTEON && this.velocity == 0)
-		this.cmd = MIDIEvent.NOTEOFF;
-
-	this.cmd_str = MIDIEvent.commands[ this.cmd ] || "";
-
-	if ( midiCommand >= MIDIEvent.NOTEON || midiCommand <= MIDIEvent.NOTEOFF ) {
-		this.channel =  midiStatus & 0x0F;
-	}
-}
-
-Object.defineProperty( MIDIEvent.prototype, "velocity", {
-	get: function() {
-		if(this.cmd == MIDIEvent.NOTEON)
-			return this.data[2];
-		return -1;
-	},
-	set: function(v) {
-		this.data[2] = v; //  v / 127;
-	},
-	enumerable: true
-});
-
-MIDIEvent.notes = ["A","A#","B","C","C#","D","D#","E","F","F#","G","G#"];
-
-//returns HZs
-MIDIEvent.prototype.getPitch = function()
-{
-	return Math.pow(2, (this.data[1] - 69) / 12 ) * 440;
-}
-
-MIDIEvent.computePitch = function( note )
-{
-	return Math.pow(2, (note - 69) / 12 ) * 440;
-}
-
-MIDIEvent.prototype.getCC = function()
-{
-	return this.data[1];
-}
-
-MIDIEvent.prototype.getCCValue = function()
-{
-	return this.data[2];
-}
-
-//not tested, there is a formula missing here
-MIDIEvent.prototype.getPitchBend = function()
-{
-	return this.data[1] + (this.data[2] << 7) - 8192;
-}
-
-MIDIEvent.computePitchBend = function(v1,v2)
-{
-	return v1 + (v2 << 7) - 8192;
-}
-
-MIDIEvent.prototype.setCommandFromString = function( str )
-{
-	this.cmd = MIDIEvent.computeCommandFromString(str);
-}
-
-MIDIEvent.computeCommandFromString = function( str )
-{
-	if(!str)
-		return 0;
-
-	if(str && str.constructor === Number)
-		return str;
-
-	str = str.toUpperCase();
-	switch( str )
-	{
-		case "NOTE ON":
-		case "NOTEON": return MIDIEvent.NOTEON; break;
-		case "NOTE OFF":
-		case "NOTEOFF": return MIDIEvent.NOTEON; break;
-		case "KEY PRESSURE": 
-		case "KEYPRESSURE": return MIDIEvent.KEYPRESSURE; break;
-		case "CONTROLLER CHANGE": 
-		case "CONTROLLERCHANGE": 
-		case "CC": return MIDIEvent.CONTROLLERCHANGE; break;
-		case "PROGRAM CHANGE":
-		case "PROGRAMCHANGE":
-		case "PC": return MIDIEvent.PROGRAMCHANGE; break;
-		case "CHANNEL PRESSURE":
-		case "CHANNELPRESSURE": return MIDIEvent.CHANNELPRESSURE; break;
-		case "PITCH BEND":
-		case "PITCHBEND": return MIDIEvent.PITCHBEND; break;
-		case "TIME TICK":
-		case "TIMETICK": return MIDIEvent.TIMETICK; break;
-		default: return Number(str); //asume its a hex code
-	}
-}
-
-MIDIEvent.toNoteString = function(d)
-{
-	var note = d - 21;
-	var octave = d - 24;
-	note = note % 12;
-	if(note < 0)
-		note = 12 + note;
-	return MIDIEvent.notes[ note ] + Math.floor(octave / 12 + 1);
-}
-
-MIDIEvent.prototype.toString = function()
-{
-	var str = "" + this.channel + ". " ;
-	switch( this.cmd )
-	{
-		case MIDIEvent.NOTEON: str += "NOTEON " + MIDIEvent.toNoteString( this.data[1] ); break;
-		case MIDIEvent.NOTEOFF: str += "NOTEOFF " + MIDIEvent.toNoteString( this.data[1] ); break;
-		case MIDIEvent.CONTROLLERCHANGE: str += "CC " + this.data[1] + " " + this.data[2]; break;
-		case MIDIEvent.PROGRAMCHANGE: str += "PC " + this.data[1]; break;
-		case MIDIEvent.PITCHBEND: str += "PITCHBEND " + this.getPitchBend(); break;
-		case MIDIEvent.KEYPRESSURE: str += "KEYPRESS " + this.data[1]; break;
-	}
-
-	return str;
-}
-
-MIDIEvent.prototype.toHexString = function()
-{
-	var str = "";
-	for(var i = 0; i < this.data.length; i++)
-		str += this.data[i].toString(16) + " ";
-}
-
-MIDIEvent.NOTEOFF = 0x80;
-MIDIEvent.NOTEON = 0x90;
-MIDIEvent.KEYPRESSURE = 0xA0;
-MIDIEvent.CONTROLLERCHANGE = 0xB0;
-MIDIEvent.PROGRAMCHANGE = 0xC0;
-MIDIEvent.CHANNELPRESSURE = 0xD0;
-MIDIEvent.PITCHBEND = 0xE0;
-MIDIEvent.TIMETICK = 0xF8;
-
-MIDIEvent.commands = {
-	0x80: "note off",
-	0x90: "note on",
-	0xA0: "key pressure",
-	0xB0: "controller change",
-	0xC0: "program change",
-	0xD0: "channel pressure",
-	0xE0: "pitch bend",
-	0xF0: "system",
-	0xF2: "Song pos",
-	0xF3: "Song select",
-	0xF6: "Tune request",
-	0xF8: "time tick",
-	0xFA: "Start Song",
-	0xFB: "Continue Song",
-	0xFC: "Stop Song",
-	0xFE: "Sensing",
-	0xFF: "Reset"
-}
-
-//MIDI wrapper
-function MIDIInterface( on_ready, on_error )
-{
-	if(!navigator.requestMIDIAccess)
-	{
-		this.error = "not suppoorted";
-		if(on_error)
-			on_error("Not supported");
-		else
-			console.error("MIDI NOT SUPPORTED, enable by chrome://flags");
-		return;
-	}
-
-	this.on_ready = on_ready;
-
-	this.state = {
-		note: [],
-		cc: []
-	};
-
-
-
-	navigator.requestMIDIAccess().then( this.onMIDISuccess.bind(this), this.onMIDIFailure.bind(this) );
-}
-
-MIDIInterface.input = null;
-
-MIDIInterface.MIDIEvent = MIDIEvent;
-
-MIDIInterface.prototype.onMIDISuccess = function(midiAccess)
-{
-	console.log( "MIDI ready!" );
-	console.log( midiAccess );
-	this.midi = midiAccess;  // store in the global (in real usage, would probably keep in an object instance)
-	this.updatePorts();
-
-	if (this.on_ready)
-		this.on_ready(this);
-}
-
-MIDIInterface.prototype.updatePorts = function()
-{
-	var midi = this.midi;
-	this.input_ports = midi.inputs;
-	var num = 0;
-
-	var it = this.input_ports.values();
-	var it_value = it.next();
-	while( it_value && it_value.done === false )
-	{
-		var port_info = it_value.value;
-		console.log( "Input port [type:'" + port_info.type + "'] id:'" + port_info.id +
-		  "' manufacturer:'" + port_info.manufacturer + "' name:'" + port_info.name +
-		  "' version:'" + port_info.version + "'" );
-			num++;
-		it_value = it.next();
-	}
-	this.num_input_ports = num;
-
-	num = 0;
-	this.output_ports = midi.outputs;
-	var it = this.output_ports.values();
-	var it_value = it.next();
-	while( it_value && it_value.done === false )
-	{
-		var port_info = it_value.value;
-		console.log( "Output port [type:'" + port_info.type + "'] id:'" + port_info.id +
-		  "' manufacturer:'" + port_info.manufacturer + "' name:'" + port_info.name +
-		  "' version:'" + port_info.version + "'" );
-			num++;
-		it_value = it.next();
-	  }
-	this.num_output_ports = num;
-
-
-	/* OLD WAY
-	for (var i = 0; i < this.input_ports.size; ++i) {
-		  var input = this.input_ports.get(i);
-		  if(!input)
-			  continue; //sometimes it is null?!
-			console.log( "Input port [type:'" + input.type + "'] id:'" + input.id +
-		  "' manufacturer:'" + input.manufacturer + "' name:'" + input.name +
-		  "' version:'" + input.version + "'" );
-			num++;
-	  }
-	this.num_input_ports = num;
-
-
-	num = 0;
-	this.output_ports = midi.outputs;
-	for (var i = 0; i < this.output_ports.size; ++i) {
-		  var output = this.output_ports.get(i);
-		  if(!output)
-			  continue; 
-		console.log( "Output port [type:'" + output.type + "'] id:'" + output.id +
-		  "' manufacturer:'" + output.manufacturer + "' name:'" + output.name +
-		  "' version:'" + output.version + "'" );
-			num++;
-	  }
-	this.num_output_ports = num;
-	*/
-}
-
-MIDIInterface.prototype.onMIDIFailure = function(msg)
-{
-	console.error( "Failed to get MIDI access - " + msg );
-}
-
-MIDIInterface.prototype.openInputPort = function( port, callback )
-{
-	var input_port = this.input_ports.get( "input-" + port );
-	if(!input_port)
-		return false;
-	MIDIInterface.input = this;
-	var that = this;
-
-	input_port.onmidimessage = function(a) {
-		var midi_event = new MIDIEvent(a.data);
-		that.updateState( midi_event );
-		if(callback)
-			callback(a.data, midi_event );
-		if(MIDIInterface.on_message)
-			MIDIInterface.on_message( a.data, midi_event );
-	}
-	console.log("port open: ", input_port);
-	return true;
-}
-
-MIDIInterface.parseMsg = function(data)
-{
-
-}
-
-MIDIInterface.prototype.updateState = function( midi_event )
-{
-	switch( midi_event.cmd )
-	{
-		case MIDIEvent.NOTEON: this.state.note[ midi_event.value1|0 ] = midi_event.value2; break;
-		case MIDIEvent.NOTEOFF: this.state.note[ midi_event.value1|0 ] = 0; break;
-		case MIDIEvent.CONTROLLERCHANGE: this.state.cc[ midi_event.getCC() ] = midi_event.getCCValue(); break;
-	}
-}
-
-MIDIInterface.prototype.sendMIDI = function( port, midi_data )
-{
-	if( !midi_data )
-		return;
-
-	var output_port = this.output_ports.get( "output-" + port );
-	if(!output_port)
-		return;
-
-	MIDIInterface.output = this;
-
-	if( midi_data.constructor === MIDIEvent)
-		output_port.send( midi_data.data ); 
-	else
-		output_port.send( midi_data ); 
-}
-
-
-
-function LGMIDIIn()
-{
-	this.addOutput( "on_midi", LiteGraph.EVENT );
-	this.addOutput( "out", "midi" );
-	this.properties = {port: 0};
-	this._last_midi_event = null;
-	this._current_midi_event = null;
-
-	var that = this;
-	new MIDIInterface( function( midi ){
-		//open
-		that._midi = midi;
-		if(that._waiting)
-			that.onStart();
-		that._waiting = false;
-	});
-}
-
-LGMIDIIn.MIDIInterface = MIDIInterface;
-
-LGMIDIIn.title = "MIDI Input";
-LGMIDIIn.desc = "Reads MIDI from a input port";
-
-LGMIDIIn.prototype.getPropertyInfo = function(name)
-{
-	if(!this._midi)
-		return;
-
-	if(name == "port")
-	{
-		var values = {};
-		for (var i = 0; i < this._midi.input_ports.size; ++i)
-		{
-			var input = this._midi.input_ports.get( "input-" + i);
-			values[i] = i + ".- " + input.name + " version:" + input.version;
-		}
-		return { type: "enum", values: values };
-	}
-}
-
-LGMIDIIn.prototype.onStart = function()
-{
-	if(this._midi)
-		this._midi.openInputPort( this.properties.port, this.onMIDIEvent.bind(this) );
-	else
-		this._waiting = true;
-}
-
-LGMIDIIn.prototype.onMIDIEvent = function( data, midi_event )
-{
-	this._last_midi_event = midi_event;
-
-	this.trigger( "on_midi", midi_event );
-	if(midi_event.cmd == MIDIEvent.NOTEON)
-		this.trigger( "on_noteon", midi_event );
-	else if(midi_event.cmd == MIDIEvent.NOTEOFF)
-		this.trigger( "on_noteoff", midi_event );
-	else if(midi_event.cmd == MIDIEvent.CONTROLLERCHANGE)
-		this.trigger( "on_cc", midi_event );
-	else if(midi_event.cmd == MIDIEvent.PROGRAMCHANGE)
-		this.trigger( "on_pc", midi_event );
-	else if(midi_event.cmd == MIDIEvent.PITCHBEND)
-		this.trigger( "on_pitchbend", midi_event );
-}
-
-LGMIDIIn.prototype.onExecute = function()
-{
-	if(this.outputs)
-	{
-		var last = this._last_midi_event;
-		for(var i = 0; i < this.outputs.length; ++i)
-		{
-			var output = this.outputs[i];
-			var v = null;
-			switch (output.name)
-			{
-				case "midi": v = this._midi; break;
-				case "last_midi": v = last; break;
-				default:
-					continue;
-			}
-			this.setOutputData( i, v );
-		}
-	}
-}
-
-LGMIDIIn.prototype.onGetOutputs = function() {
-	return [
-		["last_midi","midi"],
-		["on_midi",LiteGraph.EVENT],
-		["on_noteon",LiteGraph.EVENT],
-		["on_noteoff",LiteGraph.EVENT],
-		["on_cc",LiteGraph.EVENT],
-		["on_pc",LiteGraph.EVENT],
-		["on_pitchbend",LiteGraph.EVENT]
-	];
-}
-
-LiteGraph.registerNodeType("midi/input", LGMIDIIn);
-
-
-function LGMIDIOut()
-{
-	this.addInput( "send", LiteGraph.EVENT );
-	this.properties = {port: 0};
-
-	var that = this;
-	new MIDIInterface( function( midi ){
-		that._midi = midi;
-	});
-}
-
-LGMIDIOut.MIDIInterface = MIDIInterface;
-
-LGMIDIOut.title = "MIDI Output";
-LGMIDIOut.desc = "Sends MIDI to output channel";
-
-LGMIDIOut.prototype.getPropertyInfo = function(name)
-{
-	if(!this._midi)
-		return;
-
-	if(name == "port")
-	{
-		var values = {};
-		for (var i = 0; i < this._midi.output_ports.size; ++i)
-		{
-			var output = this._midi.output_ports.get(i);
-			values[i] = i + ".- " + output.name + " version:" + output.version;
-		}
-		return { type: "enum", values: values };
-	}
-}
-
-
-LGMIDIOut.prototype.onAction = function(event, midi_event )
-{
-	console.log(midi_event);
-	if(!this._midi)
-		return;
-	if(event == "send")
-		this._midi.sendMIDI( this.port, midi_event );
-	this.trigger("midi",midi_event);
-}
-
-LGMIDIOut.prototype.onGetInputs = function() {
-	return [["send",LiteGraph.ACTION]];
-}
-
-LGMIDIOut.prototype.onGetOutputs = function() {
-	return [["on_midi",LiteGraph.EVENT]];
-}
-
-LiteGraph.registerNodeType("midi/output", LGMIDIOut);
-
-
-function LGMIDIShow()
-{
-	this.addInput( "on_midi", LiteGraph.EVENT );
-	this._str = "";
-	this.size = [200,40]
-}
-
-LGMIDIShow.title = "MIDI Show";
-LGMIDIShow.desc = "Shows MIDI in the graph";
-
-LGMIDIShow.prototype.onAction = function(event, midi_event )
-{
-	if(!midi_event)
-		return;
-	if(midi_event.constructor === MIDIEvent)
-		this._str = midi_event.toString();
-	else
-		this._str = "???";
-}
-
-LGMIDIShow.prototype.onDrawForeground = function( ctx )
-{
-	if( !this._str )
-		return;
-
-	ctx.font = "30px Arial";
-	ctx.fillText( this._str, 10, this.size[1] * 0.8 );
-}
-
-LGMIDIShow.prototype.onGetInputs = function() {
-	return [["in",LiteGraph.ACTION]];
-}
-
-LGMIDIShow.prototype.onGetOutputs = function() {
-	return [["on_midi",LiteGraph.EVENT]];
-}
-
-LiteGraph.registerNodeType("midi/show", LGMIDIShow);
-
-
-
-function LGMIDIFilter()
-{
-	this.properties = {
-		channel: -1,
-		cmd: -1,
-		min_value: -1,
-		max_value: -1
-	};
-
-	this.addInput( "in", LiteGraph.EVENT );
-	this.addOutput( "on_midi", LiteGraph.EVENT );
-}
-
-LGMIDIFilter.title = "MIDI Filter";
-LGMIDIFilter.desc = "Filters MIDI messages";
-
-LGMIDIFilter.prototype.onAction = function(event, midi_event )
-{
-	if(!midi_event || midi_event.constructor !== MIDIEvent)
-		return;
-
-	if( this.properties.channel != -1 && midi_event.channel != this.properties.channel)
-		return;
-	if(this.properties.cmd != -1 && midi_event.cmd != this.properties.cmd)
-		return;
-	if(this.properties.min_value != -1 && midi_event.data[1] < this.properties.min_value)
-		return;
-	if(this.properties.max_value != -1 && midi_event.data[1] > this.properties.max_value)
-		return;
-	this.trigger("on_midi",midi_event);
-}
-
-LiteGraph.registerNodeType("midi/filter", LGMIDIFilter);
-
-
-function LGMIDIEvent()
-{
-	this.properties = {
-		channel: 0,
-		cmd: "CC",
-		value1: 1,
-		value2: 1
-	};
-
-	this.addInput( "send", LiteGraph.EVENT );
-	this.addInput( "assign", LiteGraph.EVENT );
-	this.addOutput( "on_midi", LiteGraph.EVENT );
-}
-
-LGMIDIEvent.title = "MIDIEvent";
-LGMIDIEvent.desc = "Create a MIDI Event";
-
-LGMIDIEvent.prototype.onAction = function( event, midi_event )
-{
-	if(event == "assign")
-	{
-		this.properties.channel = midi_event.channel;
-		this.properties.cmd = midi_event.cmd;
-		this.properties.value1 = midi_event.data[1];
-		this.properties.value2 = midi_event.data[2];
-		return;
-	}
-
-	//send
-	var midi_event = new MIDIEvent();
-	midi_event.channel = this.properties.channel;
-	if(this.properties.cmd && this.properties.cmd.constructor === String)
-		midi_event.setCommandFromString( this.properties.cmd );
-	else
-		midi_event.cmd = this.properties.cmd;
-	midi_event.data[0] = midi_event.cmd | midi_event.channel;
-	midi_event.data[1] = Number(this.properties.value1);
-	midi_event.data[2] = Number(this.properties.value2);
-	this.trigger("on_midi",midi_event);
-}
-
-LGMIDIEvent.prototype.onExecute = function()
-{
-	var props = this.properties;
-
-	if(this.outputs)
-	{
-		for(var i = 0; i < this.outputs.length; ++i)
-		{
-			var output = this.outputs[i];
-			var v = null;
-			switch (output.name)
-			{
-				case "midi": 
-					v = new MIDIEvent(); 
-					v.setup([ props.cmd, props.value1, props.value2 ]);
-					v.channel = props.channel;
-					break;
-				case "command": v = props.cmd; break;
-				case "cc": v = props.value1; break;
-				case "cc_value": v = props.value2; break;
-				case "note": v = (props.cmd == MIDIEvent.NOTEON || props.cmd == MIDIEvent.NOTEOFF) ? props.value1 : null; break;
-				case "velocity": v = props.cmd == MIDIEvent.NOTEON ? props.value2 : null; break;
-				case "pitch": v = props.cmd == MIDIEvent.NOTEON ? MIDIEvent.computePitch( props.value1 ) : null; break;
-				case "pitchbend": v = props.cmd == MIDIEvent.PITCHBEND ? MIDIEvent.computePitchBend( props.value1, props.value2 ) : null; break;
-				default:
-					continue;
-			}
-			if(v !== null)
-				this.setOutputData( i, v );
-		}
-	}
-}
-
-LGMIDIEvent.prototype.onPropertyChanged = function(name,value)
-{
-	if(name == "cmd")
-		this.properties.cmd = MIDIEvent.computeCommandFromString( value );
-}
-
-
-LGMIDIEvent.prototype.onGetOutputs = function() {
-	return [
-		["midi","midi"],
-		["on_midi",LiteGraph.EVENT],
-		["command","number"],
-		["note","number"],
-		["velocity","number"],
-		["cc","number"],
-		["cc_value","number"],
-		["pitch","number"],
-		["pitchbend","number"]
-	];
-}
-
-
-LiteGraph.registerNodeType("midi/event", LGMIDIEvent);
-
-
-function LGMIDICC()
-{
-	this.properties = {
-//		channel: 0,
-		cc: 1,
-		value: 0
-	};
-
-	this.addOutput( "value", "number" );
-}
-
-LGMIDICC.title = "MIDICC";
-LGMIDICC.desc = "gets a Controller Change";
-
-LGMIDICC.prototype.onExecute = function()
-{
-	var props = this.properties;
-	if( MIDIInterface.input )
-		this.properties.value = MIDIInterface.input.state.cc[ this.properties.cc ];
-	this.setOutputData( 0, this.properties.value );
-}
-
-LiteGraph.registerNodeType("midi/cc", LGMIDICC);
-
-
-
-
-function now() { return window.performance.now() }
-
+(function( global )
+{
+var LiteGraph = global.LiteGraph;
+
+function MIDIEvent( data )
+{
+	this.channel = 0;
+	this.cmd = 0;
+
+	if(data)
+		this.setup(data)
+	else
+		this.data = [0,0,0];
+}
+
+MIDIEvent.prototype.setup = function( raw_data )
+{
+	this.data = raw_data;
+
+	var midiStatus = raw_data[0];
+	this.status = midiStatus;
+
+	var midiCommand = midiStatus & 0xF0;
+
+	if(midiStatus >= 0xF0)
+		this.cmd = midiStatus;
+	else
+		this.cmd = midiCommand;
+
+	if(this.cmd == MIDIEvent.NOTEON && this.velocity == 0)
+		this.cmd = MIDIEvent.NOTEOFF;
+
+	this.cmd_str = MIDIEvent.commands[ this.cmd ] || "";
+
+	if ( midiCommand >= MIDIEvent.NOTEON || midiCommand <= MIDIEvent.NOTEOFF ) {
+		this.channel =  midiStatus & 0x0F;
+	}
+}
+
+Object.defineProperty( MIDIEvent.prototype, "velocity", {
+	get: function() {
+		if(this.cmd == MIDIEvent.NOTEON)
+			return this.data[2];
+		return -1;
+	},
+	set: function(v) {
+		this.data[2] = v; //  v / 127;
+	},
+	enumerable: true
+});
+
+MIDIEvent.notes = ["A","A#","B","C","C#","D","D#","E","F","F#","G","G#"];
+
+//returns HZs
+MIDIEvent.prototype.getPitch = function()
+{
+	return Math.pow(2, (this.data[1] - 69) / 12 ) * 440;
+}
+
+MIDIEvent.computePitch = function( note )
+{
+	return Math.pow(2, (note - 69) / 12 ) * 440;
+}
+
+MIDIEvent.prototype.getCC = function()
+{
+	return this.data[1];
+}
+
+MIDIEvent.prototype.getCCValue = function()
+{
+	return this.data[2];
+}
+
+//not tested, there is a formula missing here
+MIDIEvent.prototype.getPitchBend = function()
+{
+	return this.data[1] + (this.data[2] << 7) - 8192;
+}
+
+MIDIEvent.computePitchBend = function(v1,v2)
+{
+	return v1 + (v2 << 7) - 8192;
+}
+
+MIDIEvent.prototype.setCommandFromString = function( str )
+{
+	this.cmd = MIDIEvent.computeCommandFromString(str);
+}
+
+MIDIEvent.computeCommandFromString = function( str )
+{
+	if(!str)
+		return 0;
+
+	if(str && str.constructor === Number)
+		return str;
+
+	str = str.toUpperCase();
+	switch( str )
+	{
+		case "NOTE ON":
+		case "NOTEON": return MIDIEvent.NOTEON; break;
+		case "NOTE OFF":
+		case "NOTEOFF": return MIDIEvent.NOTEON; break;
+		case "KEY PRESSURE": 
+		case "KEYPRESSURE": return MIDIEvent.KEYPRESSURE; break;
+		case "CONTROLLER CHANGE": 
+		case "CONTROLLERCHANGE": 
+		case "CC": return MIDIEvent.CONTROLLERCHANGE; break;
+		case "PROGRAM CHANGE":
+		case "PROGRAMCHANGE":
+		case "PC": return MIDIEvent.PROGRAMCHANGE; break;
+		case "CHANNEL PRESSURE":
+		case "CHANNELPRESSURE": return MIDIEvent.CHANNELPRESSURE; break;
+		case "PITCH BEND":
+		case "PITCHBEND": return MIDIEvent.PITCHBEND; break;
+		case "TIME TICK":
+		case "TIMETICK": return MIDIEvent.TIMETICK; break;
+		default: return Number(str); //asume its a hex code
+	}
+}
+
+MIDIEvent.toNoteString = function(d)
+{
+	var note = d - 21;
+	var octave = d - 24;
+	note = note % 12;
+	if(note < 0)
+		note = 12 + note;
+	return MIDIEvent.notes[ note ] + Math.floor(octave / 12 + 1);
+}
+
+MIDIEvent.prototype.toString = function()
+{
+	var str = "" + this.channel + ". " ;
+	switch( this.cmd )
+	{
+		case MIDIEvent.NOTEON: str += "NOTEON " + MIDIEvent.toNoteString( this.data[1] ); break;
+		case MIDIEvent.NOTEOFF: str += "NOTEOFF " + MIDIEvent.toNoteString( this.data[1] ); break;
+		case MIDIEvent.CONTROLLERCHANGE: str += "CC " + this.data[1] + " " + this.data[2]; break;
+		case MIDIEvent.PROGRAMCHANGE: str += "PC " + this.data[1]; break;
+		case MIDIEvent.PITCHBEND: str += "PITCHBEND " + this.getPitchBend(); break;
+		case MIDIEvent.KEYPRESSURE: str += "KEYPRESS " + this.data[1]; break;
+	}
+
+	return str;
+}
+
+MIDIEvent.prototype.toHexString = function()
+{
+	var str = "";
+	for(var i = 0; i < this.data.length; i++)
+		str += this.data[i].toString(16) + " ";
+}
+
+MIDIEvent.NOTEOFF = 0x80;
+MIDIEvent.NOTEON = 0x90;
+MIDIEvent.KEYPRESSURE = 0xA0;
+MIDIEvent.CONTROLLERCHANGE = 0xB0;
+MIDIEvent.PROGRAMCHANGE = 0xC0;
+MIDIEvent.CHANNELPRESSURE = 0xD0;
+MIDIEvent.PITCHBEND = 0xE0;
+MIDIEvent.TIMETICK = 0xF8;
+
+MIDIEvent.commands = {
+	0x80: "note off",
+	0x90: "note on",
+	0xA0: "key pressure",
+	0xB0: "controller change",
+	0xC0: "program change",
+	0xD0: "channel pressure",
+	0xE0: "pitch bend",
+	0xF0: "system",
+	0xF2: "Song pos",
+	0xF3: "Song select",
+	0xF6: "Tune request",
+	0xF8: "time tick",
+	0xFA: "Start Song",
+	0xFB: "Continue Song",
+	0xFC: "Stop Song",
+	0xFE: "Sensing",
+	0xFF: "Reset"
+}
+
+//MIDI wrapper
+function MIDIInterface( on_ready, on_error )
+{
+	if(!navigator.requestMIDIAccess)
+	{
+		this.error = "not suppoorted";
+		if(on_error)
+			on_error("Not supported");
+		else
+			console.error("MIDI NOT SUPPORTED, enable by chrome://flags");
+		return;
+	}
+
+	this.on_ready = on_ready;
+
+	this.state = {
+		note: [],
+		cc: []
+	};
+
+
+
+	navigator.requestMIDIAccess().then( this.onMIDISuccess.bind(this), this.onMIDIFailure.bind(this) );
+}
+
+MIDIInterface.input = null;
+
+MIDIInterface.MIDIEvent = MIDIEvent;
+
+MIDIInterface.prototype.onMIDISuccess = function(midiAccess)
+{
+	console.log( "MIDI ready!" );
+	console.log( midiAccess );
+	this.midi = midiAccess;  // store in the global (in real usage, would probably keep in an object instance)
+	this.updatePorts();
+
+	if (this.on_ready)
+		this.on_ready(this);
+}
+
+MIDIInterface.prototype.updatePorts = function()
+{
+	var midi = this.midi;
+	this.input_ports = midi.inputs;
+	var num = 0;
+
+	var it = this.input_ports.values();
+	var it_value = it.next();
+	while( it_value && it_value.done === false )
+	{
+		var port_info = it_value.value;
+		console.log( "Input port [type:'" + port_info.type + "'] id:'" + port_info.id +
+		  "' manufacturer:'" + port_info.manufacturer + "' name:'" + port_info.name +
+		  "' version:'" + port_info.version + "'" );
+			num++;
+		it_value = it.next();
+	}
+	this.num_input_ports = num;
+
+	num = 0;
+	this.output_ports = midi.outputs;
+	var it = this.output_ports.values();
+	var it_value = it.next();
+	while( it_value && it_value.done === false )
+	{
+		var port_info = it_value.value;
+		console.log( "Output port [type:'" + port_info.type + "'] id:'" + port_info.id +
+		  "' manufacturer:'" + port_info.manufacturer + "' name:'" + port_info.name +
+		  "' version:'" + port_info.version + "'" );
+			num++;
+		it_value = it.next();
+	  }
+	this.num_output_ports = num;
+
+
+	/* OLD WAY
+	for (var i = 0; i < this.input_ports.size; ++i) {
+		  var input = this.input_ports.get(i);
+		  if(!input)
+			  continue; //sometimes it is null?!
+			console.log( "Input port [type:'" + input.type + "'] id:'" + input.id +
+		  "' manufacturer:'" + input.manufacturer + "' name:'" + input.name +
+		  "' version:'" + input.version + "'" );
+			num++;
+	  }
+	this.num_input_ports = num;
+
+
+	num = 0;
+	this.output_ports = midi.outputs;
+	for (var i = 0; i < this.output_ports.size; ++i) {
+		  var output = this.output_ports.get(i);
+		  if(!output)
+			  continue; 
+		console.log( "Output port [type:'" + output.type + "'] id:'" + output.id +
+		  "' manufacturer:'" + output.manufacturer + "' name:'" + output.name +
+		  "' version:'" + output.version + "'" );
+			num++;
+	  }
+	this.num_output_ports = num;
+	*/
+}
+
+MIDIInterface.prototype.onMIDIFailure = function(msg)
+{
+	console.error( "Failed to get MIDI access - " + msg );
+}
+
+MIDIInterface.prototype.openInputPort = function( port, callback )
+{
+	var input_port = this.input_ports.get( "input-" + port );
+	if(!input_port)
+		return false;
+	MIDIInterface.input = this;
+	var that = this;
+
+	input_port.onmidimessage = function(a) {
+		var midi_event = new MIDIEvent(a.data);
+		that.updateState( midi_event );
+		if(callback)
+			callback(a.data, midi_event );
+		if(MIDIInterface.on_message)
+			MIDIInterface.on_message( a.data, midi_event );
+	}
+	console.log("port open: ", input_port);
+	return true;
+}
+
+MIDIInterface.parseMsg = function(data)
+{
+
+}
+
+MIDIInterface.prototype.updateState = function( midi_event )
+{
+	switch( midi_event.cmd )
+	{
+		case MIDIEvent.NOTEON: this.state.note[ midi_event.value1|0 ] = midi_event.value2; break;
+		case MIDIEvent.NOTEOFF: this.state.note[ midi_event.value1|0 ] = 0; break;
+		case MIDIEvent.CONTROLLERCHANGE: this.state.cc[ midi_event.getCC() ] = midi_event.getCCValue(); break;
+	}
+}
+
+MIDIInterface.prototype.sendMIDI = function( port, midi_data )
+{
+	if( !midi_data )
+		return;
+
+	var output_port = this.output_ports.get( "output-" + port );
+	if(!output_port)
+		return;
+
+	MIDIInterface.output = this;
+
+	if( midi_data.constructor === MIDIEvent)
+		output_port.send( midi_data.data ); 
+	else
+		output_port.send( midi_data ); 
+}
+
+
+
+function LGMIDIIn()
+{
+	this.addOutput( "on_midi", LiteGraph.EVENT );
+	this.addOutput( "out", "midi" );
+	this.properties = {port: 0};
+	this._last_midi_event = null;
+	this._current_midi_event = null;
+
+	var that = this;
+	new MIDIInterface( function( midi ){
+		//open
+		that._midi = midi;
+		if(that._waiting)
+			that.onStart();
+		that._waiting = false;
+	});
+}
+
+LGMIDIIn.MIDIInterface = MIDIInterface;
+
+LGMIDIIn.title = "MIDI Input";
+LGMIDIIn.desc = "Reads MIDI from a input port";
+
+LGMIDIIn.prototype.getPropertyInfo = function(name)
+{
+	if(!this._midi)
+		return;
+
+	if(name == "port")
+	{
+		var values = {};
+		for (var i = 0; i < this._midi.input_ports.size; ++i)
+		{
+			var input = this._midi.input_ports.get( "input-" + i);
+			values[i] = i + ".- " + input.name + " version:" + input.version;
+		}
+		return { type: "enum", values: values };
+	}
+}
+
+LGMIDIIn.prototype.onStart = function()
+{
+	if(this._midi)
+		this._midi.openInputPort( this.properties.port, this.onMIDIEvent.bind(this) );
+	else
+		this._waiting = true;
+}
+
+LGMIDIIn.prototype.onMIDIEvent = function( data, midi_event )
+{
+	this._last_midi_event = midi_event;
+
+	this.trigger( "on_midi", midi_event );
+	if(midi_event.cmd == MIDIEvent.NOTEON)
+		this.trigger( "on_noteon", midi_event );
+	else if(midi_event.cmd == MIDIEvent.NOTEOFF)
+		this.trigger( "on_noteoff", midi_event );
+	else if(midi_event.cmd == MIDIEvent.CONTROLLERCHANGE)
+		this.trigger( "on_cc", midi_event );
+	else if(midi_event.cmd == MIDIEvent.PROGRAMCHANGE)
+		this.trigger( "on_pc", midi_event );
+	else if(midi_event.cmd == MIDIEvent.PITCHBEND)
+		this.trigger( "on_pitchbend", midi_event );
+}
+
+LGMIDIIn.prototype.onExecute = function()
+{
+	if(this.outputs)
+	{
+		var last = this._last_midi_event;
+		for(var i = 0; i < this.outputs.length; ++i)
+		{
+			var output = this.outputs[i];
+			var v = null;
+			switch (output.name)
+			{
+				case "midi": v = this._midi; break;
+				case "last_midi": v = last; break;
+				default:
+					continue;
+			}
+			this.setOutputData( i, v );
+		}
+	}
+}
+
+LGMIDIIn.prototype.onGetOutputs = function() {
+	return [
+		["last_midi","midi"],
+		["on_midi",LiteGraph.EVENT],
+		["on_noteon",LiteGraph.EVENT],
+		["on_noteoff",LiteGraph.EVENT],
+		["on_cc",LiteGraph.EVENT],
+		["on_pc",LiteGraph.EVENT],
+		["on_pitchbend",LiteGraph.EVENT]
+	];
+}
+
+LiteGraph.registerNodeType("midi/input", LGMIDIIn);
+
+
+function LGMIDIOut()
+{
+	this.addInput( "send", LiteGraph.EVENT );
+	this.properties = {port: 0};
+
+	var that = this;
+	new MIDIInterface( function( midi ){
+		that._midi = midi;
+	});
+}
+
+LGMIDIOut.MIDIInterface = MIDIInterface;
+
+LGMIDIOut.title = "MIDI Output";
+LGMIDIOut.desc = "Sends MIDI to output channel";
+
+LGMIDIOut.prototype.getPropertyInfo = function(name)
+{
+	if(!this._midi)
+		return;
+
+	if(name == "port")
+	{
+		var values = {};
+		for (var i = 0; i < this._midi.output_ports.size; ++i)
+		{
+			var output = this._midi.output_ports.get(i);
+			values[i] = i + ".- " + output.name + " version:" + output.version;
+		}
+		return { type: "enum", values: values };
+	}
+}
+
+
+LGMIDIOut.prototype.onAction = function(event, midi_event )
+{
+	console.log(midi_event);
+	if(!this._midi)
+		return;
+	if(event == "send")
+		this._midi.sendMIDI( this.port, midi_event );
+	this.trigger("midi",midi_event);
+}
+
+LGMIDIOut.prototype.onGetInputs = function() {
+	return [["send",LiteGraph.ACTION]];
+}
+
+LGMIDIOut.prototype.onGetOutputs = function() {
+	return [["on_midi",LiteGraph.EVENT]];
+}
+
+LiteGraph.registerNodeType("midi/output", LGMIDIOut);
+
+
+function LGMIDIShow()
+{
+	this.addInput( "on_midi", LiteGraph.EVENT );
+	this._str = "";
+	this.size = [200,40]
+}
+
+LGMIDIShow.title = "MIDI Show";
+LGMIDIShow.desc = "Shows MIDI in the graph";
+
+LGMIDIShow.prototype.onAction = function(event, midi_event )
+{
+	if(!midi_event)
+		return;
+	if(midi_event.constructor === MIDIEvent)
+		this._str = midi_event.toString();
+	else
+		this._str = "???";
+}
+
+LGMIDIShow.prototype.onDrawForeground = function( ctx )
+{
+	if( !this._str )
+		return;
+
+	ctx.font = "30px Arial";
+	ctx.fillText( this._str, 10, this.size[1] * 0.8 );
+}
+
+LGMIDIShow.prototype.onGetInputs = function() {
+	return [["in",LiteGraph.ACTION]];
+}
+
+LGMIDIShow.prototype.onGetOutputs = function() {
+	return [["on_midi",LiteGraph.EVENT]];
+}
+
+LiteGraph.registerNodeType("midi/show", LGMIDIShow);
+
+
+
+function LGMIDIFilter()
+{
+	this.properties = {
+		channel: -1,
+		cmd: -1,
+		min_value: -1,
+		max_value: -1
+	};
+
+	this.addInput( "in", LiteGraph.EVENT );
+	this.addOutput( "on_midi", LiteGraph.EVENT );
+}
+
+LGMIDIFilter.title = "MIDI Filter";
+LGMIDIFilter.desc = "Filters MIDI messages";
+
+LGMIDIFilter.prototype.onAction = function(event, midi_event )
+{
+	if(!midi_event || midi_event.constructor !== MIDIEvent)
+		return;
+
+	if( this.properties.channel != -1 && midi_event.channel != this.properties.channel)
+		return;
+	if(this.properties.cmd != -1 && midi_event.cmd != this.properties.cmd)
+		return;
+	if(this.properties.min_value != -1 && midi_event.data[1] < this.properties.min_value)
+		return;
+	if(this.properties.max_value != -1 && midi_event.data[1] > this.properties.max_value)
+		return;
+	this.trigger("on_midi",midi_event);
+}
+
+LiteGraph.registerNodeType("midi/filter", LGMIDIFilter);
+
+
+function LGMIDIEvent()
+{
+	this.properties = {
+		channel: 0,
+		cmd: "CC",
+		value1: 1,
+		value2: 1
+	};
+
+	this.addInput( "send", LiteGraph.EVENT );
+	this.addInput( "assign", LiteGraph.EVENT );
+	this.addOutput( "on_midi", LiteGraph.EVENT );
+}
+
+LGMIDIEvent.title = "MIDIEvent";
+LGMIDIEvent.desc = "Create a MIDI Event";
+
+LGMIDIEvent.prototype.onAction = function( event, midi_event )
+{
+	if(event == "assign")
+	{
+		this.properties.channel = midi_event.channel;
+		this.properties.cmd = midi_event.cmd;
+		this.properties.value1 = midi_event.data[1];
+		this.properties.value2 = midi_event.data[2];
+		return;
+	}
+
+	//send
+	var midi_event = new MIDIEvent();
+	midi_event.channel = this.properties.channel;
+	if(this.properties.cmd && this.properties.cmd.constructor === String)
+		midi_event.setCommandFromString( this.properties.cmd );
+	else
+		midi_event.cmd = this.properties.cmd;
+	midi_event.data[0] = midi_event.cmd | midi_event.channel;
+	midi_event.data[1] = Number(this.properties.value1);
+	midi_event.data[2] = Number(this.properties.value2);
+	this.trigger("on_midi",midi_event);
+}
+
+LGMIDIEvent.prototype.onExecute = function()
+{
+	var props = this.properties;
+
+	if(this.outputs)
+	{
+		for(var i = 0; i < this.outputs.length; ++i)
+		{
+			var output = this.outputs[i];
+			var v = null;
+			switch (output.name)
+			{
+				case "midi": 
+					v = new MIDIEvent(); 
+					v.setup([ props.cmd, props.value1, props.value2 ]);
+					v.channel = props.channel;
+					break;
+				case "command": v = props.cmd; break;
+				case "cc": v = props.value1; break;
+				case "cc_value": v = props.value2; break;
+				case "note": v = (props.cmd == MIDIEvent.NOTEON || props.cmd == MIDIEvent.NOTEOFF) ? props.value1 : null; break;
+				case "velocity": v = props.cmd == MIDIEvent.NOTEON ? props.value2 : null; break;
+				case "pitch": v = props.cmd == MIDIEvent.NOTEON ? MIDIEvent.computePitch( props.value1 ) : null; break;
+				case "pitchbend": v = props.cmd == MIDIEvent.PITCHBEND ? MIDIEvent.computePitchBend( props.value1, props.value2 ) : null; break;
+				default:
+					continue;
+			}
+			if(v !== null)
+				this.setOutputData( i, v );
+		}
+	}
+}
+
+LGMIDIEvent.prototype.onPropertyChanged = function(name,value)
+{
+	if(name == "cmd")
+		this.properties.cmd = MIDIEvent.computeCommandFromString( value );
+}
+
+
+LGMIDIEvent.prototype.onGetOutputs = function() {
+	return [
+		["midi","midi"],
+		["on_midi",LiteGraph.EVENT],
+		["command","number"],
+		["note","number"],
+		["velocity","number"],
+		["cc","number"],
+		["cc_value","number"],
+		["pitch","number"],
+		["pitchbend","number"]
+	];
+}
+
+
+LiteGraph.registerNodeType("midi/event", LGMIDIEvent);
+
+
+function LGMIDICC()
+{
+	this.properties = {
+//		channel: 0,
+		cc: 1,
+		value: 0
+	};
+
+	this.addOutput( "value", "number" );
+}
+
+LGMIDICC.title = "MIDICC";
+LGMIDICC.desc = "gets a Controller Change";
+
+LGMIDICC.prototype.onExecute = function()
+{
+	var props = this.properties;
+	if( MIDIInterface.input )
+		this.properties.value = MIDIInterface.input.state.cc[ this.properties.cc ];
+	this.setOutputData( 0, this.properties.value );
+}
+
+LiteGraph.registerNodeType("midi/cc", LGMIDICC);
+
+
+
+
+function now() { return window.performance.now() }
+
 })( this );
-(function( global )
-{
-var LiteGraph = global.LiteGraph;
-
-var LGAudio = {};
-global.LGAudio = LGAudio;
-
-LGAudio.getAudioContext = function()
-{
-	if(!this._audio_context)
-	{
-		window.AudioContext = window.AudioContext || window.webkitAudioContext;
-		if(!window.AudioContext)
-		{
-			console.error("AudioContext not supported by browser");
-			return null;
-		}
-		this._audio_context = new AudioContext();	
-		this._audio_context.onmessage = function(msg) { console.log("msg",msg);};
-		this._audio_context.onended = function(msg) { console.log("ended",msg);};
-		this._audio_context.oncomplete = function(msg) { console.log("complete",msg);};
-	}
-
-	//in case it crashes
-	//if(this._audio_context.state == "suspended")
-	//	this._audio_context.resume();
-	return this._audio_context;
-}
-
-LGAudio.connect = function( audionodeA, audionodeB )
-{
-	try
-	{
-		audionodeA.connect( audionodeB );
-	}
-	catch (err)
-	{
-		console.warn("LGraphAudio:",err);
-	}
-}
-
-LGAudio.disconnect = function( audionodeA, audionodeB )
-{
-	try
-	{
-		audionodeA.disconnect( audionodeB );
-	}
-	catch (err)
-	{
-		console.warn("LGraphAudio:",err);
-	}
-}
-
-LGAudio.changeAllAudiosConnections = function( node, connect )
-{
-	if(node.inputs)
-	{
-		for(var i = 0; i < node.inputs.length; ++i)
-		{
-			var input = node.inputs[i];
-			var link_info = node.graph.links[ input.link ];
-			if(!link_info)
-				continue;
-
-			var origin_node = node.graph.getNodeById( link_info.origin_id );
-			var origin_audionode = null;
-			if( origin_node.getAudioNodeInOutputSlot )
-				origin_audionode = origin_node.getAudioNodeInOutputSlot( link_info.origin_slot );
-			else
-				origin_audionode = origin_node.audionode;
-
-			var target_audionode = null;
-			if( node.getAudioNodeInInputSlot )
-				target_audionode = node.getAudioNodeInInputSlot( i );
-			else
-				target_audionode = node.audionode;
-
-			if(connect)
-				LGAudio.connect( origin_audionode, target_audionode );
-			else
-				LGAudio.disconnect( origin_audionode, target_audionode );
-		}
-	}
-
-	if(node.outputs)
-	{
-		for(var i = 0; i < node.outputs.length; ++i)
-		{
-			var output = node.outputs[i];
-			for(var j = 0; j < output.links.length; ++j)
-			{
-				var link_info = node.graph.links[ output.links[j] ];
-				if(!link_info)
-					continue;
-
-				var origin_audionode = null;
-				if( node.getAudioNodeInOutputSlot )
-					origin_audionode = node.getAudioNodeInOutputSlot( i );
-				else
-					origin_audionode = node.audionode;
-
-				var target_node = node.graph.getNodeById( link_info.target_id );
-				var target_audionode = null;
-				if( target_node.getAudioNodeInInputSlot )
-					target_audionode = target_node.getAudioNodeInInputSlot( link_info.target_slot );
-				else
-					target_audionode = target_node.audionode;
-
-				if(connect)
-					LGAudio.connect( origin_audionode, target_audionode );
-				else
-					LGAudio.disconnect( origin_audionode, target_audionode );
-			}
-		}
-	}
-}
-
-//used by many nodes
-LGAudio.onConnectionsChange = function( connection, slot, connected, link_info )
-{
-	//only process the outputs events
-	if(connection != LiteGraph.OUTPUT)
-		return;
-
-	var target_node = null;
-	if( link_info )
-		target_node = this.graph.getNodeById( link_info.target_id );
-
-	if( !target_node )
-		return;
-
-	//get origin audionode
-	var local_audionode = null;
-	if(this.getAudioNodeInOutputSlot)
-		local_audionode = this.getAudioNodeInOutputSlot( slot );
-	else
-		local_audionode = this.audionode;
-
-	//get target audionode
-	var target_audionode = null;
-	if(target_node.getAudioNodeInInputSlot)
-		target_audionode = target_node.getAudioNodeInInputSlot( link_info.target_slot );
-	else
-		target_audionode = target_node.audionode;
-
-	//do the connection/disconnection
-	if( connected )	
-		LGAudio.connect( local_audionode, target_audionode );
-	else
-		LGAudio.disconnect( local_audionode, target_audionode );
-}
-
-//this function helps creating wrappers to existing classes
-LGAudio.createAudioNodeWrapper = function( class_object )
-{
-	var old_func = class_object.prototype.onPropertyChanged;
-
-	class_object.prototype.onPropertyChanged = function(name, value)
-	{
-		if(old_func)
-			old_func.call(this,name,value);
-
-		if(!this.audionode)
-			return;
-
-		if( this.audionode[ name ] === undefined )
-			return;
-
-		if( this.audionode[ name ].value !== undefined )
-			this.audionode[ name ].value = value;
-		else
-			this.audionode[ name ] = value;
-	}
-
-	class_object.prototype.onConnectionsChange = LGAudio.onConnectionsChange;
-}
-
-//contains the samples decoded of the loaded audios in AudioBuffer format
-LGAudio.cached_audios = {};
-
-LGAudio.loadSound = function( url, on_complete, on_error )
-{
-	if( LGAudio.cached_audios[ url ] && url.indexOf("blob:") == -1 )
-	{
-		if(on_complete)
-			on_complete( LGAudio.cached_audios[ url ] );
-		return;
-	}
-
-	if( LGAudio.onProcessAudioURL )
-		url = LGAudio.onProcessAudioURL( url );
-
-	//load new sample
-	var request = new XMLHttpRequest();
-	request.open('GET', url, true);
-	request.responseType = 'arraybuffer';
-
-	var context = LGAudio.getAudioContext();
-
-	// Decode asynchronously
-	request.onload = function() {
-		console.log("AudioSource loaded");
-		context.decodeAudioData( request.response, function( buffer ) {
-			console.log("AudioSource decoded");
-			LGAudio.cached_audios[ url ] = buffer;
-			if(on_complete)
-				on_complete( buffer );
-		}, onError);
-	}
-	request.send();
-
-	function onError(err)
-	{
-		console.log("Audio loading sample error:",err);
-		if(on_error)
-			on_error(err);
-	}
-
-	return request;
-}
-
-
-//****************************************************
-
-function LGAudioSource()
-{
-	this.properties = {
-		src: "",
-		gain: 0.5,
-		loop: true,
-		autoplay: true,
-		playbackRate: 1
-	};
-
-	this._loading_audio = false;
-	this._audiobuffer = null; //points to AudioBuffer with the audio samples decoded
-	this._audionodes = [];
-	this._last_sourcenode = null; //the last AudioBufferSourceNode (there could be more if there are several sounds playing)
-
-	this.addOutput( "out", "audio" );
-	this.addInput( "gain", "number" );
-
-	//init context
-	var context = LGAudio.getAudioContext();
-
-	//create gain node to control volume
-	this.audionode = context.createGain();
-	this.audionode.graphnode = this;
-	this.audionode.gain.value = this.properties.gain;
-
-	//debug
-	if(this.properties.src)
-		this.loadSound( this.properties.src );
-}
-
-LGAudioSource["@src"] = { widget: "resource" };
-LGAudioSource.supported_extensions = ["wav","ogg","mp3"];
-
-
-LGAudioSource.prototype.onAdded = function(graph)
-{
-	if(graph.status === LGraph.STATUS_RUNNING)
-		this.onStart();
-}
-
-LGAudioSource.prototype.onStart = function()
-{
-	if(!this._audiobuffer)
-		return;
-
-	if(this.properties.autoplay)
-		this.playBuffer( this._audiobuffer );
-}
-
-LGAudioSource.prototype.onStop = function()
-{
-	this.stopAllSounds();
-}
-
-LGAudioSource.prototype.onPause = function()
-{
-	this.pauseAllSounds();
-}
-
-LGAudioSource.prototype.onUnpause = function()
-{
-	this.unpauseAllSounds();
-	//this.onStart();
-}
-
-
-LGAudioSource.prototype.onRemoved = function()
-{
-	this.stopAllSounds();
-	if(this._dropped_url)
-		URL.revokeObjectURL( this._url );
-}
-
-LGAudioSource.prototype.stopAllSounds = function()
-{
-	//iterate and stop
-	for(var i = 0; i < this._audionodes.length; ++i )
-	{
-		if(this._audionodes[i].started)
-		{
-			this._audionodes[i].started = false;
-			this._audionodes[i].stop();
-		}
-		//this._audionodes[i].disconnect( this.audionode );
-	}
-	this._audionodes.length = 0;
-}
-
-LGAudioSource.prototype.pauseAllSounds = function()
-{
-	LGAudio.getAudioContext().suspend();
-}
-
-LGAudioSource.prototype.unpauseAllSounds = function()
-{
-	LGAudio.getAudioContext().resume();
-}
-
-LGAudioSource.prototype.onExecute = function()
-{
-	if(this.inputs)
-		for(var i = 0; i < this.inputs.length; ++i)
-		{
-			var input = this.inputs[i];
-			if(input.link == null)
-				continue;
-			var v = this.getInputData(i);
-			if( v === undefined )
-				continue;
-			if( input.name == "gain" )
-				this.audionode.gain.value = v;
-			else if( input.name == "playbackRate" )
-			{
-				this.properties.playbackRate = v;
-				for(var j = 0; j < this._audionodes.length; ++j)
-					this._audionodes[j].playbackRate.value = v;
-			}
-		}
-
-	if(this.outputs)
-		for(var i = 0; i < this.outputs.length; ++i)
-		{
-			var output = this.outputs[i];
-			if( output.name == "buffer" && this._audiobuffer )
-				this.setOutputData( i, this._audiobuffer );
-		}
-}
-
-LGAudioSource.prototype.onAction = function(event)
-{
-	if(this._audiobuffer)
-	{
-		if(event == "Play")
-			this.playBuffer(this._audiobuffer);
-		else if(event == "Stop")
-			this.stopAllSounds();
-	}
-}
-
-LGAudioSource.prototype.onPropertyChanged = function( name, value )
-{
-	if( name == "src" ) 
-		this.loadSound( value );
-	else if(name == "gain")
-		this.audionode.gain.value = value;
-	else if(name == "playbackRate")
-	{
-		for(var j = 0; j < this._audionodes.length; ++j)
-			this._audionodes[j].playbackRate.value = value;
-	}
-}
-
-LGAudioSource.prototype.playBuffer = function( buffer )
-{
-	var that = this;
-	var context = LGAudio.getAudioContext();
-
-	//create a new audionode (this is mandatory, AudioAPI doesnt like to reuse old ones)
-	var audionode = context.createBufferSource(); //create a AudioBufferSourceNode
-	this._last_sourcenode = audionode;
-	audionode.graphnode = this;
-	audionode.buffer = buffer;
-	audionode.loop = this.properties.loop;
-	audionode.playbackRate.value = this.properties.playbackRate;
-	this._audionodes.push( audionode );
-	audionode.connect( this.audionode ); //connect to gain
-	this._audionodes.push( audionode );
-
-	audionode.onended = function()
-	{
-		//console.log("ended!");
-		that.trigger("ended");
-		//remove
-		var index = that._audionodes.indexOf( audionode );
-		if(index != -1)
-			that._audionodes.splice(index,1);
-	}
-
-	if(!audionode.started)
-	{
-		audionode.started = true;
-		audionode.start();
-	}
-	return audionode;
-}
-
-LGAudioSource.prototype.loadSound = function( url )
-{
-	var that = this;
-
-	//kill previous load
-	if(this._request)
-	{
-		this._request.abort();
-		this._request = null;
-	}
-
-	this._audiobuffer = null; //points to the audiobuffer once the audio is loaded
-	this._loading_audio = false;
-
-	if(!url)
-		return;
-
-	this._request = LGAudio.loadSound( url, inner );
-
-	this._loading_audio = true;
-	this.boxcolor = "#AA4";
-
-	function inner( buffer )
-	{
-		this.boxcolor = LiteGraph.NODE_DEFAULT_BOXCOLOR;
-		that._audiobuffer = buffer;
-		that._loading_audio = false;
-		//if is playing, then play it
-		if(that.graph && that.graph.status === LGraph.STATUS_RUNNING)
-			that.onStart(); //this controls the autoplay already
-	}
-}
-
-//Helps connect/disconnect AudioNodes when new connections are made in the node
-LGAudioSource.prototype.onConnectionsChange = LGAudio.onConnectionsChange;
-
-LGAudioSource.prototype.onGetInputs = function()
-{
-	return [["playbackRate","number"],["Play",LiteGraph.ACTION],["Stop",LiteGraph.ACTION]];
-}
-
-LGAudioSource.prototype.onGetOutputs = function()
-{
-	return [["buffer","audiobuffer"],["ended",LiteGraph.EVENT]];
-}
-
-LGAudioSource.prototype.onDropFile = function(file)
-{
-	if(this._dropped_url)
-		URL.revokeObjectURL( this._dropped_url );
-	var url = URL.createObjectURL( file );
-	this.properties.src = url;
-	this.loadSound( url );
-	this._dropped_url = url;
-}
-
-
-LGAudioSource.title = "Source";
-LGAudioSource.desc = "Plays audio";
-LiteGraph.registerNodeType("audio/source", LGAudioSource);
-
-
-//*****************************************************
-
-function LGAudioAnalyser()
-{
-	this.properties = {
-		fftSize: 2048,
-		minDecibels: -100,
-		maxDecibels: -10,
-		smoothingTimeConstant: 0.5
-	};
-
-	var context = LGAudio.getAudioContext();
-
-	this.audionode = context.createAnalyser();
-	this.audionode.graphnode = this;
-	this.audionode.fftSize = this.properties.fftSize;
-	this.audionode.minDecibels = this.properties.minDecibels;
-	this.audionode.maxDecibels = this.properties.maxDecibels;
-	this.audionode.smoothingTimeConstant = this.properties.smoothingTimeConstant;
-
-	this.addInput("in","audio");
-	this.addOutput("freqs","array");
-	this.addOutput("samples","array");
-
-	this._freq_bin = null;
-	this._time_bin = null;
-}
-
-LGAudioAnalyser.prototype.onPropertyChanged = function(name, value)
-{
-	this.audionode[ name ] = value;
-}
-
-LGAudioAnalyser.prototype.onExecute = function()
-{
-	if(this.isOutputConnected(0))
-	{
-		//send FFT
-		var bufferLength = this.audionode.frequencyBinCount;
-		if( !this._freq_bin || this._freq_bin.length != bufferLength )
-			this._freq_bin = new Uint8Array( bufferLength );
-		this.audionode.getByteFrequencyData( this._freq_bin );
-		this.setOutputData(0,this._freq_bin);
-	}
-
-	//send analyzer
-	if(this.isOutputConnected(1))
-	{
-		//send Samples
-		var bufferLength = this.audionode.frequencyBinCount;
-		if( !this._time_bin || this._time_bin.length != bufferLength )
-			this._time_bin = new Uint8Array( bufferLength );
-		this.audionode.getByteTimeDomainData( this._time_bin );
-		this.setOutputData(1,this._time_bin);
-	}
-
-
-	//properties
-	for(var i = 1; i < this.inputs.length; ++i)
-	{
-		var input = this.inputs[i];
-		if(input.link == null)
-			continue;
-		var v = this.getInputData(i);
-		if (v !== undefined)
-			this.audionode[ input.name ].value = v;
-	}
-
-
-
-	//time domain
-	//this.audionode.getFloatTimeDomainData( dataArray );
-}
-
-LGAudioAnalyser.prototype.onGetInputs = function()
-{
-	return [["minDecibels","number"],["maxDecibels","number"],["smoothingTimeConstant","number"]];
-}
-
-LGAudioAnalyser.prototype.onGetOutputs = function()
-{
-	return [["freqs","array"],["samples","array"]];
-}
-
-
-LGAudioAnalyser.title = "Analyser";
-LGAudioAnalyser.desc = "Audio Analyser";
-LiteGraph.registerNodeType( "audio/analyser", LGAudioAnalyser );
-
-//*****************************************************
-
-function LGAudioGain()
-{
-	//default 
-	this.properties = {
-		gain: 1
-	};
-
-	this.audionode = LGAudio.getAudioContext().createGain();
-	this.addInput("in","audio");
-	this.addInput("gain","number");
-	this.addOutput("out","audio");
-}
-
-LGAudioGain.prototype.onExecute = function()
-{
-	if(!this.inputs || !this.inputs.length)
-		return;
-
-	for(var i = 1; i < this.inputs.length; ++i)
-	{
-		var input = this.inputs[i];
-		var v = this.getInputData(i);
-		if(v !== undefined)
-			this.audionode[ input.name ].value = v;
-	}
-}
-
-LGAudio.createAudioNodeWrapper( LGAudioGain );
-
-LGAudioGain.title = "Gain";
-LGAudioGain.desc = "Audio gain";
-LiteGraph.registerNodeType("audio/gain", LGAudioGain);
-
-
-function LGAudioConvolver()
-{
-	//default 
-	this.properties = {
-		impulse_src:"",
-		normalize: true
-	};
-
-	this.audionode = LGAudio.getAudioContext().createConvolver();
-	this.addInput("in","audio");
-	this.addOutput("out","audio");
-}
-
-LGAudio.createAudioNodeWrapper( LGAudioConvolver );
-
-LGAudioConvolver.prototype.onRemove = function()
-{
-	if(this._dropped_url)
-		URL.revokeObjectURL( this._dropped_url );
-}
-
-LGAudioConvolver.prototype.onPropertyChanged = function( name, value )
-{
-	if( name == "impulse_src" ) 
-		this.loadImpulse( value );
-	else if( name == "normalize" ) 
-		this.audionode.normalize = value;
-}
-
-LGAudioConvolver.prototype.onDropFile = function(file)
-{
-	if(this._dropped_url)
-		URL.revokeObjectURL( this._dropped_url );
-	this._dropped_url = URL.createObjectURL( file );
-	this.properties.impulse_src = this._dropped_url;
-	this.loadImpulse( this._dropped_url );
-}
-
-LGAudioConvolver.prototype.loadImpulse = function( url )
-{
-	var that = this;
-
-	//kill previous load
-	if(this._request)
-	{
-		this._request.abort();
-		this._request = null;
-	}
-
-	this._impulse_buffer = null;
-	this._loading_impulse = false;
-
-	if(!url)
-		return;
-
-	//load new sample
-	this._request = LGAudio.loadSound( url, inner );
-	this._loading_impulse = true;
-
-	// Decode asynchronously
-	function inner( buffer ) {
-			that._impulse_buffer = buffer;
-			that.audionode.buffer = buffer;
-			console.log("Impulse signal set");
-			that._loading_impulse = false;
-	}
-}
-
-LGAudioConvolver.title = "Convolver";
-LGAudioConvolver.desc = "Convolves the signal (used for reverb)";
-LiteGraph.registerNodeType("audio/convolver", LGAudioConvolver);
-
-
-function LGAudioDynamicsCompressor()
-{
-	//default 
-	this.properties = {
-		threshold: -50,
-		knee: 40,
-		ratio: 12,
-		reduction: -20,
-		attack: 0,
-		release: 0.25
-	};
-
-	this.audionode = LGAudio.getAudioContext().createDynamicsCompressor();
-	this.addInput("in","audio");
-	this.addOutput("out","audio");
-}
-
-LGAudio.createAudioNodeWrapper( LGAudioDynamicsCompressor );
-
-LGAudioDynamicsCompressor.prototype.onExecute = function()
-{
-	if(!this.inputs || !this.inputs.length)
-		return;
-	for(var i = 1; i < this.inputs.length; ++i)
-	{
-		var input = this.inputs[i];
-		if(input.link == null)
-			continue;
-		var v = this.getInputData(i);
-		if(v !== undefined)
-			this.audionode[ input.name ].value = v;
-	}
-}
-
-LGAudioDynamicsCompressor.prototype.onGetInputs = function()
-{
-	return [["threshold","number"],["knee","number"],["ratio","number"],["reduction","number"],["attack","number"],["release","number"]];
-}
-
-LGAudioDynamicsCompressor.title = "DynamicsCompressor";
-LGAudioDynamicsCompressor.desc = "Dynamics Compressor";
-LiteGraph.registerNodeType("audio/dynamicsCompressor", LGAudioDynamicsCompressor);
-
-
-function LGAudioWaveShaper()
-{
-	//default 
-	this.properties = {
-	};
-
-	this.audionode = LGAudio.getAudioContext().createWaveShaper();
-	this.addInput("in","audio");
-	this.addInput("shape","waveshape");
-	this.addOutput("out","audio");
-}
-
-LGAudioWaveShaper.prototype.onExecute = function()
-{
-	if(!this.inputs || !this.inputs.length)
-		return;
-	var v = this.getInputData(1);
-	if(v === undefined)
-		return;
-	this.audionode.curve = v;
-}
-
-LGAudioWaveShaper.prototype.setWaveShape = function(shape)
-{
-	this.audionode.curve = shape;
-}
-
-LGAudio.createAudioNodeWrapper( LGAudioWaveShaper );
-
-/* disabled till I dont find a way to do a wave shape
-LGAudioWaveShaper.title = "WaveShaper";
-LGAudioWaveShaper.desc = "Distortion using wave shape";
-LiteGraph.registerNodeType("audio/waveShaper", LGAudioWaveShaper);
-*/
-
-function LGAudioMixer()
-{
-	//default 
-	this.properties = {
-		gain1: 0.5,
-		gain2: 0.5
-	};
-
-	this.audionode = LGAudio.getAudioContext().createGain();
-
-	this.audionode1 = LGAudio.getAudioContext().createGain();
-	this.audionode1.gain.value = this.properties.gain1;
-	this.audionode2 = LGAudio.getAudioContext().createGain();
-	this.audionode2.gain.value = this.properties.gain2;
-
-	this.audionode1.connect( this.audionode );
-	this.audionode2.connect( this.audionode );
-
-	this.addInput("in1","audio");
-	this.addInput("in1 gain","number");
-	this.addInput("in2","audio");
-	this.addInput("in2 gain","number");
-
-	this.addOutput("out","audio");
-}
-
-LGAudioMixer.prototype.getAudioNodeInInputSlot = function( slot )
-{
-	if(slot == 0)
-		return this.audionode1;
-	else if(slot == 2)
-		return this.audionode2;
-}
-
-LGAudioMixer.prototype.onPropertyChanged = function( name, value )
-{
-	if( name == "gain1" ) 
-		this.audionode1.gain.value = value;
-	else if( name == "gain2" ) 
-		this.audionode2.gain.value = value;
-}
-
-
-LGAudioMixer.prototype.onExecute = function()
-{
-	if(!this.inputs || !this.inputs.length)
-		return;
-
-	for(var i = 1; i < this.inputs.length; ++i)
-	{
-		var input = this.inputs[i];
-
-		if(input.link == null || input.type == "audio")
-			continue;
-
-		var v = this.getInputData(i);
-		if(v === undefined)
-			continue;
-
-		if(i == 1)
-			this.audionode1.gain.value = v;
-		else if(i == 3)
-			this.audionode2.gain.value = v;
-	}
-}
-
-LGAudio.createAudioNodeWrapper( LGAudioMixer );
-
-LGAudioMixer.title = "Mixer";
-LGAudioMixer.desc = "Audio mixer";
-LiteGraph.registerNodeType("audio/mixer", LGAudioMixer);
-
-
-function LGAudioDelay()
-{
-	//default 
-	this.properties = {
-		delayTime: 0.5
-	};
-
-	this.audionode = LGAudio.getAudioContext().createDelay( 10 );
-	this.audionode.delayTime.value = this.properties.delayTime;
-	this.addInput("in","audio");
-	this.addInput("time","number");
-	this.addOutput("out","audio");
-}
-
-LGAudio.createAudioNodeWrapper( LGAudioDelay );
-
-LGAudioDelay.prototype.onExecute = function()
-{
-	var v = this.getInputData(1);
-	if(v !== undefined )
-		this.audionode.delayTime.value = v;
-}
-
-LGAudioDelay.title = "Delay";
-LGAudioDelay.desc = "Audio delay";
-LiteGraph.registerNodeType("audio/delay", LGAudioDelay);
-
-
-function LGAudioBiquadFilter()
-{
-	//default 
-	this.properties = {
-		frequency: 350,
-		detune: 0,
-		Q: 1
-	};
-	this.addProperty("type","lowpass","enum",{values:["lowpass","highpass","bandpass","lowshelf","highshelf","peaking","notch","allpass"]});	
-
-	//create node
-	this.audionode = LGAudio.getAudioContext().createBiquadFilter();
-
-	//slots
-	this.addInput("in","audio");
-	this.addOutput("out","audio");
-}
-
-LGAudioBiquadFilter.prototype.onExecute = function()
-{
-	if(!this.inputs || !this.inputs.length)
-		return;
-
-	for(var i = 1; i < this.inputs.length; ++i)
-	{
-		var input = this.inputs[i];
-		if(input.link == null)
-			continue;
-		var v = this.getInputData(i);
-		if(v !== undefined)
-			this.audionode[ input.name ].value = v;
-	}
-}
-
-LGAudioBiquadFilter.prototype.onGetInputs = function()
-{
-	return [["frequency","number"],["detune","number"],["Q","number"]];
-}
-
-LGAudio.createAudioNodeWrapper( LGAudioBiquadFilter );
-
-LGAudioBiquadFilter.title = "BiquadFilter";
-LGAudioBiquadFilter.desc = "Audio filter";
-LiteGraph.registerNodeType("audio/biquadfilter", LGAudioBiquadFilter);
-
-
-
-
-function LGAudioOscillatorNode()
-{
-	//default 
-	this.properties = {
-		frequency: 440,
-		detune: 0,
-		type: "sine"
-	};
-	this.addProperty("type","sine","enum",{values:["sine","square","sawtooth","triangle","custom"]});	
-
-	//create node
-	this.audionode = LGAudio.getAudioContext().createOscillator();
-
-	//slots
-	this.addOutput("out","audio");
-}
-
-LGAudioOscillatorNode.prototype.onStart = function()
-{
-	if(!this.audionode.started)
-	{
-		this.audionode.started = true;
-		this.audionode.start();
-	}
-}
-
-LGAudioOscillatorNode.prototype.onStop = function()
-{
-	if(this.audionode.started)
-	{
-		this.audionode.started = false;
-		this.audionode.stop();
-	}
-}
-
-LGAudioOscillatorNode.prototype.onPause = function()
-{
-	this.onStop();
-}
-
-LGAudioOscillatorNode.prototype.onUnpause = function()
-{
-	this.onStart();
-}
-
-LGAudioOscillatorNode.prototype.onExecute = function()
-{
-	if(!this.inputs || !this.inputs.length)
-		return;
-
-	for(var i = 0; i < this.inputs.length; ++i)
-	{
-		var input = this.inputs[i];
-		if(input.link == null)
-			continue;
-		var v = this.getInputData(i);
-		if(v !== undefined)
-			this.audionode[ input.name ].value = v;
-	}
-}
-
-LGAudioOscillatorNode.prototype.onGetInputs = function()
-{
-	return [["frequency","number"],["detune","number"],["type","string"]];
-}
-
-LGAudio.createAudioNodeWrapper( LGAudioOscillatorNode );
-
-LGAudioOscillatorNode.title = "Oscillator";
-LGAudioOscillatorNode.desc = "Oscillator";
-LiteGraph.registerNodeType("audio/oscillator", LGAudioOscillatorNode);
-
-
-//*****************************************************
-
-//EXTRA 
-
-
-function LGAudioVisualization()
-{
-	this.properties = {
-		continuous: true,
-		mark: -1
-	};
-
-	this.addInput("data","array");
-	this.addInput("mark","number");
-	this.size = [300,200];
-	this._last_buffer = null;
-}
-
-LGAudioVisualization.prototype.onExecute = function()
-{
-	this._last_buffer = this.getInputData(0);
-	var v = this.getInputData(1);
-	if(v !== undefined)
-		this.properties.mark = v;
-	this.setDirtyCanvas(true,false);
-}
-
-LGAudioVisualization.prototype.onDrawForeground = function(ctx)
-{
-	if(!this._last_buffer)
-		return;
-
-	var buffer = this._last_buffer;
-
-	//delta represents how many samples we advance per pixel
-	var delta = buffer.length / this.size[0];
-	var h = this.size[1];
-
-	ctx.fillStyle = "black";
-	ctx.fillRect(0,0,this.size[0],this.size[1]);
-	ctx.strokeStyle = "white";
-	ctx.beginPath();
-	var x = 0;
-
-	if(this.properties.continuous)
-	{
-		ctx.moveTo(x,h);
-		for(var i = 0; i < buffer.length; i+= delta)
-		{
-			ctx.lineTo(x,h - (buffer[i|0]/255) * h);
-			x++;
-		}
-	}
-	else
-	{
-		for(var i = 0; i < buffer.length; i+= delta)
-		{
-			ctx.moveTo(x+0.5,h);
-			ctx.lineTo(x+0.5,h - (buffer[i|0]/255) * h);
-			x++;
-		}
-	}
-	ctx.stroke();
-
-	if(this.properties.mark >= 0)
-	{
-		var samplerate = LGAudio.getAudioContext().sampleRate;
-		var binfreq = samplerate / buffer.length;
-		var x = 2 * (this.properties.mark / binfreq) / delta;
-		if(x >= this.size[0])
-			x = this.size[0]-1;
-		ctx.strokeStyle = "red";
-		ctx.beginPath();
-		ctx.moveTo(x,h);
-		ctx.lineTo(x,0);
-		ctx.stroke();
-	}
-}
-
-LGAudioVisualization.title = "Visualization";
-LGAudioVisualization.desc = "Audio Visualization";
-LiteGraph.registerNodeType("audio/visualization", LGAudioVisualization);
-
-
-function LGAudioBandSignal()
-{
-	//default 
-	this.properties = {
-		band: 440,
-		amplitude: 1
-	};
-
-	this.addInput("freqs","array");
-	this.addOutput("signal","number");
-}
-
-LGAudioBandSignal.prototype.onExecute = function()
-{
-	this._freqs = this.getInputData(0);
-	if( !this._freqs )
-		return;
-
-	var band = this.properties.band;
-	var v = this.getInputData(1);
-	if(v !== undefined)
-		band = v;
-
-	var samplerate = LGAudio.getAudioContext().sampleRate;
-	var binfreq = samplerate / this._freqs.length;
-	var index = 2 * (band / binfreq);
-	var v = 0;
-	if( index < 0 )
-		v = this._freqs[ 0 ];
-	if( index >= this._freqs.length )
-		v = this._freqs[ this._freqs.length - 1];
-	else
-	{
-		var pos = index|0;
-		var v0 = this._freqs[ pos ];
-		var v1 = this._freqs[ pos+1 ];
-		var f = index - pos;
-		v = v0 * (1-f) + v1 * f;
-	}
-
-	this.setOutputData( 0, (v/255) * this.properties.amplitude );
-}
-
-LGAudioBandSignal.prototype.onGetInputs = function()
-{
-	return [["band","number"]];
-}
-
-LGAudioBandSignal.title = "Signal";
-LGAudioBandSignal.desc = "extract the signal of some frequency";
-LiteGraph.registerNodeType("audio/signal", LGAudioBandSignal);
-
-
-function LGAudioScript()
-{
-	if(!LGAudioScript.default_code)
-	{
-		var code = LGAudioScript.default_function.toString();
-		var index = code.indexOf("{")+1;
-		var index2 = code.lastIndexOf("}");
-		LGAudioScript.default_code = code.substr(index, index2 - index);
-	}
-
-	//default 
-	this.properties = {
-		code: LGAudioScript.default_code
-	};
-
-	//create node
-	var ctx = LGAudio.getAudioContext();
-	if(ctx.createScriptProcessor)
-		this.audionode = ctx.createScriptProcessor(4096,1,1); //buffer size, input channels, output channels
-	else
-	{
-		console.warn("ScriptProcessorNode deprecated");
-		this.audionode = ctx.createGain(); //bypass audio
-	}
-
-	this.processCode();
-	if(!LGAudioScript._bypass_function)
-		LGAudioScript._bypass_function = this.audionode.onaudioprocess;
-
-	//slots
-	this.addInput("in","audio");
-	this.addOutput("out","audio");
-}
-
-LGAudioScript.prototype.onAdded = function( graph )
-{
-	if(graph.status == LGraph.STATUS_RUNNING)
-		this.audionode.onaudioprocess = this._callback;
-}
-
-LGAudioScript["@code"] = { widget: "code" };
-
-LGAudioScript.prototype.onStart = function()
-{
-	this.audionode.onaudioprocess = this._callback;
-}
-
-LGAudioScript.prototype.onStop = function()
-{
-	this.audionode.onaudioprocess = LGAudioScript._bypass_function;
-}
-
-LGAudioScript.prototype.onPause = function()
-{
-	this.audionode.onaudioprocess = LGAudioScript._bypass_function;
-}
-
-LGAudioScript.prototype.onUnpause = function()
-{
-	this.audionode.onaudioprocess = this._callback;
-}
-
-LGAudioScript.prototype.onExecute = function()
-{
-	//nothing! because we need an onExecute to receive onStart... fix that
-}
-
-LGAudioScript.prototype.onRemoved = function()
-{
-	this.audionode.onaudioprocess = LGAudioScript._bypass_function;
-}
-
-LGAudioScript.prototype.processCode = function()
-{
-	try
-	{
-		var func = new Function( "properties", this.properties.code );
-		this._script = new func( this.properties );
-		this._old_code = this.properties.code;
-		this._callback = this._script.onaudioprocess;
-	}
-	catch (err)
-	{
-		console.error("Error in onaudioprocess code",err);
-		this._callback = LGAudioScript._bypass_function;
-		this.audionode.onaudioprocess = this._callback;
-	}
-}
-
-LGAudioScript.prototype.onPropertyChanged = function( name, value )
-{
-	if(name == "code")
-	{
-		this.properties.code = value;
-		this.processCode();
-		if(this.graph && this.graph.status == LGraph.STATUS_RUNNING)
-			this.audionode.onaudioprocess = this._callback;
-	}
-}
-
-LGAudioScript.default_function = function()
-{
-
-this.onaudioprocess = function(audioProcessingEvent) {
-  // The input buffer is the song we loaded earlier
-  var inputBuffer = audioProcessingEvent.inputBuffer;
-
-  // The output buffer contains the samples that will be modified and played
-  var outputBuffer = audioProcessingEvent.outputBuffer;
-
-  // Loop through the output channels (in this case there is only one)
-  for (var channel = 0; channel < outputBuffer.numberOfChannels; channel++) {
-    var inputData = inputBuffer.getChannelData(channel);
-    var outputData = outputBuffer.getChannelData(channel);
-
-    // Loop through the 4096 samples
-    for (var sample = 0; sample < inputBuffer.length; sample++) {
-      // make output equal to the same as the input
-      outputData[sample] = inputData[sample];
-    }
-  }
-}
-
-}
-
-LGAudio.createAudioNodeWrapper( LGAudioScript );
-
-LGAudioScript.title = "Script";
-LGAudioScript.desc = "apply script to signal";
-LiteGraph.registerNodeType("audio/script", LGAudioScript);
-
-
-function LGAudioDestination()
-{
-	this.audionode = LGAudio.getAudioContext().destination;
-	this.addInput("in","audio");
-}
-
-
-LGAudioDestination.title = "Destination";
-LGAudioDestination.desc = "Audio output";
-LiteGraph.registerNodeType("audio/destination", LGAudioDestination);
-
-
-
-
+(function( global )
+{
+var LiteGraph = global.LiteGraph;
+
+var LGAudio = {};
+global.LGAudio = LGAudio;
+
+LGAudio.getAudioContext = function()
+{
+	if(!this._audio_context)
+	{
+		window.AudioContext = window.AudioContext || window.webkitAudioContext;
+		if(!window.AudioContext)
+		{
+			console.error("AudioContext not supported by browser");
+			return null;
+		}
+		this._audio_context = new AudioContext();	
+		this._audio_context.onmessage = function(msg) { console.log("msg",msg);};
+		this._audio_context.onended = function(msg) { console.log("ended",msg);};
+		this._audio_context.oncomplete = function(msg) { console.log("complete",msg);};
+	}
+
+	//in case it crashes
+	//if(this._audio_context.state == "suspended")
+	//	this._audio_context.resume();
+	return this._audio_context;
+}
+
+LGAudio.connect = function( audionodeA, audionodeB )
+{
+	try
+	{
+		audionodeA.connect( audionodeB );
+	}
+	catch (err)
+	{
+		console.warn("LGraphAudio:",err);
+	}
+}
+
+LGAudio.disconnect = function( audionodeA, audionodeB )
+{
+	try
+	{
+		audionodeA.disconnect( audionodeB );
+	}
+	catch (err)
+	{
+		console.warn("LGraphAudio:",err);
+	}
+}
+
+LGAudio.changeAllAudiosConnections = function( node, connect )
+{
+	if(node.inputs)
+	{
+		for(var i = 0; i < node.inputs.length; ++i)
+		{
+			var input = node.inputs[i];
+			var link_info = node.graph.links[ input.link ];
+			if(!link_info)
+				continue;
+
+			var origin_node = node.graph.getNodeById( link_info.origin_id );
+			var origin_audionode = null;
+			if( origin_node.getAudioNodeInOutputSlot )
+				origin_audionode = origin_node.getAudioNodeInOutputSlot( link_info.origin_slot );
+			else
+				origin_audionode = origin_node.audionode;
+
+			var target_audionode = null;
+			if( node.getAudioNodeInInputSlot )
+				target_audionode = node.getAudioNodeInInputSlot( i );
+			else
+				target_audionode = node.audionode;
+
+			if(connect)
+				LGAudio.connect( origin_audionode, target_audionode );
+			else
+				LGAudio.disconnect( origin_audionode, target_audionode );
+		}
+	}
+
+	if(node.outputs)
+	{
+		for(var i = 0; i < node.outputs.length; ++i)
+		{
+			var output = node.outputs[i];
+			for(var j = 0; j < output.links.length; ++j)
+			{
+				var link_info = node.graph.links[ output.links[j] ];
+				if(!link_info)
+					continue;
+
+				var origin_audionode = null;
+				if( node.getAudioNodeInOutputSlot )
+					origin_audionode = node.getAudioNodeInOutputSlot( i );
+				else
+					origin_audionode = node.audionode;
+
+				var target_node = node.graph.getNodeById( link_info.target_id );
+				var target_audionode = null;
+				if( target_node.getAudioNodeInInputSlot )
+					target_audionode = target_node.getAudioNodeInInputSlot( link_info.target_slot );
+				else
+					target_audionode = target_node.audionode;
+
+				if(connect)
+					LGAudio.connect( origin_audionode, target_audionode );
+				else
+					LGAudio.disconnect( origin_audionode, target_audionode );
+			}
+		}
+	}
+}
+
+//used by many nodes
+LGAudio.onConnectionsChange = function( connection, slot, connected, link_info )
+{
+	//only process the outputs events
+	if(connection != LiteGraph.OUTPUT)
+		return;
+
+	var target_node = null;
+	if( link_info )
+		target_node = this.graph.getNodeById( link_info.target_id );
+
+	if( !target_node )
+		return;
+
+	//get origin audionode
+	var local_audionode = null;
+	if(this.getAudioNodeInOutputSlot)
+		local_audionode = this.getAudioNodeInOutputSlot( slot );
+	else
+		local_audionode = this.audionode;
+
+	//get target audionode
+	var target_audionode = null;
+	if(target_node.getAudioNodeInInputSlot)
+		target_audionode = target_node.getAudioNodeInInputSlot( link_info.target_slot );
+	else
+		target_audionode = target_node.audionode;
+
+	//do the connection/disconnection
+	if( connected )	
+		LGAudio.connect( local_audionode, target_audionode );
+	else
+		LGAudio.disconnect( local_audionode, target_audionode );
+}
+
+//this function helps creating wrappers to existing classes
+LGAudio.createAudioNodeWrapper = function( class_object )
+{
+	var old_func = class_object.prototype.onPropertyChanged;
+
+	class_object.prototype.onPropertyChanged = function(name, value)
+	{
+		if(old_func)
+			old_func.call(this,name,value);
+
+		if(!this.audionode)
+			return;
+
+		if( this.audionode[ name ] === undefined )
+			return;
+
+		if( this.audionode[ name ].value !== undefined )
+			this.audionode[ name ].value = value;
+		else
+			this.audionode[ name ] = value;
+	}
+
+	class_object.prototype.onConnectionsChange = LGAudio.onConnectionsChange;
+}
+
+//contains the samples decoded of the loaded audios in AudioBuffer format
+LGAudio.cached_audios = {};
+
+LGAudio.loadSound = function( url, on_complete, on_error )
+{
+	if( LGAudio.cached_audios[ url ] && url.indexOf("blob:") == -1 )
+	{
+		if(on_complete)
+			on_complete( LGAudio.cached_audios[ url ] );
+		return;
+	}
+
+	if( LGAudio.onProcessAudioURL )
+		url = LGAudio.onProcessAudioURL( url );
+
+	//load new sample
+	var request = new XMLHttpRequest();
+	request.open('GET', url, true);
+	request.responseType = 'arraybuffer';
+
+	var context = LGAudio.getAudioContext();
+
+	// Decode asynchronously
+	request.onload = function() {
+		console.log("AudioSource loaded");
+		context.decodeAudioData( request.response, function( buffer ) {
+			console.log("AudioSource decoded");
+			LGAudio.cached_audios[ url ] = buffer;
+			if(on_complete)
+				on_complete( buffer );
+		}, onError);
+	}
+	request.send();
+
+	function onError(err)
+	{
+		console.log("Audio loading sample error:",err);
+		if(on_error)
+			on_error(err);
+	}
+
+	return request;
+}
+
+
+//****************************************************
+
+function LGAudioSource()
+{
+	this.properties = {
+		src: "",
+		gain: 0.5,
+		loop: true,
+		autoplay: true,
+		playbackRate: 1
+	};
+
+	this._loading_audio = false;
+	this._audiobuffer = null; //points to AudioBuffer with the audio samples decoded
+	this._audionodes = [];
+	this._last_sourcenode = null; //the last AudioBufferSourceNode (there could be more if there are several sounds playing)
+
+	this.addOutput( "out", "audio" );
+	this.addInput( "gain", "number" );
+
+	//init context
+	var context = LGAudio.getAudioContext();
+
+	//create gain node to control volume
+	this.audionode = context.createGain();
+	this.audionode.graphnode = this;
+	this.audionode.gain.value = this.properties.gain;
+
+	//debug
+	if(this.properties.src)
+		this.loadSound( this.properties.src );
+}
+
+LGAudioSource["@src"] = { widget: "resource" };
+LGAudioSource.supported_extensions = ["wav","ogg","mp3"];
+
+
+LGAudioSource.prototype.onAdded = function(graph)
+{
+	if(graph.status === LGraph.STATUS_RUNNING)
+		this.onStart();
+}
+
+LGAudioSource.prototype.onStart = function()
+{
+	if(!this._audiobuffer)
+		return;
+
+	if(this.properties.autoplay)
+		this.playBuffer( this._audiobuffer );
+}
+
+LGAudioSource.prototype.onStop = function()
+{
+	this.stopAllSounds();
+}
+
+LGAudioSource.prototype.onPause = function()
+{
+	this.pauseAllSounds();
+}
+
+LGAudioSource.prototype.onUnpause = function()
+{
+	this.unpauseAllSounds();
+	//this.onStart();
+}
+
+
+LGAudioSource.prototype.onRemoved = function()
+{
+	this.stopAllSounds();
+	if(this._dropped_url)
+		URL.revokeObjectURL( this._url );
+}
+
+LGAudioSource.prototype.stopAllSounds = function()
+{
+	//iterate and stop
+	for(var i = 0; i < this._audionodes.length; ++i )
+	{
+		if(this._audionodes[i].started)
+		{
+			this._audionodes[i].started = false;
+			this._audionodes[i].stop();
+		}
+		//this._audionodes[i].disconnect( this.audionode );
+	}
+	this._audionodes.length = 0;
+}
+
+LGAudioSource.prototype.pauseAllSounds = function()
+{
+	LGAudio.getAudioContext().suspend();
+}
+
+LGAudioSource.prototype.unpauseAllSounds = function()
+{
+	LGAudio.getAudioContext().resume();
+}
+
+LGAudioSource.prototype.onExecute = function()
+{
+	if(this.inputs)
+		for(var i = 0; i < this.inputs.length; ++i)
+		{
+			var input = this.inputs[i];
+			if(input.link == null)
+				continue;
+			var v = this.getInputData(i);
+			if( v === undefined )
+				continue;
+			if( input.name == "gain" )
+				this.audionode.gain.value = v;
+			else if( input.name == "playbackRate" )
+			{
+				this.properties.playbackRate = v;
+				for(var j = 0; j < this._audionodes.length; ++j)
+					this._audionodes[j].playbackRate.value = v;
+			}
+		}
+
+	if(this.outputs)
+		for(var i = 0; i < this.outputs.length; ++i)
+		{
+			var output = this.outputs[i];
+			if( output.name == "buffer" && this._audiobuffer )
+				this.setOutputData( i, this._audiobuffer );
+		}
+}
+
+LGAudioSource.prototype.onAction = function(event)
+{
+	if(this._audiobuffer)
+	{
+		if(event == "Play")
+			this.playBuffer(this._audiobuffer);
+		else if(event == "Stop")
+			this.stopAllSounds();
+	}
+}
+
+LGAudioSource.prototype.onPropertyChanged = function( name, value )
+{
+	if( name == "src" ) 
+		this.loadSound( value );
+	else if(name == "gain")
+		this.audionode.gain.value = value;
+	else if(name == "playbackRate")
+	{
+		for(var j = 0; j < this._audionodes.length; ++j)
+			this._audionodes[j].playbackRate.value = value;
+	}
+}
+
+LGAudioSource.prototype.playBuffer = function( buffer )
+{
+	var that = this;
+	var context = LGAudio.getAudioContext();
+
+	//create a new audionode (this is mandatory, AudioAPI doesnt like to reuse old ones)
+	var audionode = context.createBufferSource(); //create a AudioBufferSourceNode
+	this._last_sourcenode = audionode;
+	audionode.graphnode = this;
+	audionode.buffer = buffer;
+	audionode.loop = this.properties.loop;
+	audionode.playbackRate.value = this.properties.playbackRate;
+	this._audionodes.push( audionode );
+	audionode.connect( this.audionode ); //connect to gain
+	this._audionodes.push( audionode );
+
+	audionode.onended = function()
+	{
+		//console.log("ended!");
+		that.trigger("ended");
+		//remove
+		var index = that._audionodes.indexOf( audionode );
+		if(index != -1)
+			that._audionodes.splice(index,1);
+	}
+
+	if(!audionode.started)
+	{
+		audionode.started = true;
+		audionode.start();
+	}
+	return audionode;
+}
+
+LGAudioSource.prototype.loadSound = function( url )
+{
+	var that = this;
+
+	//kill previous load
+	if(this._request)
+	{
+		this._request.abort();
+		this._request = null;
+	}
+
+	this._audiobuffer = null; //points to the audiobuffer once the audio is loaded
+	this._loading_audio = false;
+
+	if(!url)
+		return;
+
+	this._request = LGAudio.loadSound( url, inner );
+
+	this._loading_audio = true;
+	this.boxcolor = "#AA4";
+
+	function inner( buffer )
+	{
+		this.boxcolor = LiteGraph.NODE_DEFAULT_BOXCOLOR;
+		that._audiobuffer = buffer;
+		that._loading_audio = false;
+		//if is playing, then play it
+		if(that.graph && that.graph.status === LGraph.STATUS_RUNNING)
+			that.onStart(); //this controls the autoplay already
+	}
+}
+
+//Helps connect/disconnect AudioNodes when new connections are made in the node
+LGAudioSource.prototype.onConnectionsChange = LGAudio.onConnectionsChange;
+
+LGAudioSource.prototype.onGetInputs = function()
+{
+	return [["playbackRate","number"],["Play",LiteGraph.ACTION],["Stop",LiteGraph.ACTION]];
+}
+
+LGAudioSource.prototype.onGetOutputs = function()
+{
+	return [["buffer","audiobuffer"],["ended",LiteGraph.EVENT]];
+}
+
+LGAudioSource.prototype.onDropFile = function(file)
+{
+	if(this._dropped_url)
+		URL.revokeObjectURL( this._dropped_url );
+	var url = URL.createObjectURL( file );
+	this.properties.src = url;
+	this.loadSound( url );
+	this._dropped_url = url;
+}
+
+
+LGAudioSource.title = "Source";
+LGAudioSource.desc = "Plays audio";
+LiteGraph.registerNodeType("audio/source", LGAudioSource);
+
+
+//*****************************************************
+
+function LGAudioAnalyser()
+{
+	this.properties = {
+		fftSize: 2048,
+		minDecibels: -100,
+		maxDecibels: -10,
+		smoothingTimeConstant: 0.5
+	};
+
+	var context = LGAudio.getAudioContext();
+
+	this.audionode = context.createAnalyser();
+	this.audionode.graphnode = this;
+	this.audionode.fftSize = this.properties.fftSize;
+	this.audionode.minDecibels = this.properties.minDecibels;
+	this.audionode.maxDecibels = this.properties.maxDecibels;
+	this.audionode.smoothingTimeConstant = this.properties.smoothingTimeConstant;
+
+	this.addInput("in","audio");
+	this.addOutput("freqs","array");
+	this.addOutput("samples","array");
+
+	this._freq_bin = null;
+	this._time_bin = null;
+}
+
+LGAudioAnalyser.prototype.onPropertyChanged = function(name, value)
+{
+	this.audionode[ name ] = value;
+}
+
+LGAudioAnalyser.prototype.onExecute = function()
+{
+	if(this.isOutputConnected(0))
+	{
+		//send FFT
+		var bufferLength = this.audionode.frequencyBinCount;
+		if( !this._freq_bin || this._freq_bin.length != bufferLength )
+			this._freq_bin = new Uint8Array( bufferLength );
+		this.audionode.getByteFrequencyData( this._freq_bin );
+		this.setOutputData(0,this._freq_bin);
+	}
+
+	//send analyzer
+	if(this.isOutputConnected(1))
+	{
+		//send Samples
+		var bufferLength = this.audionode.frequencyBinCount;
+		if( !this._time_bin || this._time_bin.length != bufferLength )
+			this._time_bin = new Uint8Array( bufferLength );
+		this.audionode.getByteTimeDomainData( this._time_bin );
+		this.setOutputData(1,this._time_bin);
+	}
+
+
+	//properties
+	for(var i = 1; i < this.inputs.length; ++i)
+	{
+		var input = this.inputs[i];
+		if(input.link == null)
+			continue;
+		var v = this.getInputData(i);
+		if (v !== undefined)
+			this.audionode[ input.name ].value = v;
+	}
+
+
+
+	//time domain
+	//this.audionode.getFloatTimeDomainData( dataArray );
+}
+
+LGAudioAnalyser.prototype.onGetInputs = function()
+{
+	return [["minDecibels","number"],["maxDecibels","number"],["smoothingTimeConstant","number"]];
+}
+
+LGAudioAnalyser.prototype.onGetOutputs = function()
+{
+	return [["freqs","array"],["samples","array"]];
+}
+
+
+LGAudioAnalyser.title = "Analyser";
+LGAudioAnalyser.desc = "Audio Analyser";
+LiteGraph.registerNodeType( "audio/analyser", LGAudioAnalyser );
+
+//*****************************************************
+
+function LGAudioGain()
+{
+	//default 
+	this.properties = {
+		gain: 1
+	};
+
+	this.audionode = LGAudio.getAudioContext().createGain();
+	this.addInput("in","audio");
+	this.addInput("gain","number");
+	this.addOutput("out","audio");
+}
+
+LGAudioGain.prototype.onExecute = function()
+{
+	if(!this.inputs || !this.inputs.length)
+		return;
+
+	for(var i = 1; i < this.inputs.length; ++i)
+	{
+		var input = this.inputs[i];
+		var v = this.getInputData(i);
+		if(v !== undefined)
+			this.audionode[ input.name ].value = v;
+	}
+}
+
+LGAudio.createAudioNodeWrapper( LGAudioGain );
+
+LGAudioGain.title = "Gain";
+LGAudioGain.desc = "Audio gain";
+LiteGraph.registerNodeType("audio/gain", LGAudioGain);
+
+
+function LGAudioConvolver()
+{
+	//default 
+	this.properties = {
+		impulse_src:"",
+		normalize: true
+	};
+
+	this.audionode = LGAudio.getAudioContext().createConvolver();
+	this.addInput("in","audio");
+	this.addOutput("out","audio");
+}
+
+LGAudio.createAudioNodeWrapper( LGAudioConvolver );
+
+LGAudioConvolver.prototype.onRemove = function()
+{
+	if(this._dropped_url)
+		URL.revokeObjectURL( this._dropped_url );
+}
+
+LGAudioConvolver.prototype.onPropertyChanged = function( name, value )
+{
+	if( name == "impulse_src" ) 
+		this.loadImpulse( value );
+	else if( name == "normalize" ) 
+		this.audionode.normalize = value;
+}
+
+LGAudioConvolver.prototype.onDropFile = function(file)
+{
+	if(this._dropped_url)
+		URL.revokeObjectURL( this._dropped_url );
+	this._dropped_url = URL.createObjectURL( file );
+	this.properties.impulse_src = this._dropped_url;
+	this.loadImpulse( this._dropped_url );
+}
+
+LGAudioConvolver.prototype.loadImpulse = function( url )
+{
+	var that = this;
+
+	//kill previous load
+	if(this._request)
+	{
+		this._request.abort();
+		this._request = null;
+	}
+
+	this._impulse_buffer = null;
+	this._loading_impulse = false;
+
+	if(!url)
+		return;
+
+	//load new sample
+	this._request = LGAudio.loadSound( url, inner );
+	this._loading_impulse = true;
+
+	// Decode asynchronously
+	function inner( buffer ) {
+			that._impulse_buffer = buffer;
+			that.audionode.buffer = buffer;
+			console.log("Impulse signal set");
+			that._loading_impulse = false;
+	}
+}
+
+LGAudioConvolver.title = "Convolver";
+LGAudioConvolver.desc = "Convolves the signal (used for reverb)";
+LiteGraph.registerNodeType("audio/convolver", LGAudioConvolver);
+
+
+function LGAudioDynamicsCompressor()
+{
+	//default 
+	this.properties = {
+		threshold: -50,
+		knee: 40,
+		ratio: 12,
+		reduction: -20,
+		attack: 0,
+		release: 0.25
+	};
+
+	this.audionode = LGAudio.getAudioContext().createDynamicsCompressor();
+	this.addInput("in","audio");
+	this.addOutput("out","audio");
+}
+
+LGAudio.createAudioNodeWrapper( LGAudioDynamicsCompressor );
+
+LGAudioDynamicsCompressor.prototype.onExecute = function()
+{
+	if(!this.inputs || !this.inputs.length)
+		return;
+	for(var i = 1; i < this.inputs.length; ++i)
+	{
+		var input = this.inputs[i];
+		if(input.link == null)
+			continue;
+		var v = this.getInputData(i);
+		if(v !== undefined)
+			this.audionode[ input.name ].value = v;
+	}
+}
+
+LGAudioDynamicsCompressor.prototype.onGetInputs = function()
+{
+	return [["threshold","number"],["knee","number"],["ratio","number"],["reduction","number"],["attack","number"],["release","number"]];
+}
+
+LGAudioDynamicsCompressor.title = "DynamicsCompressor";
+LGAudioDynamicsCompressor.desc = "Dynamics Compressor";
+LiteGraph.registerNodeType("audio/dynamicsCompressor", LGAudioDynamicsCompressor);
+
+
+function LGAudioWaveShaper()
+{
+	//default 
+	this.properties = {
+	};
+
+	this.audionode = LGAudio.getAudioContext().createWaveShaper();
+	this.addInput("in","audio");
+	this.addInput("shape","waveshape");
+	this.addOutput("out","audio");
+}
+
+LGAudioWaveShaper.prototype.onExecute = function()
+{
+	if(!this.inputs || !this.inputs.length)
+		return;
+	var v = this.getInputData(1);
+	if(v === undefined)
+		return;
+	this.audionode.curve = v;
+}
+
+LGAudioWaveShaper.prototype.setWaveShape = function(shape)
+{
+	this.audionode.curve = shape;
+}
+
+LGAudio.createAudioNodeWrapper( LGAudioWaveShaper );
+
+/* disabled till I dont find a way to do a wave shape
+LGAudioWaveShaper.title = "WaveShaper";
+LGAudioWaveShaper.desc = "Distortion using wave shape";
+LiteGraph.registerNodeType("audio/waveShaper", LGAudioWaveShaper);
+*/
+
+function LGAudioMixer()
+{
+	//default 
+	this.properties = {
+		gain1: 0.5,
+		gain2: 0.5
+	};
+
+	this.audionode = LGAudio.getAudioContext().createGain();
+
+	this.audionode1 = LGAudio.getAudioContext().createGain();
+	this.audionode1.gain.value = this.properties.gain1;
+	this.audionode2 = LGAudio.getAudioContext().createGain();
+	this.audionode2.gain.value = this.properties.gain2;
+
+	this.audionode1.connect( this.audionode );
+	this.audionode2.connect( this.audionode );
+
+	this.addInput("in1","audio");
+	this.addInput("in1 gain","number");
+	this.addInput("in2","audio");
+	this.addInput("in2 gain","number");
+
+	this.addOutput("out","audio");
+}
+
+LGAudioMixer.prototype.getAudioNodeInInputSlot = function( slot )
+{
+	if(slot == 0)
+		return this.audionode1;
+	else if(slot == 2)
+		return this.audionode2;
+}
+
+LGAudioMixer.prototype.onPropertyChanged = function( name, value )
+{
+	if( name == "gain1" ) 
+		this.audionode1.gain.value = value;
+	else if( name == "gain2" ) 
+		this.audionode2.gain.value = value;
+}
+
+
+LGAudioMixer.prototype.onExecute = function()
+{
+	if(!this.inputs || !this.inputs.length)
+		return;
+
+	for(var i = 1; i < this.inputs.length; ++i)
+	{
+		var input = this.inputs[i];
+
+		if(input.link == null || input.type == "audio")
+			continue;
+
+		var v = this.getInputData(i);
+		if(v === undefined)
+			continue;
+
+		if(i == 1)
+			this.audionode1.gain.value = v;
+		else if(i == 3)
+			this.audionode2.gain.value = v;
+	}
+}
+
+LGAudio.createAudioNodeWrapper( LGAudioMixer );
+
+LGAudioMixer.title = "Mixer";
+LGAudioMixer.desc = "Audio mixer";
+LiteGraph.registerNodeType("audio/mixer", LGAudioMixer);
+
+
+function LGAudioDelay()
+{
+	//default 
+	this.properties = {
+		delayTime: 0.5
+	};
+
+	this.audionode = LGAudio.getAudioContext().createDelay( 10 );
+	this.audionode.delayTime.value = this.properties.delayTime;
+	this.addInput("in","audio");
+	this.addInput("time","number");
+	this.addOutput("out","audio");
+}
+
+LGAudio.createAudioNodeWrapper( LGAudioDelay );
+
+LGAudioDelay.prototype.onExecute = function()
+{
+	var v = this.getInputData(1);
+	if(v !== undefined )
+		this.audionode.delayTime.value = v;
+}
+
+LGAudioDelay.title = "Delay";
+LGAudioDelay.desc = "Audio delay";
+LiteGraph.registerNodeType("audio/delay", LGAudioDelay);
+
+
+function LGAudioBiquadFilter()
+{
+	//default 
+	this.properties = {
+		frequency: 350,
+		detune: 0,
+		Q: 1
+	};
+	this.addProperty("type","lowpass","enum",{values:["lowpass","highpass","bandpass","lowshelf","highshelf","peaking","notch","allpass"]});	
+
+	//create node
+	this.audionode = LGAudio.getAudioContext().createBiquadFilter();
+
+	//slots
+	this.addInput("in","audio");
+	this.addOutput("out","audio");
+}
+
+LGAudioBiquadFilter.prototype.onExecute = function()
+{
+	if(!this.inputs || !this.inputs.length)
+		return;
+
+	for(var i = 1; i < this.inputs.length; ++i)
+	{
+		var input = this.inputs[i];
+		if(input.link == null)
+			continue;
+		var v = this.getInputData(i);
+		if(v !== undefined)
+			this.audionode[ input.name ].value = v;
+	}
+}
+
+LGAudioBiquadFilter.prototype.onGetInputs = function()
+{
+	return [["frequency","number"],["detune","number"],["Q","number"]];
+}
+
+LGAudio.createAudioNodeWrapper( LGAudioBiquadFilter );
+
+LGAudioBiquadFilter.title = "BiquadFilter";
+LGAudioBiquadFilter.desc = "Audio filter";
+LiteGraph.registerNodeType("audio/biquadfilter", LGAudioBiquadFilter);
+
+
+
+
+function LGAudioOscillatorNode()
+{
+	//default 
+	this.properties = {
+		frequency: 440,
+		detune: 0,
+		type: "sine"
+	};
+	this.addProperty("type","sine","enum",{values:["sine","square","sawtooth","triangle","custom"]});	
+
+	//create node
+	this.audionode = LGAudio.getAudioContext().createOscillator();
+
+	//slots
+	this.addOutput("out","audio");
+}
+
+LGAudioOscillatorNode.prototype.onStart = function()
+{
+	if(!this.audionode.started)
+	{
+		this.audionode.started = true;
+		this.audionode.start();
+	}
+}
+
+LGAudioOscillatorNode.prototype.onStop = function()
+{
+	if(this.audionode.started)
+	{
+		this.audionode.started = false;
+		this.audionode.stop();
+	}
+}
+
+LGAudioOscillatorNode.prototype.onPause = function()
+{
+	this.onStop();
+}
+
+LGAudioOscillatorNode.prototype.onUnpause = function()
+{
+	this.onStart();
+}
+
+LGAudioOscillatorNode.prototype.onExecute = function()
+{
+	if(!this.inputs || !this.inputs.length)
+		return;
+
+	for(var i = 0; i < this.inputs.length; ++i)
+	{
+		var input = this.inputs[i];
+		if(input.link == null)
+			continue;
+		var v = this.getInputData(i);
+		if(v !== undefined)
+			this.audionode[ input.name ].value = v;
+	}
+}
+
+LGAudioOscillatorNode.prototype.onGetInputs = function()
+{
+	return [["frequency","number"],["detune","number"],["type","string"]];
+}
+
+LGAudio.createAudioNodeWrapper( LGAudioOscillatorNode );
+
+LGAudioOscillatorNode.title = "Oscillator";
+LGAudioOscillatorNode.desc = "Oscillator";
+LiteGraph.registerNodeType("audio/oscillator", LGAudioOscillatorNode);
+
+
+//*****************************************************
+
+//EXTRA 
+
+
+function LGAudioVisualization()
+{
+	this.properties = {
+		continuous: true,
+		mark: -1
+	};
+
+	this.addInput("data","array");
+	this.addInput("mark","number");
+	this.size = [300,200];
+	this._last_buffer = null;
+}
+
+LGAudioVisualization.prototype.onExecute = function()
+{
+	this._last_buffer = this.getInputData(0);
+	var v = this.getInputData(1);
+	if(v !== undefined)
+		this.properties.mark = v;
+	this.setDirtyCanvas(true,false);
+}
+
+LGAudioVisualization.prototype.onDrawForeground = function(ctx)
+{
+	if(!this._last_buffer)
+		return;
+
+	var buffer = this._last_buffer;
+
+	//delta represents how many samples we advance per pixel
+	var delta = buffer.length / this.size[0];
+	var h = this.size[1];
+
+	ctx.fillStyle = "black";
+	ctx.fillRect(0,0,this.size[0],this.size[1]);
+	ctx.strokeStyle = "white";
+	ctx.beginPath();
+	var x = 0;
+
+	if(this.properties.continuous)
+	{
+		ctx.moveTo(x,h);
+		for(var i = 0; i < buffer.length; i+= delta)
+		{
+			ctx.lineTo(x,h - (buffer[i|0]/255) * h);
+			x++;
+		}
+	}
+	else
+	{
+		for(var i = 0; i < buffer.length; i+= delta)
+		{
+			ctx.moveTo(x+0.5,h);
+			ctx.lineTo(x+0.5,h - (buffer[i|0]/255) * h);
+			x++;
+		}
+	}
+	ctx.stroke();
+
+	if(this.properties.mark >= 0)
+	{
+		var samplerate = LGAudio.getAudioContext().sampleRate;
+		var binfreq = samplerate / buffer.length;
+		var x = 2 * (this.properties.mark / binfreq) / delta;
+		if(x >= this.size[0])
+			x = this.size[0]-1;
+		ctx.strokeStyle = "red";
+		ctx.beginPath();
+		ctx.moveTo(x,h);
+		ctx.lineTo(x,0);
+		ctx.stroke();
+	}
+}
+
+LGAudioVisualization.title = "Visualization";
+LGAudioVisualization.desc = "Audio Visualization";
+LiteGraph.registerNodeType("audio/visualization", LGAudioVisualization);
+
+
+function LGAudioBandSignal()
+{
+	//default 
+	this.properties = {
+		band: 440,
+		amplitude: 1
+	};
+
+	this.addInput("freqs","array");
+	this.addOutput("signal","number");
+}
+
+LGAudioBandSignal.prototype.onExecute = function()
+{
+	this._freqs = this.getInputData(0);
+	if( !this._freqs )
+		return;
+
+	var band = this.properties.band;
+	var v = this.getInputData(1);
+	if(v !== undefined)
+		band = v;
+
+	var samplerate = LGAudio.getAudioContext().sampleRate;
+	var binfreq = samplerate / this._freqs.length;
+	var index = 2 * (band / binfreq);
+	var v = 0;
+	if( index < 0 )
+		v = this._freqs[ 0 ];
+	if( index >= this._freqs.length )
+		v = this._freqs[ this._freqs.length - 1];
+	else
+	{
+		var pos = index|0;
+		var v0 = this._freqs[ pos ];
+		var v1 = this._freqs[ pos+1 ];
+		var f = index - pos;
+		v = v0 * (1-f) + v1 * f;
+	}
+
+	this.setOutputData( 0, (v/255) * this.properties.amplitude );
+}
+
+LGAudioBandSignal.prototype.onGetInputs = function()
+{
+	return [["band","number"]];
+}
+
+LGAudioBandSignal.title = "Signal";
+LGAudioBandSignal.desc = "extract the signal of some frequency";
+LiteGraph.registerNodeType("audio/signal", LGAudioBandSignal);
+
+
+function LGAudioScript()
+{
+	if(!LGAudioScript.default_code)
+	{
+		var code = LGAudioScript.default_function.toString();
+		var index = code.indexOf("{")+1;
+		var index2 = code.lastIndexOf("}");
+		LGAudioScript.default_code = code.substr(index, index2 - index);
+	}
+
+	//default 
+	this.properties = {
+		code: LGAudioScript.default_code
+	};
+
+	//create node
+	var ctx = LGAudio.getAudioContext();
+	if(ctx.createScriptProcessor)
+		this.audionode = ctx.createScriptProcessor(4096,1,1); //buffer size, input channels, output channels
+	else
+	{
+		console.warn("ScriptProcessorNode deprecated");
+		this.audionode = ctx.createGain(); //bypass audio
+	}
+
+	this.processCode();
+	if(!LGAudioScript._bypass_function)
+		LGAudioScript._bypass_function = this.audionode.onaudioprocess;
+
+	//slots
+	this.addInput("in","audio");
+	this.addOutput("out","audio");
+}
+
+LGAudioScript.prototype.onAdded = function( graph )
+{
+	if(graph.status == LGraph.STATUS_RUNNING)
+		this.audionode.onaudioprocess = this._callback;
+}
+
+LGAudioScript["@code"] = { widget: "code" };
+
+LGAudioScript.prototype.onStart = function()
+{
+	this.audionode.onaudioprocess = this._callback;
+}
+
+LGAudioScript.prototype.onStop = function()
+{
+	this.audionode.onaudioprocess = LGAudioScript._bypass_function;
+}
+
+LGAudioScript.prototype.onPause = function()
+{
+	this.audionode.onaudioprocess = LGAudioScript._bypass_function;
+}
+
+LGAudioScript.prototype.onUnpause = function()
+{
+	this.audionode.onaudioprocess = this._callback;
+}
+
+LGAudioScript.prototype.onExecute = function()
+{
+	//nothing! because we need an onExecute to receive onStart... fix that
+}
+
+LGAudioScript.prototype.onRemoved = function()
+{
+	this.audionode.onaudioprocess = LGAudioScript._bypass_function;
+}
+
+LGAudioScript.prototype.processCode = function()
+{
+	try
+	{
+		var func = new Function( "properties", this.properties.code );
+		this._script = new func( this.properties );
+		this._old_code = this.properties.code;
+		this._callback = this._script.onaudioprocess;
+	}
+	catch (err)
+	{
+		console.error("Error in onaudioprocess code",err);
+		this._callback = LGAudioScript._bypass_function;
+		this.audionode.onaudioprocess = this._callback;
+	}
+}
+
+LGAudioScript.prototype.onPropertyChanged = function( name, value )
+{
+	if(name == "code")
+	{
+		this.properties.code = value;
+		this.processCode();
+		if(this.graph && this.graph.status == LGraph.STATUS_RUNNING)
+			this.audionode.onaudioprocess = this._callback;
+	}
+}
+
+LGAudioScript.default_function = function()
+{
+
+this.onaudioprocess = function(audioProcessingEvent) {
+  // The input buffer is the song we loaded earlier
+  var inputBuffer = audioProcessingEvent.inputBuffer;
+
+  // The output buffer contains the samples that will be modified and played
+  var outputBuffer = audioProcessingEvent.outputBuffer;
+
+  // Loop through the output channels (in this case there is only one)
+  for (var channel = 0; channel < outputBuffer.numberOfChannels; channel++) {
+    var inputData = inputBuffer.getChannelData(channel);
+    var outputData = outputBuffer.getChannelData(channel);
+
+    // Loop through the 4096 samples
+    for (var sample = 0; sample < inputBuffer.length; sample++) {
+      // make output equal to the same as the input
+      outputData[sample] = inputData[sample];
+    }
+  }
+}
+
+}
+
+LGAudio.createAudioNodeWrapper( LGAudioScript );
+
+LGAudioScript.title = "Script";
+LGAudioScript.desc = "apply script to signal";
+LiteGraph.registerNodeType("audio/script", LGAudioScript);
+
+
+function LGAudioDestination()
+{
+	this.audionode = LGAudio.getAudioContext().destination;
+	this.addInput("in","audio");
+}
+
+
+LGAudioDestination.title = "Destination";
+LGAudioDestination.desc = "Audio output";
+LiteGraph.registerNodeType("audio/destination", LGAudioDestination);
+
+
+
+
 })( this );
-//event related nodes
-(function(global){
-var LiteGraph = global.LiteGraph;
-
-function LGWebSocket()
-{
-	this.size = [60,20];
-	this.addInput("send", LiteGraph.ACTION);
-	this.addOutput("received", LiteGraph.EVENT);
-	this.addInput("in", 0 );
-	this.addOutput("out", 0 );
-	this.properties = {
-		url: "",
-		room: "lgraph" //allows to filter messages
-	};
-	this._ws = null;
-	this._last_data = [];
-}
-
-LGWebSocket.title = "WebSocket";
-LGWebSocket.desc = "Send data through a websocket";
-
-LGWebSocket.prototype.onPropertyChanged = function(name,value)
-{
-	if(name == "url")
-		this.createSocket();
-}
-
-LGWebSocket.prototype.onExecute = function()
-{
-	if(!this._ws && this.properties.url)
-		this.createSocket();
-
-	if(!this._ws || this._ws.readyState != WebSocket.OPEN )
-		return;
-
-	var room = this.properties.room;
-
-	for(var i = 1; i < this.inputs.length; ++i)
-	{
-		var data = this.getInputData(i);
-		if(data != null)
-		{
-			var json;
-			try
-			{
-				json = JSON.stringify({ type: 0, room: room, channel: i, data: data });
-			}
-			catch (err)
-			{
-				continue;
-			}
-			this._ws.send( json );
-		}
-	}
-
-	for(var i = 1; i < this.outputs.length; ++i)
-		this.setOutputData( i, this._last_data[i] );
-}
-
-LGWebSocket.prototype.createSocket = function()
-{
-	var that = this;
-	var url = this.properties.url;
-	if( url.substr(0,2) != "ws" )
-		url = "ws://" + url;
-	this._ws = new WebSocket( url );
-	this._ws.onopen = function()
-	{
-		console.log("ready");
-		that.boxcolor = "#8E8";
-	}
-	this._ws.onmessage = function(e)
-	{
-		var data = JSON.parse( e.data );
-		if( data.room && data.room != this.properties.room )
-			return;
-		if( e.data.type == 1 )
-			that.triggerSlot( 0, data );
-		else
-			that._last_data[ e.data.channel || 0 ] = data.data;
-	}
-	this._ws.onerror = function(e)
-	{
-		console.log("couldnt connect to websocket");
-		that.boxcolor = "#E88";
-	}
-	this._ws.onclose = function(e)
-	{
-		console.log("connection closed");
-		that.boxcolor = "#000";
-	}
-}
-
-LGWebSocket.prototype.send = function(data)
-{
-	if(!this._ws || this._ws.readyState != WebSocket.OPEN )
-		return;
-	this._ws.send( JSON.stringify({ type:1, msg: data }) );
-}
-
-LGWebSocket.prototype.onAction = function( action, param )
-{
-	if(!this._ws || this._ws.readyState != WebSocket.OPEN )
-		return;
-	this._ws.send( { type: 1, room: this.properties.room, action: action, data: param } );
-}
-
-LGWebSocket.prototype.onGetInputs = function()
-{
-	return [["in",0]];
-}
-
-LGWebSocket.prototype.onGetOutputs = function()
-{
-	return [["out",0]];
-}
-
-LiteGraph.registerNodeType("network/websocket", LGWebSocket );
-
-
-//It is like a websocket but using the SillyServer.js server that bounces packets back to all clients connected:
-//For more information: https://github.com/jagenjo/SillyServer.js
-
-function LGSillyClient()
-{
-	this.size = [60,20];
-	this.addInput("send", LiteGraph.ACTION);
-	this.addOutput("received", LiteGraph.EVENT);
-	this.addInput("in", 0 );
-	this.addOutput("out", 0 );
-	this.properties = {
-		url: "tamats.com:55000",
-		room: "lgraph",
-		save_bandwidth: true
-	};
-
-	this._server = null;
-	this.createSocket();
-	this._last_input_data = [];
-	this._last_output_data = [];
-}
-
-LGSillyClient.title = "SillyClient";
-LGSillyClient.desc = "Connects to SillyServer to broadcast messages";
-
-LGSillyClient.prototype.onPropertyChanged = function(name,value)
-{
-	var final_url = (this.properties.url + "/" + this.properties.room);
-	if(this._server && this._final_url != final_url )
-	{
-		this._server.connect( this.properties.url, this.properties.room );
-		this._final_url = final_url;
-	}
-}
-
-LGSillyClient.prototype.onExecute = function()
-{
-	if(!this._server || !this._server.is_connected)
-		return;
-
-	var save_bandwidth = this.properties.save_bandwidth;
-
-	for(var i = 1; i < this.inputs.length; ++i)
-	{
-		var data = this.getInputData(i);
-		if(data != null)
-		{
-			if( save_bandwidth && this._last_input_data[i] == data )
-				continue;
-			this._server.sendMessage( { type: 0, channel: i, data: data } );
-			this._last_input_data[i] = data;
-		}
-	}
-
-	for(var i = 1; i < this.outputs.length; ++i)
-		this.setOutputData( i, this._last_output_data[i] );
-}
-
-LGSillyClient.prototype.createSocket = function()
-{
-	var that = this;
-	if(typeof(SillyClient) == "undefined")
-	{
-		if(!this._error)
-			console.error("SillyClient node cannot be used, you must include SillyServer.js");
-		this._error = true;
-		return;
-	}
-
-	this._server = new SillyClient();
-	this._server.on_ready = function()
-	{
-		console.log("ready");
-		that.boxcolor = "#8E8";
-	}
-	this._server.on_message = function(id,msg)
-	{
-		var data = null;
-		try
-		{
-			data = JSON.parse( msg );
-		}
-		catch (err)
-		{
-			return;
-		}
-		
-		if(data.type == 1)
-			that.triggerSlot( 0, data );
-		else
-			that._last_output_data[ data.channel || 0 ] = data.data;
-	}
-	this._server.on_error = function(e)
-	{
-		console.log("couldnt connect to websocket");
-		that.boxcolor = "#E88";
-	}
-	this._server.on_close = function(e)
-	{
-		console.log("connection closed");
-		that.boxcolor = "#000";
-	}
-
-	if(this.properties.url && this.properties.room)
-	{
-		this._server.connect( this.properties.url, this.properties.room );
-		this._final_url = (this.properties.url + "/" + this.properties.room);
-	}
-}
-
-LGSillyClient.prototype.send = function(data)
-{
-	if(!this._server || !this._server.is_connected)
-		return;
-	this._server.sendMessage( { type:1, data: data } );
-}
-
-LGSillyClient.prototype.onAction = function( action, param )
-{
-	if(!this._server || !this._server.is_connected)
-		return;
-	this._server.sendMessage( { type: 1, action: action, data: param } );
-}
-
-LGSillyClient.prototype.onGetInputs = function()
-{
-	return [["in",0]];
-}
-
-LGSillyClient.prototype.onGetOutputs = function()
-{
-	return [["out",0]];
-}
-
-LiteGraph.registerNodeType("network/sillyclient", LGSillyClient );
-
-
+//event related nodes
+(function(global){
+var LiteGraph = global.LiteGraph;
+
+function LGWebSocket()
+{
+	this.size = [60,20];
+	this.addInput("send", LiteGraph.ACTION);
+	this.addOutput("received", LiteGraph.EVENT);
+	this.addInput("in", 0 );
+	this.addOutput("out", 0 );
+	this.properties = {
+		url: "",
+		room: "lgraph" //allows to filter messages
+	};
+	this._ws = null;
+	this._last_data = [];
+}
+
+LGWebSocket.title = "WebSocket";
+LGWebSocket.desc = "Send data through a websocket";
+
+LGWebSocket.prototype.onPropertyChanged = function(name,value)
+{
+	if(name == "url")
+		this.createSocket();
+}
+
+LGWebSocket.prototype.onExecute = function()
+{
+	if(!this._ws && this.properties.url)
+		this.createSocket();
+
+	if(!this._ws || this._ws.readyState != WebSocket.OPEN )
+		return;
+
+	var room = this.properties.room;
+
+	for(var i = 1; i < this.inputs.length; ++i)
+	{
+		var data = this.getInputData(i);
+		if(data != null)
+		{
+			var json;
+			try
+			{
+				json = JSON.stringify({ type: 0, room: room, channel: i, data: data });
+			}
+			catch (err)
+			{
+				continue;
+			}
+			this._ws.send( json );
+		}
+	}
+
+	for(var i = 1; i < this.outputs.length; ++i)
+		this.setOutputData( i, this._last_data[i] );
+}
+
+LGWebSocket.prototype.createSocket = function()
+{
+	var that = this;
+	var url = this.properties.url;
+	if( url.substr(0,2) != "ws" )
+		url = "ws://" + url;
+	this._ws = new WebSocket( url );
+	this._ws.onopen = function()
+	{
+		console.log("ready");
+		that.boxcolor = "#8E8";
+	}
+	this._ws.onmessage = function(e)
+	{
+		var data = JSON.parse( e.data );
+		if( data.room && data.room != this.properties.room )
+			return;
+		if( e.data.type == 1 )
+			that.triggerSlot( 0, data );
+		else
+			that._last_data[ e.data.channel || 0 ] = data.data;
+	}
+	this._ws.onerror = function(e)
+	{
+		console.log("couldnt connect to websocket");
+		that.boxcolor = "#E88";
+	}
+	this._ws.onclose = function(e)
+	{
+		console.log("connection closed");
+		that.boxcolor = "#000";
+	}
+}
+
+LGWebSocket.prototype.send = function(data)
+{
+	if(!this._ws || this._ws.readyState != WebSocket.OPEN )
+		return;
+	this._ws.send( JSON.stringify({ type:1, msg: data }) );
+}
+
+LGWebSocket.prototype.onAction = function( action, param )
+{
+	if(!this._ws || this._ws.readyState != WebSocket.OPEN )
+		return;
+	this._ws.send( { type: 1, room: this.properties.room, action: action, data: param } );
+}
+
+LGWebSocket.prototype.onGetInputs = function()
+{
+	return [["in",0]];
+}
+
+LGWebSocket.prototype.onGetOutputs = function()
+{
+	return [["out",0]];
+}
+
+LiteGraph.registerNodeType("network/websocket", LGWebSocket );
+
+
+//It is like a websocket but using the SillyServer.js server that bounces packets back to all clients connected:
+//For more information: https://github.com/jagenjo/SillyServer.js
+
+function LGSillyClient()
+{
+	this.size = [60,20];
+	this.addInput("send", LiteGraph.ACTION);
+	this.addOutput("received", LiteGraph.EVENT);
+	this.addInput("in", 0 );
+	this.addOutput("out", 0 );
+	this.properties = {
+		url: "tamats.com:55000",
+		room: "lgraph",
+		save_bandwidth: true
+	};
+
+	this._server = null;
+	this.createSocket();
+	this._last_input_data = [];
+	this._last_output_data = [];
+}
+
+LGSillyClient.title = "SillyClient";
+LGSillyClient.desc = "Connects to SillyServer to broadcast messages";
+
+LGSillyClient.prototype.onPropertyChanged = function(name,value)
+{
+	var final_url = (this.properties.url + "/" + this.properties.room);
+	if(this._server && this._final_url != final_url )
+	{
+		this._server.connect( this.properties.url, this.properties.room );
+		this._final_url = final_url;
+	}
+}
+
+LGSillyClient.prototype.onExecute = function()
+{
+	if(!this._server || !this._server.is_connected)
+		return;
+
+	var save_bandwidth = this.properties.save_bandwidth;
+
+	for(var i = 1; i < this.inputs.length; ++i)
+	{
+		var data = this.getInputData(i);
+		if(data != null)
+		{
+			if( save_bandwidth && this._last_input_data[i] == data )
+				continue;
+			this._server.sendMessage( { type: 0, channel: i, data: data } );
+			this._last_input_data[i] = data;
+		}
+	}
+
+	for(var i = 1; i < this.outputs.length; ++i)
+		this.setOutputData( i, this._last_output_data[i] );
+}
+
+LGSillyClient.prototype.createSocket = function()
+{
+	var that = this;
+	if(typeof(SillyClient) == "undefined")
+	{
+		if(!this._error)
+			console.error("SillyClient node cannot be used, you must include SillyServer.js");
+		this._error = true;
+		return;
+	}
+
+	this._server = new SillyClient();
+	this._server.on_ready = function()
+	{
+		console.log("ready");
+		that.boxcolor = "#8E8";
+	}
+	this._server.on_message = function(id,msg)
+	{
+		var data = null;
+		try
+		{
+			data = JSON.parse( msg );
+		}
+		catch (err)
+		{
+			return;
+		}
+		
+		if(data.type == 1)
+			that.triggerSlot( 0, data );
+		else
+			that._last_output_data[ data.channel || 0 ] = data.data;
+	}
+	this._server.on_error = function(e)
+	{
+		console.log("couldnt connect to websocket");
+		that.boxcolor = "#E88";
+	}
+	this._server.on_close = function(e)
+	{
+		console.log("connection closed");
+		that.boxcolor = "#000";
+	}
+
+	if(this.properties.url && this.properties.room)
+	{
+		this._server.connect( this.properties.url, this.properties.room );
+		this._final_url = (this.properties.url + "/" + this.properties.room);
+	}
+}
+
+LGSillyClient.prototype.send = function(data)
+{
+	if(!this._server || !this._server.is_connected)
+		return;
+	this._server.sendMessage( { type:1, data: data } );
+}
+
+LGSillyClient.prototype.onAction = function( action, param )
+{
+	if(!this._server || !this._server.is_connected)
+		return;
+	this._server.sendMessage( { type: 1, action: action, data: param } );
+}
+
+LGSillyClient.prototype.onGetInputs = function()
+{
+	return [["in",0]];
+}
+
+LGSillyClient.prototype.onGetOutputs = function()
+{
+	return [["out",0]];
+}
+
+LiteGraph.registerNodeType("network/sillyclient", LGSillyClient );
+
+
 })(this);
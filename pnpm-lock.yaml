lockfileVersion: '9.0'

settings:
  autoInstallPeers: true
  excludeLinksFromLockfile: false

importers:

  .:
    dependencies:
      '@alloc/quick-lru':
        specifier: ^5.2.0
        version: 5.2.0
      '@atlaskit/pragmatic-drag-and-drop':
        specifier: ^1.3.1
        version: 1.3.1
      '@comfyorg/comfyui-electron-types':
<<<<<<< HEAD
        specifier: ^0.4.72
        version: 0.4.72
=======
        specifier: 0.4.73-0
        version: 0.4.73-0
>>>>>>> 0483630f
      '@iconify/json':
        specifier: ^2.2.380
        version: 2.2.380
      '@primeuix/forms':
        specifier: 0.0.2
        version: 0.0.2
      '@primeuix/styled':
        specifier: 0.3.2
        version: 0.3.2
      '@primeuix/utils':
        specifier: ^0.3.2
        version: 0.3.2
      '@primevue/core':
        specifier: ^4.2.5
        version: 4.2.5(vue@3.5.13(typescript@5.9.2))
      '@primevue/forms':
        specifier: ^4.2.5
        version: 4.2.5(vue@3.5.13(typescript@5.9.2))
      '@primevue/icons':
        specifier: 4.2.5
        version: 4.2.5(vue@3.5.13(typescript@5.9.2))
      '@primevue/themes':
        specifier: ^4.2.5
        version: 4.2.5
      '@sentry/vue':
        specifier: ^8.48.0
        version: 8.48.0(pinia@2.2.2(typescript@5.9.2)(vue@3.5.13(typescript@5.9.2)))(vue@3.5.13(typescript@5.9.2))
      '@tiptap/core':
        specifier: ^2.10.4
        version: 2.10.4(@tiptap/pm@2.10.4)
      '@tiptap/extension-link':
        specifier: ^2.10.4
        version: 2.10.4(@tiptap/core@2.10.4(@tiptap/pm@2.10.4))(@tiptap/pm@2.10.4)
      '@tiptap/extension-table':
        specifier: ^2.10.4
        version: 2.10.4(@tiptap/core@2.10.4(@tiptap/pm@2.10.4))(@tiptap/pm@2.10.4)
      '@tiptap/extension-table-cell':
        specifier: ^2.10.4
        version: 2.10.4(@tiptap/core@2.10.4(@tiptap/pm@2.10.4))
      '@tiptap/extension-table-header':
        specifier: ^2.10.4
        version: 2.10.4(@tiptap/core@2.10.4(@tiptap/pm@2.10.4))
      '@tiptap/extension-table-row':
        specifier: ^2.10.4
        version: 2.10.4(@tiptap/core@2.10.4(@tiptap/pm@2.10.4))
      '@tiptap/starter-kit':
        specifier: ^2.10.4
        version: 2.10.4
      '@vueuse/core':
        specifier: ^11.0.0
        version: 11.0.0(vue@3.5.13(typescript@5.9.2))
      '@xterm/addon-fit':
        specifier: ^0.10.0
        version: 0.10.0(@xterm/xterm@5.5.0)
      '@xterm/addon-serialize':
        specifier: ^0.13.0
        version: 0.13.0(@xterm/xterm@5.5.0)
      '@xterm/xterm':
        specifier: ^5.5.0
        version: 5.5.0
      algoliasearch:
        specifier: ^5.21.0
        version: 5.21.0
      axios:
        specifier: ^1.8.2
        version: 1.11.0
      chart.js:
        specifier: ^4.5.0
        version: 4.5.0
      clsx:
        specifier: ^2.1.1
        version: 2.1.1
      dompurify:
        specifier: ^3.2.5
        version: 3.2.5
      dotenv:
        specifier: ^16.4.5
        version: 16.4.5
      es-toolkit:
        specifier: ^1.39.9
        version: 1.39.9
      extendable-media-recorder:
        specifier: ^9.2.27
        version: 9.2.27
      extendable-media-recorder-wav-encoder:
        specifier: ^7.0.129
        version: 7.0.129
      fast-glob:
        specifier: ^3.3.3
        version: 3.3.3
      firebase:
        specifier: ^11.6.0
        version: 11.6.0
      fuse.js:
        specifier: ^7.0.0
        version: 7.0.0
      glob:
        specifier: ^11.0.3
        version: 11.0.3
      jsondiffpatch:
        specifier: ^0.6.0
        version: 0.6.0
      loglevel:
        specifier: ^1.9.2
        version: 1.9.2
      marked:
        specifier: ^15.0.11
        version: 15.0.11
      pinia:
        specifier: ^2.1.7
        version: 2.2.2(typescript@5.9.2)(vue@3.5.13(typescript@5.9.2))
      primeicons:
        specifier: ^7.0.0
        version: 7.0.0
      primevue:
        specifier: ^4.2.5
        version: 4.2.5(vue@3.5.13(typescript@5.9.2))
      reka-ui:
        specifier: ^2.5.0
        version: 2.5.0(typescript@5.9.2)(vue@3.5.13(typescript@5.9.2))
      semver:
        specifier: ^7.7.2
        version: 7.7.2
      tailwind-merge:
        specifier: ^3.3.1
        version: 3.3.1
      three:
        specifier: ^0.170.0
        version: 0.170.0
      tiptap-markdown:
        specifier: ^0.8.10
        version: 0.8.10(@tiptap/core@2.10.4(@tiptap/pm@2.10.4))
      vue:
        specifier: ^3.5.13
        version: 3.5.13(typescript@5.9.2)
      vue-i18n:
        specifier: ^9.14.3
        version: 9.14.3(vue@3.5.13(typescript@5.9.2))
      vue-router:
        specifier: ^4.4.3
        version: 4.4.3(vue@3.5.13(typescript@5.9.2))
      vuefire:
        specifier: ^3.2.1
        version: 3.2.1(consola@3.4.2)(firebase@11.6.0)(vue@3.5.13(typescript@5.9.2))
      yjs:
        specifier: ^13.6.27
        version: 13.6.27
      zod:
        specifier: ^3.23.8
        version: 3.24.1
      zod-validation-error:
        specifier: ^3.3.0
        version: 3.3.0(zod@3.24.1)
    devDependencies:
      '@eslint/js':
        specifier: ^9.8.0
        version: 9.12.0
      '@iconify-json/lucide':
        specifier: ^1.2.66
        version: 1.2.66
      '@iconify/tailwind':
        specifier: ^1.2.0
        version: 1.2.0
      '@intlify/eslint-plugin-vue-i18n':
        specifier: ^3.2.0
        version: 3.2.0(eslint@9.35.0(jiti@2.4.2))
      '@lobehub/i18n-cli':
        specifier: ^1.25.1
        version: 1.25.1(@types/react@19.1.9)(typescript@5.9.2)(use-sync-external-store@1.5.0(react@19.1.1))(ws@8.18.3)(zod@3.24.1)
      '@nx/eslint':
        specifier: 21.4.1
        version: 21.4.1(@babel/traverse@7.28.3)(@zkochan/js-yaml@0.0.7)(eslint@9.35.0(jiti@2.4.2))(nx@21.4.1)
      '@nx/playwright':
        specifier: 21.4.1
        version: 21.4.1(@babel/traverse@7.28.3)(@playwright/test@1.52.0)(@zkochan/js-yaml@0.0.7)(eslint@9.35.0(jiti@2.4.2))(nx@21.4.1)(typescript@5.9.2)
      '@nx/storybook':
        specifier: 21.4.1
        version: 21.4.1(@babel/traverse@7.28.3)(@zkochan/js-yaml@0.0.7)(eslint@9.35.0(jiti@2.4.2))(nx@21.4.1)(storybook@9.1.1(@testing-library/dom@10.4.1)(prettier@3.3.2)(vite@5.4.19(@types/node@20.14.10)(lightningcss@1.30.1)(terser@5.39.2)))(typescript@5.9.2)
      '@nx/vite':
        specifier: 21.4.1
        version: 21.4.1(@babel/traverse@7.28.3)(nx@21.4.1)(typescript@5.9.2)(vite@5.4.19(@types/node@20.14.10)(lightningcss@1.30.1)(terser@5.39.2))(vitest@3.2.4)
      '@pinia/testing':
        specifier: ^0.1.5
        version: 0.1.5(pinia@2.2.2(typescript@5.9.2)(vue@3.5.13(typescript@5.9.2)))(vue@3.5.13(typescript@5.9.2))
      '@playwright/test':
        specifier: ^1.52.0
        version: 1.52.0
      '@storybook/addon-docs':
        specifier: ^9.1.1
        version: 9.1.1(@types/react@19.1.9)(storybook@9.1.1(@testing-library/dom@10.4.1)(prettier@3.3.2)(vite@5.4.19(@types/node@20.14.10)(lightningcss@1.30.1)(terser@5.39.2)))
      '@storybook/vue3':
        specifier: ^9.1.1
        version: 9.1.1(storybook@9.1.1(@testing-library/dom@10.4.1)(prettier@3.3.2)(vite@5.4.19(@types/node@20.14.10)(lightningcss@1.30.1)(terser@5.39.2)))(vue@3.5.13(typescript@5.9.2))
      '@storybook/vue3-vite':
        specifier: ^9.1.1
        version: 9.1.1(storybook@9.1.1(@testing-library/dom@10.4.1)(prettier@3.3.2)(vite@5.4.19(@types/node@20.14.10)(lightningcss@1.30.1)(terser@5.39.2)))(vite@5.4.19(@types/node@20.14.10)(lightningcss@1.30.1)(terser@5.39.2))(vue@3.5.13(typescript@5.9.2))
      '@tailwindcss/vite':
        specifier: ^4.1.12
        version: 4.1.12(vite@5.4.19(@types/node@20.14.10)(lightningcss@1.30.1)(terser@5.39.2))
      '@trivago/prettier-plugin-sort-imports':
        specifier: ^5.2.0
        version: 5.2.2(@vue/compiler-sfc@3.5.13)(prettier@3.3.2)
      '@types/fs-extra':
        specifier: ^11.0.4
        version: 11.0.4
      '@types/jsdom':
        specifier: ^21.1.7
        version: 21.1.7
      '@types/node':
        specifier: ^20.14.8
        version: 20.14.10
      '@types/semver':
        specifier: ^7.7.0
        version: 7.7.0
      '@types/three':
        specifier: ^0.169.0
        version: 0.169.0
      '@vitejs/plugin-vue':
        specifier: ^5.1.4
        version: 5.1.4(vite@5.4.19(@types/node@20.14.10)(lightningcss@1.30.1)(terser@5.39.2))(vue@3.5.13(typescript@5.9.2))
      '@vitest/coverage-v8':
        specifier: ^3.2.4
        version: 3.2.4(vitest@3.2.4)
      '@vitest/ui':
        specifier: ^3.0.0
        version: 3.2.4(vitest@3.2.4)
      '@vue/test-utils':
        specifier: ^2.4.6
        version: 2.4.6
      eslint:
        specifier: ^9.34.0
        version: 9.35.0(jiti@2.4.2)
      eslint-config-prettier:
        specifier: ^10.1.2
        version: 10.1.2(eslint@9.35.0(jiti@2.4.2))
      eslint-plugin-prettier:
        specifier: ^5.2.6
        version: 5.2.6(eslint-config-prettier@10.1.2(eslint@9.35.0(jiti@2.4.2)))(eslint@9.35.0(jiti@2.4.2))(prettier@3.3.2)
      eslint-plugin-storybook:
        specifier: ^9.1.1
        version: 9.1.1(eslint@9.35.0(jiti@2.4.2))(storybook@9.1.1(@testing-library/dom@10.4.1)(prettier@3.3.2)(vite@5.4.19(@types/node@20.14.10)(lightningcss@1.30.1)(terser@5.39.2)))(typescript@5.9.2)
      eslint-plugin-unused-imports:
        specifier: ^4.1.4
        version: 4.1.4(@typescript-eslint/eslint-plugin@8.42.0(@typescript-eslint/parser@8.42.0(eslint@9.35.0(jiti@2.4.2))(typescript@5.9.2))(eslint@9.35.0(jiti@2.4.2))(typescript@5.9.2))(eslint@9.35.0(jiti@2.4.2))
      eslint-plugin-vue:
        specifier: ^9.27.0
        version: 9.27.0(eslint@9.35.0(jiti@2.4.2))
      fs-extra:
        specifier: ^11.2.0
        version: 11.2.0
      globals:
        specifier: ^15.9.0
        version: 15.15.0
      happy-dom:
        specifier: ^15.11.0
        version: 15.11.0
      husky:
        specifier: ^9.0.11
        version: 9.0.11
      jiti:
        specifier: 2.4.2
        version: 2.4.2
      jsdom:
        specifier: ^26.1.0
        version: 26.1.0
      knip:
        specifier: ^5.62.0
        version: 5.62.0(@types/node@20.14.10)(typescript@5.9.2)
      lint-staged:
        specifier: ^15.2.7
        version: 15.2.7
      nx:
        specifier: 21.4.1
        version: 21.4.1
      prettier:
        specifier: ^3.3.2
        version: 3.3.2
      storybook:
        specifier: ^9.1.1
        version: 9.1.1(@testing-library/dom@10.4.1)(prettier@3.3.2)(vite@5.4.19(@types/node@20.14.10)(lightningcss@1.30.1)(terser@5.39.2))
      tailwindcss:
        specifier: ^4.1.12
        version: 4.1.12
      tailwindcss-primeui:
        specifier: ^0.6.1
        version: 0.6.1(tailwindcss@4.1.12)
      tsx:
        specifier: ^4.15.6
        version: 4.19.4
      tw-animate-css:
        specifier: ^1.3.8
        version: 1.3.8
      typescript:
        specifier: ^5.4.5
        version: 5.9.2
      typescript-eslint:
        specifier: ^8.42.0
        version: 8.42.0(eslint@9.35.0(jiti@2.4.2))(typescript@5.9.2)
      unplugin-icons:
        specifier: ^0.22.0
        version: 0.22.0(@vue/compiler-sfc@3.5.13)
      unplugin-vue-components:
        specifier: ^0.28.0
        version: 0.28.0(@babel/parser@7.28.3)(rollup@4.22.4)(vue@3.5.13(typescript@5.9.2))
      uuid:
        specifier: ^11.1.0
        version: 11.1.0
      vite:
        specifier: ^5.4.19
        version: 5.4.19(@types/node@20.14.10)(lightningcss@1.30.1)(terser@5.39.2)
      vite-plugin-dts:
        specifier: ^4.3.0
        version: 4.3.0(@types/node@20.14.10)(rollup@4.22.4)(typescript@5.9.2)(vite@5.4.19(@types/node@20.14.10)(lightningcss@1.30.1)(terser@5.39.2))
      vite-plugin-html:
        specifier: ^3.2.2
        version: 3.2.2(vite@5.4.19(@types/node@20.14.10)(lightningcss@1.30.1)(terser@5.39.2))
      vite-plugin-vue-devtools:
        specifier: ^7.7.6
        version: 7.7.6(rollup@4.22.4)(vite@5.4.19(@types/node@20.14.10)(lightningcss@1.30.1)(terser@5.39.2))(vue@3.5.13(typescript@5.9.2))
      vitest:
        specifier: ^3.2.4
        version: 3.2.4(@types/debug@4.1.12)(@types/node@20.14.10)(@vitest/ui@3.2.4)(happy-dom@15.11.0)(jsdom@26.1.0)(lightningcss@1.30.1)(terser@5.39.2)
      vue-tsc:
        specifier: ^2.1.10
        version: 2.1.10(typescript@5.9.2)
      zip-dir:
        specifier: ^2.0.0
        version: 2.0.0
      zod-to-json-schema:
        specifier: ^3.24.1
        version: 3.24.1(zod@3.24.1)

packages:

  '@adobe/css-tools@4.4.3':
    resolution: {integrity: sha512-VQKMkwriZbaOgVCby1UDY/LDk5fIjhQicCvVPFqfe+69fWaPWydbWJ3wRt59/YzIwda1I81loas3oCoHxnqvdA==}

  '@alcalzone/ansi-tokenize@0.2.0':
    resolution: {integrity: sha512-qI/5TaaaCZE4yeSZ83lu0+xi1r88JSxUjnH4OP/iZF7+KKZ75u3ee5isd0LxX+6N8U0npL61YrpbthILHB6BnA==}
    engines: {node: '>=18'}

  '@algolia/client-abtesting@5.21.0':
    resolution: {integrity: sha512-I239aSmXa3pXDhp3AWGaIfesqJBNFA7drUM8SIfNxMIzvQXUnHRf4rW1o77QXLI/nIClNsb8KOLaB62gO9LnlQ==}
    engines: {node: '>= 14.0.0'}

  '@algolia/client-analytics@5.21.0':
    resolution: {integrity: sha512-OxoUfeG9G4VE4gS7B4q65KkHzdGsQsDwxQfR5J9uKB8poSGuNlHJWsF3ABqCkc5VliAR0m8KMjsQ9o/kOpEGnQ==}
    engines: {node: '>= 14.0.0'}

  '@algolia/client-common@5.21.0':
    resolution: {integrity: sha512-iHLgDQFyZNe9M16vipbx6FGOA8NoMswHrfom/QlCGoyh7ntjGvfMb+J2Ss8rRsAlOWluv8h923Ku3QVaB0oWDQ==}
    engines: {node: '>= 14.0.0'}

  '@algolia/client-insights@5.21.0':
    resolution: {integrity: sha512-y7XBO9Iwb75FLDl95AYcWSLIViJTpR5SUUCyKsYhpP9DgyUqWbISqDLXc96TS9shj+H+7VsTKA9cJK8NUfVN6g==}
    engines: {node: '>= 14.0.0'}

  '@algolia/client-personalization@5.21.0':
    resolution: {integrity: sha512-6KU658lD9Tss4oCX6c/O15tNZxw7vR+WAUG95YtZzYG/KGJHTpy2uckqbMmC2cEK4a86FAq4pH5azSJ7cGMjuw==}
    engines: {node: '>= 14.0.0'}

  '@algolia/client-query-suggestions@5.21.0':
    resolution: {integrity: sha512-pG6MyVh1v0X+uwrKHn3U+suHdgJ2C+gug+UGkNHfMELHMsEoWIAQhxMBOFg7hCnWBFjQnuq6qhM3X9X5QO3d9Q==}
    engines: {node: '>= 14.0.0'}

  '@algolia/client-search@5.21.0':
    resolution: {integrity: sha512-nZfgJH4njBK98tFCmCW1VX/ExH4bNOl9DSboxeXGgvhoL0fG1+4DDr/mrLe21OggVCQqHwXBMh6fFInvBeyhiQ==}
    engines: {node: '>= 14.0.0'}

  '@algolia/ingestion@1.21.0':
    resolution: {integrity: sha512-k6MZxLbZphGN5uRri9J/krQQBjUrqNcScPh985XXEFXbSCRvOPKVtjjLdVjGVHXXPOQgKrIZHxIdRNbHS+wVuA==}
    engines: {node: '>= 14.0.0'}

  '@algolia/monitoring@1.21.0':
    resolution: {integrity: sha512-FiW5nnmyHvaGdorqLClw3PM6keXexAMiwbwJ9xzQr4LcNefLG3ln82NafRPgJO/z0dETAOKjds5aSmEFMiITHQ==}
    engines: {node: '>= 14.0.0'}

  '@algolia/recommend@5.21.0':
    resolution: {integrity: sha512-+JXavbbliaLmah5QNgc/TDW/+r0ALa+rGhg5Y7+pF6GpNnzO0L+nlUaDNE8QbiJfz54F9BkwFUnJJeRJAuzTFw==}
    engines: {node: '>= 14.0.0'}

  '@algolia/requester-browser-xhr@5.21.0':
    resolution: {integrity: sha512-Iw+Yj5hOmo/iixHS94vEAQ3zi5GPpJywhfxn1el/zWo4AvPIte/+1h9Ywgw/+3M7YBj4jgAkScxjxQCxzLBsjA==}
    engines: {node: '>= 14.0.0'}

  '@algolia/requester-fetch@5.21.0':
    resolution: {integrity: sha512-Z00SRLlIFj3SjYVfsd9Yd3kB3dUwQFAkQG18NunWP7cix2ezXpJqA+xAoEf9vc4QZHdxU3Gm8gHAtRiM2iVaTQ==}
    engines: {node: '>= 14.0.0'}

  '@algolia/requester-node-http@5.21.0':
    resolution: {integrity: sha512-WqU0VumUILrIeVYCTGZlyyZoC/tbvhiyPxfGRRO1cSjxN558bnJLlR2BvS0SJ5b75dRNK7HDvtXo2QoP9eLfiA==}
    engines: {node: '>= 14.0.0'}

  '@alloc/quick-lru@5.2.0':
    resolution: {integrity: sha512-UrcABB+4bUrFABwbluTIBErXwvbsU/V7TZWfmbgJfbkwiBuziS9gxdODUyuiecfdGQ85jglMW6juS3+z5TsKLw==}
    engines: {node: '>=10'}

  '@ampproject/remapping@2.3.0':
    resolution: {integrity: sha512-30iZtAPgz+LTIYoeivqYo853f02jBYSd5uGnGpkFV0M3xOt9aN73erkgYAmZU43x4VfqcnLxW9Kpg3R5LC4YYw==}
    engines: {node: '>=6.0.0'}

  '@antfu/install-pkg@0.5.0':
    resolution: {integrity: sha512-dKnk2xlAyC7rvTkpkHmu+Qy/2Zc3Vm/l8PtNyIOGDBtXPY3kThfU4ORNEp3V7SXw5XSOb+tOJaUYpfquPzL/Tg==}

  '@antfu/install-pkg@1.1.0':
    resolution: {integrity: sha512-MGQsmw10ZyI+EJo45CdSER4zEb+p31LpDAFp2Z3gkSd1yqVZGi0Ebx++YTEMonJy4oChEMLsxZ64j8FH6sSqtQ==}

  '@antfu/utils@0.7.10':
    resolution: {integrity: sha512-+562v9k4aI80m1+VuMHehNJWLOFjBnXn3tdOitzD0il5b7smkSBal4+a3oKiQTbrwMmN/TBUMDvbdoWDehgOww==}

  '@antfu/utils@8.1.1':
    resolution: {integrity: sha512-Mex9nXf9vR6AhcXmMrlz/HVgYYZpVGJ6YlPgwl7UnaFpnshXs6EK/oa5Gpf3CzENMjkvEx2tQtntGnb7UtSTOQ==}

  '@asamuzakjp/css-color@3.2.0':
    resolution: {integrity: sha512-K1A6z8tS3XsmCMM86xoWdn7Fkdn9m6RSVtocUrJYIwZnFVkng/PvkEoWtOWmP+Scc6saYWHWZYbndEEXxl24jw==}

  '@atlaskit/pragmatic-drag-and-drop@1.3.1':
    resolution: {integrity: sha512-MptcLppK78B2eplL5fHk93kfCbZ6uCpt33YauBPrOwI5zcHYJhZGeaGEaAXoVAHnSJOdQUhy6kGVVC9qggz2Fg==}

  '@babel/code-frame@7.27.1':
    resolution: {integrity: sha512-cjQ7ZlQ0Mv3b47hABuTevyTuYN4i+loJKGeV9flcCgIK37cCXRh+L1bd3iBHlynerhQ7BhCkn2BPbQUL+rGqFg==}
    engines: {node: '>=6.9.0'}

  '@babel/compat-data@7.28.0':
    resolution: {integrity: sha512-60X7qkglvrap8mn1lh2ebxXdZYtUcpd7gsmy9kLaBJ4i/WdY8PqTSdxyA8qraikqKQK5C1KRBKXqznrVapyNaw==}
    engines: {node: '>=6.9.0'}

  '@babel/core@7.27.1':
    resolution: {integrity: sha512-IaaGWsQqfsQWVLqMn9OB92MNN7zukfVA4s7KKAI0KfrrDsZ0yhi5uV4baBuLuN7n3vsZpwP8asPPcVwApxvjBQ==}
    engines: {node: '>=6.9.0'}

  '@babel/generator@7.28.3':
    resolution: {integrity: sha512-3lSpxGgvnmZznmBkCRnVREPUFJv2wrv9iAoFDvADJc0ypmdOxdUtcLeBgBJ6zE0PMeTKnxeQzyk0xTBq4Ep7zw==}
    engines: {node: '>=6.9.0'}

  '@babel/helper-annotate-as-pure@7.27.3':
    resolution: {integrity: sha512-fXSwMQqitTGeHLBC08Eq5yXz2m37E4pJX1qAU1+2cNedz/ifv/bVXft90VeSav5nFO61EcNgwr0aJxbyPaWBPg==}
    engines: {node: '>=6.9.0'}

  '@babel/helper-compilation-targets@7.27.2':
    resolution: {integrity: sha512-2+1thGUUWWjLTYTHZWK1n8Yga0ijBz1XAhUXcKy81rd5g6yh7hGqMp45v7cadSbEHc9G3OTv45SyneRN3ps4DQ==}
    engines: {node: '>=6.9.0'}

  '@babel/helper-create-class-features-plugin@7.28.3':
    resolution: {integrity: sha512-V9f6ZFIYSLNEbuGA/92uOvYsGCJNsuA8ESZ4ldc09bWk/j8H8TKiPw8Mk1eG6olpnO0ALHJmYfZvF4MEE4gajg==}
    engines: {node: '>=6.9.0'}
    peerDependencies:
      '@babel/core': ^7.0.0

  '@babel/helper-create-regexp-features-plugin@7.27.1':
    resolution: {integrity: sha512-uVDC72XVf8UbrH5qQTc18Agb8emwjTiZrQE11Nv3CuBEZmVvTwwE9CBUEvHku06gQCAyYf8Nv6ja1IN+6LMbxQ==}
    engines: {node: '>=6.9.0'}
    peerDependencies:
      '@babel/core': ^7.0.0

  '@babel/helper-define-polyfill-provider@0.6.5':
    resolution: {integrity: sha512-uJnGFcPsWQK8fvjgGP5LZUZZsYGIoPeRjSF5PGwrelYgq7Q15/Ft9NGFp1zglwgIv//W0uG4BevRuSJRyylZPg==}
    peerDependencies:
      '@babel/core': ^7.4.0 || ^8.0.0-0 <8.0.0

  '@babel/helper-globals@7.28.0':
    resolution: {integrity: sha512-+W6cISkXFa1jXsDEdYA8HeevQT/FULhxzR99pxphltZcVaugps53THCeiWA8SguxxpSp3gKPiuYfSWopkLQ4hw==}
    engines: {node: '>=6.9.0'}

  '@babel/helper-member-expression-to-functions@7.27.1':
    resolution: {integrity: sha512-E5chM8eWjTp/aNoVpcbfM7mLxu9XGLWYise2eBKGQomAk/Mb4XoxyqXTZbuTohbsl8EKqdlMhnDI2CCLfcs9wA==}
    engines: {node: '>=6.9.0'}

  '@babel/helper-module-imports@7.27.1':
    resolution: {integrity: sha512-0gSFWUPNXNopqtIPQvlD5WgXYI5GY2kP2cCvoT8kczjbfcfuIljTbcWrulD1CIPIX2gt1wghbDy08yE1p+/r3w==}
    engines: {node: '>=6.9.0'}

  '@babel/helper-module-transforms@7.27.1':
    resolution: {integrity: sha512-9yHn519/8KvTU5BjTVEEeIM3w9/2yXNKoD82JifINImhpKkARMJKPP59kLo+BafpdN5zgNeIcS4jsGDmd3l58g==}
    engines: {node: '>=6.9.0'}
    peerDependencies:
      '@babel/core': ^7.0.0

  '@babel/helper-optimise-call-expression@7.27.1':
    resolution: {integrity: sha512-URMGH08NzYFhubNSGJrpUEphGKQwMQYBySzat5cAByY1/YgIRkULnIy3tAMeszlL/so2HbeilYloUmSpd7GdVw==}
    engines: {node: '>=6.9.0'}

  '@babel/helper-plugin-utils@7.27.1':
    resolution: {integrity: sha512-1gn1Up5YXka3YYAHGKpbideQ5Yjf1tDa9qYcgysz+cNCXukyLl6DjPXhD3VRwSb8c0J9tA4b2+rHEZtc6R0tlw==}
    engines: {node: '>=6.9.0'}

  '@babel/helper-remap-async-to-generator@7.27.1':
    resolution: {integrity: sha512-7fiA521aVw8lSPeI4ZOD3vRFkoqkJcS+z4hFo82bFSH/2tNd6eJ5qCVMS5OzDmZh/kaHQeBaeyxK6wljcPtveA==}
    engines: {node: '>=6.9.0'}
    peerDependencies:
      '@babel/core': ^7.0.0

  '@babel/helper-replace-supers@7.27.1':
    resolution: {integrity: sha512-7EHz6qDZc8RYS5ElPoShMheWvEgERonFCs7IAonWLLUTXW59DP14bCZt89/GKyreYn8g3S83m21FelHKbeDCKA==}
    engines: {node: '>=6.9.0'}
    peerDependencies:
      '@babel/core': ^7.0.0

  '@babel/helper-skip-transparent-expression-wrappers@7.27.1':
    resolution: {integrity: sha512-Tub4ZKEXqbPjXgWLl2+3JpQAYBJ8+ikpQ2Ocj/q/r0LwE3UhENh7EUabyHjz2kCEsrRY83ew2DQdHluuiDQFzg==}
    engines: {node: '>=6.9.0'}

  '@babel/helper-string-parser@7.27.1':
    resolution: {integrity: sha512-qMlSxKbpRlAridDExk92nSobyDdpPijUq2DW6oDnUqd0iOGxmQjyqhMIihI9+zv4LPyZdRje2cavWPbCbWm3eA==}
    engines: {node: '>=6.9.0'}

  '@babel/helper-validator-identifier@7.27.1':
    resolution: {integrity: sha512-D2hP9eA+Sqx1kBZgzxZh0y1trbuU+JoDkiEwqhQ36nodYqJwyEIhPSdMNd7lOm/4io72luTPWH20Yda0xOuUow==}
    engines: {node: '>=6.9.0'}

  '@babel/helper-validator-option@7.27.1':
    resolution: {integrity: sha512-YvjJow9FxbhFFKDSuFnVCe2WxXk1zWc22fFePVNEaWJEu8IrZVlda6N0uHwzZrUM1il7NC9Mlp4MaJYbYd9JSg==}
    engines: {node: '>=6.9.0'}

  '@babel/helper-wrap-function@7.28.3':
    resolution: {integrity: sha512-zdf983tNfLZFletc0RRXYrHrucBEg95NIFMkn6K9dbeMYnsgHaSBGcQqdsCSStG2PYwRre0Qc2NNSCXbG+xc6g==}
    engines: {node: '>=6.9.0'}

  '@babel/helpers@7.27.1':
    resolution: {integrity: sha512-FCvFTm0sWV8Fxhpp2McP5/W53GPllQ9QeQ7SiqGWjMf/LVG07lFa5+pgK05IRhVwtvafT22KF+ZSnM9I545CvQ==}
    engines: {node: '>=6.9.0'}

  '@babel/parser@7.28.3':
    resolution: {integrity: sha512-7+Ey1mAgYqFAx2h0RuoxcQT5+MlG3GTV0TQrgr7/ZliKsm/MNDxVVutlWaziMq7wJNAz8MTqz55XLpWvva6StA==}
    engines: {node: '>=6.0.0'}
    hasBin: true

  '@babel/plugin-bugfix-firefox-class-in-computed-class-key@7.27.1':
    resolution: {integrity: sha512-QPG3C9cCVRQLxAVwmefEmwdTanECuUBMQZ/ym5kiw3XKCGA7qkuQLcjWWHcrD/GKbn/WmJwaezfuuAOcyKlRPA==}
    engines: {node: '>=6.9.0'}
    peerDependencies:
      '@babel/core': ^7.0.0

  '@babel/plugin-bugfix-safari-class-field-initializer-scope@7.27.1':
    resolution: {integrity: sha512-qNeq3bCKnGgLkEXUuFry6dPlGfCdQNZbn7yUAPCInwAJHMU7THJfrBSozkcWq5sNM6RcF3S8XyQL2A52KNR9IA==}
    engines: {node: '>=6.9.0'}
    peerDependencies:
      '@babel/core': ^7.0.0

  '@babel/plugin-bugfix-safari-id-destructuring-collision-in-function-expression@7.27.1':
    resolution: {integrity: sha512-g4L7OYun04N1WyqMNjldFwlfPCLVkgB54A/YCXICZYBsvJJE3kByKv9c9+R/nAfmIfjl2rKYLNyMHboYbZaWaA==}
    engines: {node: '>=6.9.0'}
    peerDependencies:
      '@babel/core': ^7.0.0

  '@babel/plugin-bugfix-v8-spread-parameters-in-optional-chaining@7.27.1':
    resolution: {integrity: sha512-oO02gcONcD5O1iTLi/6frMJBIwWEHceWGSGqrpCmEL8nogiS6J9PBlE48CaK20/Jx1LuRml9aDftLgdjXT8+Cw==}
    engines: {node: '>=6.9.0'}
    peerDependencies:
      '@babel/core': ^7.13.0

  '@babel/plugin-bugfix-v8-static-class-fields-redefine-readonly@7.28.3':
    resolution: {integrity: sha512-b6YTX108evsvE4YgWyQ921ZAFFQm3Bn+CA3+ZXlNVnPhx+UfsVURoPjfGAPCjBgrqo30yX/C2nZGX96DxvR9Iw==}
    engines: {node: '>=6.9.0'}
    peerDependencies:
      '@babel/core': ^7.0.0

  '@babel/plugin-proposal-decorators@7.27.1':
    resolution: {integrity: sha512-DTxe4LBPrtFdsWzgpmbBKevg3e9PBy+dXRt19kSbucbZvL2uqtdqwwpluL1jfxYE0wIDTFp1nTy/q6gNLsxXrg==}
    engines: {node: '>=6.9.0'}
    peerDependencies:
      '@babel/core': ^7.0.0-0

  '@babel/plugin-proposal-private-property-in-object@7.21.0-placeholder-for-preset-env.2':
    resolution: {integrity: sha512-SOSkfJDddaM7mak6cPEpswyTRnuRltl429hMraQEglW+OkovnCzsiszTmsrlY//qLFjCpQDFRvjdm2wA5pPm9w==}
    engines: {node: '>=6.9.0'}
    peerDependencies:
      '@babel/core': ^7.0.0-0

  '@babel/plugin-syntax-decorators@7.27.1':
    resolution: {integrity: sha512-YMq8Z87Lhl8EGkmb0MwYkt36QnxC+fzCgrl66ereamPlYToRpIk5nUjKUY3QKLWq8mwUB1BgbeXcTJhZOCDg5A==}
    engines: {node: '>=6.9.0'}
    peerDependencies:
      '@babel/core': ^7.0.0-0

  '@babel/plugin-syntax-import-assertions@7.27.1':
    resolution: {integrity: sha512-UT/Jrhw57xg4ILHLFnzFpPDlMbcdEicaAtjPQpbj9wa8T4r5KVWCimHcL/460g8Ht0DMxDyjsLgiWSkVjnwPFg==}
    engines: {node: '>=6.9.0'}
    peerDependencies:
      '@babel/core': ^7.0.0-0

  '@babel/plugin-syntax-import-attributes@7.27.1':
    resolution: {integrity: sha512-oFT0FrKHgF53f4vOsZGi2Hh3I35PfSmVs4IBFLFj4dnafP+hIWDLg3VyKmUHfLoLHlyxY4C7DGtmHuJgn+IGww==}
    engines: {node: '>=6.9.0'}
    peerDependencies:
      '@babel/core': ^7.0.0-0

  '@babel/plugin-syntax-import-meta@7.10.4':
    resolution: {integrity: sha512-Yqfm+XDx0+Prh3VSeEQCPU81yC+JWZ2pDPFSS4ZdpfZhp4MkFMaDC1UqseovEKwSUpnIL7+vK+Clp7bfh0iD7g==}
    peerDependencies:
      '@babel/core': ^7.0.0-0

  '@babel/plugin-syntax-jsx@7.27.1':
    resolution: {integrity: sha512-y8YTNIeKoyhGd9O0Jiyzyyqk8gdjnumGTQPsz0xOZOQ2RmkVJeZ1vmmfIvFEKqucBG6axJGBZDE/7iI5suUI/w==}
    engines: {node: '>=6.9.0'}
    peerDependencies:
      '@babel/core': ^7.0.0-0

  '@babel/plugin-syntax-typescript@7.27.1':
    resolution: {integrity: sha512-xfYCBMxveHrRMnAWl1ZlPXOZjzkN82THFvLhQhFXFt81Z5HnN+EtUkZhv/zcKpmT3fzmWZB0ywiBrbC3vogbwQ==}
    engines: {node: '>=6.9.0'}
    peerDependencies:
      '@babel/core': ^7.0.0-0

  '@babel/plugin-syntax-unicode-sets-regex@7.18.6':
    resolution: {integrity: sha512-727YkEAPwSIQTv5im8QHz3upqp92JTWhidIC81Tdx4VJYIte/VndKf1qKrfnnhPLiPghStWfvC/iFaMCQu7Nqg==}
    engines: {node: '>=6.9.0'}
    peerDependencies:
      '@babel/core': ^7.0.0

  '@babel/plugin-transform-arrow-functions@7.27.1':
    resolution: {integrity: sha512-8Z4TGic6xW70FKThA5HYEKKyBpOOsucTOD1DjU3fZxDg+K3zBJcXMFnt/4yQiZnf5+MiOMSXQ9PaEK/Ilh1DeA==}
    engines: {node: '>=6.9.0'}
    peerDependencies:
      '@babel/core': ^7.0.0-0

  '@babel/plugin-transform-async-generator-functions@7.28.0':
    resolution: {integrity: sha512-BEOdvX4+M765icNPZeidyADIvQ1m1gmunXufXxvRESy/jNNyfovIqUyE7MVgGBjWktCoJlzvFA1To2O4ymIO3Q==}
    engines: {node: '>=6.9.0'}
    peerDependencies:
      '@babel/core': ^7.0.0-0

  '@babel/plugin-transform-async-to-generator@7.27.1':
    resolution: {integrity: sha512-NREkZsZVJS4xmTr8qzE5y8AfIPqsdQfRuUiLRTEzb7Qii8iFWCyDKaUV2c0rCuh4ljDZ98ALHP/PetiBV2nddA==}
    engines: {node: '>=6.9.0'}
    peerDependencies:
      '@babel/core': ^7.0.0-0

  '@babel/plugin-transform-block-scoped-functions@7.27.1':
    resolution: {integrity: sha512-cnqkuOtZLapWYZUYM5rVIdv1nXYuFVIltZ6ZJ7nIj585QsjKM5dhL2Fu/lICXZ1OyIAFc7Qy+bvDAtTXqGrlhg==}
    engines: {node: '>=6.9.0'}
    peerDependencies:
      '@babel/core': ^7.0.0-0

  '@babel/plugin-transform-block-scoping@7.28.0':
    resolution: {integrity: sha512-gKKnwjpdx5sER/wl0WN0efUBFzF/56YZO0RJrSYP4CljXnP31ByY7fol89AzomdlLNzI36AvOTmYHsnZTCkq8Q==}
    engines: {node: '>=6.9.0'}
    peerDependencies:
      '@babel/core': ^7.0.0-0

  '@babel/plugin-transform-class-properties@7.27.1':
    resolution: {integrity: sha512-D0VcalChDMtuRvJIu3U/fwWjf8ZMykz5iZsg77Nuj821vCKI3zCyRLwRdWbsuJ/uRwZhZ002QtCqIkwC/ZkvbA==}
    engines: {node: '>=6.9.0'}
    peerDependencies:
      '@babel/core': ^7.0.0-0

  '@babel/plugin-transform-class-static-block@7.28.3':
    resolution: {integrity: sha512-LtPXlBbRoc4Njl/oh1CeD/3jC+atytbnf/UqLoqTDcEYGUPj022+rvfkbDYieUrSj3CaV4yHDByPE+T2HwfsJg==}
    engines: {node: '>=6.9.0'}
    peerDependencies:
      '@babel/core': ^7.12.0

  '@babel/plugin-transform-classes@7.28.3':
    resolution: {integrity: sha512-DoEWC5SuxuARF2KdKmGUq3ghfPMO6ZzR12Dnp5gubwbeWJo4dbNWXJPVlwvh4Zlq6Z7YVvL8VFxeSOJgjsx4Sg==}
    engines: {node: '>=6.9.0'}
    peerDependencies:
      '@babel/core': ^7.0.0-0

  '@babel/plugin-transform-computed-properties@7.27.1':
    resolution: {integrity: sha512-lj9PGWvMTVksbWiDT2tW68zGS/cyo4AkZ/QTp0sQT0mjPopCmrSkzxeXkznjqBxzDI6TclZhOJbBmbBLjuOZUw==}
    engines: {node: '>=6.9.0'}
    peerDependencies:
      '@babel/core': ^7.0.0-0

  '@babel/plugin-transform-destructuring@7.28.0':
    resolution: {integrity: sha512-v1nrSMBiKcodhsyJ4Gf+Z0U/yawmJDBOTpEB3mcQY52r9RIyPneGyAS/yM6seP/8I+mWI3elOMtT5dB8GJVs+A==}
    engines: {node: '>=6.9.0'}
    peerDependencies:
      '@babel/core': ^7.0.0-0

  '@babel/plugin-transform-dotall-regex@7.27.1':
    resolution: {integrity: sha512-gEbkDVGRvjj7+T1ivxrfgygpT7GUd4vmODtYpbs0gZATdkX8/iSnOtZSxiZnsgm1YjTgjI6VKBGSJJevkrclzw==}
    engines: {node: '>=6.9.0'}
    peerDependencies:
      '@babel/core': ^7.0.0-0

  '@babel/plugin-transform-duplicate-keys@7.27.1':
    resolution: {integrity: sha512-MTyJk98sHvSs+cvZ4nOauwTTG1JeonDjSGvGGUNHreGQns+Mpt6WX/dVzWBHgg+dYZhkC4X+zTDfkTU+Vy9y7Q==}
    engines: {node: '>=6.9.0'}
    peerDependencies:
      '@babel/core': ^7.0.0-0

  '@babel/plugin-transform-duplicate-named-capturing-groups-regex@7.27.1':
    resolution: {integrity: sha512-hkGcueTEzuhB30B3eJCbCYeCaaEQOmQR0AdvzpD4LoN0GXMWzzGSuRrxR2xTnCrvNbVwK9N6/jQ92GSLfiZWoQ==}
    engines: {node: '>=6.9.0'}
    peerDependencies:
      '@babel/core': ^7.0.0

  '@babel/plugin-transform-dynamic-import@7.27.1':
    resolution: {integrity: sha512-MHzkWQcEmjzzVW9j2q8LGjwGWpG2mjwaaB0BNQwst3FIjqsg8Ct/mIZlvSPJvfi9y2AC8mi/ktxbFVL9pZ1I4A==}
    engines: {node: '>=6.9.0'}
    peerDependencies:
      '@babel/core': ^7.0.0-0

  '@babel/plugin-transform-explicit-resource-management@7.28.0':
    resolution: {integrity: sha512-K8nhUcn3f6iB+P3gwCv/no7OdzOZQcKchW6N389V6PD8NUWKZHzndOd9sPDVbMoBsbmjMqlB4L9fm+fEFNVlwQ==}
    engines: {node: '>=6.9.0'}
    peerDependencies:
      '@babel/core': ^7.0.0-0

  '@babel/plugin-transform-exponentiation-operator@7.27.1':
    resolution: {integrity: sha512-uspvXnhHvGKf2r4VVtBpeFnuDWsJLQ6MF6lGJLC89jBR1uoVeqM416AZtTuhTezOfgHicpJQmoD5YUakO/YmXQ==}
    engines: {node: '>=6.9.0'}
    peerDependencies:
      '@babel/core': ^7.0.0-0

  '@babel/plugin-transform-export-namespace-from@7.27.1':
    resolution: {integrity: sha512-tQvHWSZ3/jH2xuq/vZDy0jNn+ZdXJeM8gHvX4lnJmsc3+50yPlWdZXIc5ay+umX+2/tJIqHqiEqcJvxlmIvRvQ==}
    engines: {node: '>=6.9.0'}
    peerDependencies:
      '@babel/core': ^7.0.0-0

  '@babel/plugin-transform-for-of@7.27.1':
    resolution: {integrity: sha512-BfbWFFEJFQzLCQ5N8VocnCtA8J1CLkNTe2Ms2wocj75dd6VpiqS5Z5quTYcUoo4Yq+DN0rtikODccuv7RU81sw==}
    engines: {node: '>=6.9.0'}
    peerDependencies:
      '@babel/core': ^7.0.0-0

  '@babel/plugin-transform-function-name@7.27.1':
    resolution: {integrity: sha512-1bQeydJF9Nr1eBCMMbC+hdwmRlsv5XYOMu03YSWFwNs0HsAmtSxxF1fyuYPqemVldVyFmlCU7w8UE14LupUSZQ==}
    engines: {node: '>=6.9.0'}
    peerDependencies:
      '@babel/core': ^7.0.0-0

  '@babel/plugin-transform-json-strings@7.27.1':
    resolution: {integrity: sha512-6WVLVJiTjqcQauBhn1LkICsR2H+zm62I3h9faTDKt1qP4jn2o72tSvqMwtGFKGTpojce0gJs+76eZ2uCHRZh0Q==}
    engines: {node: '>=6.9.0'}
    peerDependencies:
      '@babel/core': ^7.0.0-0

  '@babel/plugin-transform-literals@7.27.1':
    resolution: {integrity: sha512-0HCFSepIpLTkLcsi86GG3mTUzxV5jpmbv97hTETW3yzrAij8aqlD36toB1D0daVFJM8NK6GvKO0gslVQmm+zZA==}
    engines: {node: '>=6.9.0'}
    peerDependencies:
      '@babel/core': ^7.0.0-0

  '@babel/plugin-transform-logical-assignment-operators@7.27.1':
    resolution: {integrity: sha512-SJvDs5dXxiae4FbSL1aBJlG4wvl594N6YEVVn9e3JGulwioy6z3oPjx/sQBO3Y4NwUu5HNix6KJ3wBZoewcdbw==}
    engines: {node: '>=6.9.0'}
    peerDependencies:
      '@babel/core': ^7.0.0-0

  '@babel/plugin-transform-member-expression-literals@7.27.1':
    resolution: {integrity: sha512-hqoBX4dcZ1I33jCSWcXrP+1Ku7kdqXf1oeah7ooKOIiAdKQ+uqftgCFNOSzA5AMS2XIHEYeGFg4cKRCdpxzVOQ==}
    engines: {node: '>=6.9.0'}
    peerDependencies:
      '@babel/core': ^7.0.0-0

  '@babel/plugin-transform-modules-amd@7.27.1':
    resolution: {integrity: sha512-iCsytMg/N9/oFq6n+gFTvUYDZQOMK5kEdeYxmxt91fcJGycfxVP9CnrxoliM0oumFERba2i8ZtwRUCMhvP1LnA==}
    engines: {node: '>=6.9.0'}
    peerDependencies:
      '@babel/core': ^7.0.0-0

  '@babel/plugin-transform-modules-commonjs@7.27.1':
    resolution: {integrity: sha512-OJguuwlTYlN0gBZFRPqwOGNWssZjfIUdS7HMYtN8c1KmwpwHFBwTeFZrg9XZa+DFTitWOW5iTAG7tyCUPsCCyw==}
    engines: {node: '>=6.9.0'}
    peerDependencies:
      '@babel/core': ^7.0.0-0

  '@babel/plugin-transform-modules-systemjs@7.27.1':
    resolution: {integrity: sha512-w5N1XzsRbc0PQStASMksmUeqECuzKuTJer7kFagK8AXgpCMkeDMO5S+aaFb7A51ZYDF7XI34qsTX+fkHiIm5yA==}
    engines: {node: '>=6.9.0'}
    peerDependencies:
      '@babel/core': ^7.0.0-0

  '@babel/plugin-transform-modules-umd@7.27.1':
    resolution: {integrity: sha512-iQBE/xC5BV1OxJbp6WG7jq9IWiD+xxlZhLrdwpPkTX3ydmXdvoCpyfJN7acaIBZaOqTfr76pgzqBJflNbeRK+w==}
    engines: {node: '>=6.9.0'}
    peerDependencies:
      '@babel/core': ^7.0.0-0

  '@babel/plugin-transform-named-capturing-groups-regex@7.27.1':
    resolution: {integrity: sha512-SstR5JYy8ddZvD6MhV0tM/j16Qds4mIpJTOd1Yu9J9pJjH93bxHECF7pgtc28XvkzTD6Pxcm/0Z73Hvk7kb3Ng==}
    engines: {node: '>=6.9.0'}
    peerDependencies:
      '@babel/core': ^7.0.0

  '@babel/plugin-transform-new-target@7.27.1':
    resolution: {integrity: sha512-f6PiYeqXQ05lYq3TIfIDu/MtliKUbNwkGApPUvyo6+tc7uaR4cPjPe7DFPr15Uyycg2lZU6btZ575CuQoYh7MQ==}
    engines: {node: '>=6.9.0'}
    peerDependencies:
      '@babel/core': ^7.0.0-0

  '@babel/plugin-transform-nullish-coalescing-operator@7.27.1':
    resolution: {integrity: sha512-aGZh6xMo6q9vq1JGcw58lZ1Z0+i0xB2x0XaauNIUXd6O1xXc3RwoWEBlsTQrY4KQ9Jf0s5rgD6SiNkaUdJegTA==}
    engines: {node: '>=6.9.0'}
    peerDependencies:
      '@babel/core': ^7.0.0-0

  '@babel/plugin-transform-numeric-separator@7.27.1':
    resolution: {integrity: sha512-fdPKAcujuvEChxDBJ5c+0BTaS6revLV7CJL08e4m3de8qJfNIuCc2nc7XJYOjBoTMJeqSmwXJ0ypE14RCjLwaw==}
    engines: {node: '>=6.9.0'}
    peerDependencies:
      '@babel/core': ^7.0.0-0

  '@babel/plugin-transform-object-rest-spread@7.28.0':
    resolution: {integrity: sha512-9VNGikXxzu5eCiQjdE4IZn8sb9q7Xsk5EXLDBKUYg1e/Tve8/05+KJEtcxGxAgCY5t/BpKQM+JEL/yT4tvgiUA==}
    engines: {node: '>=6.9.0'}
    peerDependencies:
      '@babel/core': ^7.0.0-0

  '@babel/plugin-transform-object-super@7.27.1':
    resolution: {integrity: sha512-SFy8S9plRPbIcxlJ8A6mT/CxFdJx/c04JEctz4jf8YZaVS2px34j7NXRrlGlHkN/M2gnpL37ZpGRGVFLd3l8Ng==}
    engines: {node: '>=6.9.0'}
    peerDependencies:
      '@babel/core': ^7.0.0-0

  '@babel/plugin-transform-optional-catch-binding@7.27.1':
    resolution: {integrity: sha512-txEAEKzYrHEX4xSZN4kJ+OfKXFVSWKB2ZxM9dpcE3wT7smwkNmXo5ORRlVzMVdJbD+Q8ILTgSD7959uj+3Dm3Q==}
    engines: {node: '>=6.9.0'}
    peerDependencies:
      '@babel/core': ^7.0.0-0

  '@babel/plugin-transform-optional-chaining@7.27.1':
    resolution: {integrity: sha512-BQmKPPIuc8EkZgNKsv0X4bPmOoayeu4F1YCwx2/CfmDSXDbp7GnzlUH+/ul5VGfRg1AoFPsrIThlEBj2xb4CAg==}
    engines: {node: '>=6.9.0'}
    peerDependencies:
      '@babel/core': ^7.0.0-0

  '@babel/plugin-transform-parameters@7.27.7':
    resolution: {integrity: sha512-qBkYTYCb76RRxUM6CcZA5KRu8K4SM8ajzVeUgVdMVO9NN9uI/GaVmBg/WKJJGnNokV9SY8FxNOVWGXzqzUidBg==}
    engines: {node: '>=6.9.0'}
    peerDependencies:
      '@babel/core': ^7.0.0-0

  '@babel/plugin-transform-private-methods@7.27.1':
    resolution: {integrity: sha512-10FVt+X55AjRAYI9BrdISN9/AQWHqldOeZDUoLyif1Kn05a56xVBXb8ZouL8pZ9jem8QpXaOt8TS7RHUIS+GPA==}
    engines: {node: '>=6.9.0'}
    peerDependencies:
      '@babel/core': ^7.0.0-0

  '@babel/plugin-transform-private-property-in-object@7.27.1':
    resolution: {integrity: sha512-5J+IhqTi1XPa0DXF83jYOaARrX+41gOewWbkPyjMNRDqgOCqdffGh8L3f/Ek5utaEBZExjSAzcyjmV9SSAWObQ==}
    engines: {node: '>=6.9.0'}
    peerDependencies:
      '@babel/core': ^7.0.0-0

  '@babel/plugin-transform-property-literals@7.27.1':
    resolution: {integrity: sha512-oThy3BCuCha8kDZ8ZkgOg2exvPYUlprMukKQXI1r1pJ47NCvxfkEy8vK+r/hT9nF0Aa4H1WUPZZjHTFtAhGfmQ==}
    engines: {node: '>=6.9.0'}
    peerDependencies:
      '@babel/core': ^7.0.0-0

  '@babel/plugin-transform-regenerator@7.28.3':
    resolution: {integrity: sha512-K3/M/a4+ESb5LEldjQb+XSrpY0nF+ZBFlTCbSnKaYAMfD8v33O6PMs4uYnOk19HlcsI8WMu3McdFPTiQHF/1/A==}
    engines: {node: '>=6.9.0'}
    peerDependencies:
      '@babel/core': ^7.0.0-0

  '@babel/plugin-transform-regexp-modifiers@7.27.1':
    resolution: {integrity: sha512-TtEciroaiODtXvLZv4rmfMhkCv8jx3wgKpL68PuiPh2M4fvz5jhsA7697N1gMvkvr/JTF13DrFYyEbY9U7cVPA==}
    engines: {node: '>=6.9.0'}
    peerDependencies:
      '@babel/core': ^7.0.0

  '@babel/plugin-transform-reserved-words@7.27.1':
    resolution: {integrity: sha512-V2ABPHIJX4kC7HegLkYoDpfg9PVmuWy/i6vUM5eGK22bx4YVFD3M5F0QQnWQoDs6AGsUWTVOopBiMFQgHaSkVw==}
    engines: {node: '>=6.9.0'}
    peerDependencies:
      '@babel/core': ^7.0.0-0

  '@babel/plugin-transform-runtime@7.28.3':
    resolution: {integrity: sha512-Y6ab1kGqZ0u42Zv/4a7l0l72n9DKP/MKoKWaUSBylrhNZO2prYuqFOLbn5aW5SIFXwSH93yfjbgllL8lxuGKLg==}
    engines: {node: '>=6.9.0'}
    peerDependencies:
      '@babel/core': ^7.0.0-0

  '@babel/plugin-transform-shorthand-properties@7.27.1':
    resolution: {integrity: sha512-N/wH1vcn4oYawbJ13Y/FxcQrWk63jhfNa7jef0ih7PHSIHX2LB7GWE1rkPrOnka9kwMxb6hMl19p7lidA+EHmQ==}
    engines: {node: '>=6.9.0'}
    peerDependencies:
      '@babel/core': ^7.0.0-0

  '@babel/plugin-transform-spread@7.27.1':
    resolution: {integrity: sha512-kpb3HUqaILBJcRFVhFUs6Trdd4mkrzcGXss+6/mxUd273PfbWqSDHRzMT2234gIg2QYfAjvXLSquP1xECSg09Q==}
    engines: {node: '>=6.9.0'}
    peerDependencies:
      '@babel/core': ^7.0.0-0

  '@babel/plugin-transform-sticky-regex@7.27.1':
    resolution: {integrity: sha512-lhInBO5bi/Kowe2/aLdBAawijx+q1pQzicSgnkB6dUPc1+RC8QmJHKf2OjvU+NZWitguJHEaEmbV6VWEouT58g==}
    engines: {node: '>=6.9.0'}
    peerDependencies:
      '@babel/core': ^7.0.0-0

  '@babel/plugin-transform-template-literals@7.27.1':
    resolution: {integrity: sha512-fBJKiV7F2DxZUkg5EtHKXQdbsbURW3DZKQUWphDum0uRP6eHGGa/He9mc0mypL680pb+e/lDIthRohlv8NCHkg==}
    engines: {node: '>=6.9.0'}
    peerDependencies:
      '@babel/core': ^7.0.0-0

  '@babel/plugin-transform-typeof-symbol@7.27.1':
    resolution: {integrity: sha512-RiSILC+nRJM7FY5srIyc4/fGIwUhyDuuBSdWn4y6yT6gm652DpCHZjIipgn6B7MQ1ITOUnAKWixEUjQRIBIcLw==}
    engines: {node: '>=6.9.0'}
    peerDependencies:
      '@babel/core': ^7.0.0-0

  '@babel/plugin-transform-typescript@7.27.1':
    resolution: {integrity: sha512-Q5sT5+O4QUebHdbwKedFBEwRLb02zJ7r4A5Gg2hUoLuU3FjdMcyqcywqUrLCaDsFCxzokf7u9kuy7qz51YUuAg==}
    engines: {node: '>=6.9.0'}
    peerDependencies:
      '@babel/core': ^7.0.0-0

  '@babel/plugin-transform-unicode-escapes@7.27.1':
    resolution: {integrity: sha512-Ysg4v6AmF26k9vpfFuTZg8HRfVWzsh1kVfowA23y9j/Gu6dOuahdUVhkLqpObp3JIv27MLSii6noRnuKN8H0Mg==}
    engines: {node: '>=6.9.0'}
    peerDependencies:
      '@babel/core': ^7.0.0-0

  '@babel/plugin-transform-unicode-property-regex@7.27.1':
    resolution: {integrity: sha512-uW20S39PnaTImxp39O5qFlHLS9LJEmANjMG7SxIhap8rCHqu0Ik+tLEPX5DKmHn6CsWQ7j3lix2tFOa5YtL12Q==}
    engines: {node: '>=6.9.0'}
    peerDependencies:
      '@babel/core': ^7.0.0-0

  '@babel/plugin-transform-unicode-regex@7.27.1':
    resolution: {integrity: sha512-xvINq24TRojDuyt6JGtHmkVkrfVV3FPT16uytxImLeBZqW3/H52yN+kM1MGuyPkIQxrzKwPHs5U/MP3qKyzkGw==}
    engines: {node: '>=6.9.0'}
    peerDependencies:
      '@babel/core': ^7.0.0-0

  '@babel/plugin-transform-unicode-sets-regex@7.27.1':
    resolution: {integrity: sha512-EtkOujbc4cgvb0mlpQefi4NTPBzhSIevblFevACNLUspmrALgmEBdL/XfnyyITfd8fKBZrZys92zOWcik7j9Tw==}
    engines: {node: '>=6.9.0'}
    peerDependencies:
      '@babel/core': ^7.0.0

  '@babel/preset-env@7.28.3':
    resolution: {integrity: sha512-ROiDcM+GbYVPYBOeCR6uBXKkQpBExLl8k9HO1ygXEyds39j+vCCsjmj7S8GOniZQlEs81QlkdJZe76IpLSiqpg==}
    engines: {node: '>=6.9.0'}
    peerDependencies:
      '@babel/core': ^7.0.0-0

  '@babel/preset-modules@0.1.6-no-external-plugins':
    resolution: {integrity: sha512-HrcgcIESLm9aIR842yhJ5RWan/gebQUJ6E/E5+rf0y9o6oj7w0Br+sWuL6kEQ/o/AdfvR1Je9jG18/gnpwjEyA==}
    peerDependencies:
      '@babel/core': ^7.0.0-0 || ^8.0.0-0 <8.0.0

  '@babel/preset-typescript@7.27.1':
    resolution: {integrity: sha512-l7WfQfX0WK4M0v2RudjuQK4u99BS6yLHYEmdtVPP7lKV013zr9DygFuWNlnbvQ9LR+LS0Egz/XAvGx5U9MX0fQ==}
    engines: {node: '>=6.9.0'}
    peerDependencies:
      '@babel/core': ^7.0.0-0

  '@babel/runtime@7.27.6':
    resolution: {integrity: sha512-vbavdySgbTTrmFE+EsiqUTzlOr5bzlnJtUv9PynGCAKvfQqjIXbvFdumPM/GxMDfyuGMJaJAU6TO4zc1Jf1i8Q==}
    engines: {node: '>=6.9.0'}

  '@babel/runtime@7.28.4':
    resolution: {integrity: sha512-Q/N6JNWvIvPnLDvjlE1OUBLPQHH6l3CltCEsHIujp45zQUSSh8K+gHnaEX45yAT1nyngnINhvWtzN+Nb9D8RAQ==}
    engines: {node: '>=6.9.0'}

  '@babel/template@7.27.2':
    resolution: {integrity: sha512-LPDZ85aEJyYSd18/DkjNh4/y1ntkE5KwUHWTiqgRxruuZL2F1yuHligVHLvcHY2vMHXttKFpJn6LwfI7cw7ODw==}
    engines: {node: '>=6.9.0'}

  '@babel/traverse@7.28.3':
    resolution: {integrity: sha512-7w4kZYHneL3A6NP2nxzHvT3HCZ7puDZZjFMqDpBPECub79sTtSO5CGXDkKrTQq8ksAwfD/XI2MRFX23njdDaIQ==}
    engines: {node: '>=6.9.0'}

  '@babel/types@7.28.2':
    resolution: {integrity: sha512-ruv7Ae4J5dUYULmeXw1gmb7rYRz57OWCPM57pHojnLq/3Z1CK2lNSLTCVjxVk1F/TZHwOZZrOWi0ur95BbLxNQ==}
    engines: {node: '>=6.9.0'}

  '@bcoe/v8-coverage@1.0.2':
    resolution: {integrity: sha512-6zABk/ECA/QYSCQ1NGiVwwbQerUCZ+TQbp64Q3AgmfNvurHH0j8TtXa1qbShXA6qqkpAj4V5W8pP6mLe1mcMqA==}
    engines: {node: '>=18'}

<<<<<<< HEAD
  '@comfyorg/comfyui-electron-types@0.4.72':
    resolution: {integrity: sha512-Ecf0XYOKDqqIcnjSWL8GHLo6MOsuwqs0I1QgWc3Hv+BZm+qUE4vzOXCyhfFoTIGHLZFTwe37gnygPPKFzMu00Q==}
=======
  '@comfyorg/comfyui-electron-types@0.4.73-0':
    resolution: {integrity: sha512-WlItGJQx9ZWShNG9wypx3kq+19pSig/U+s5sD2SAeEcMph4u8A/TS+lnRgdKhT58VT1uD7cMcj2SJpfdBPNWvw==}
>>>>>>> 0483630f

  '@csstools/color-helpers@5.1.0':
    resolution: {integrity: sha512-S11EXWJyy0Mz5SYvRmY8nJYTFFd1LCNV+7cXyAgQtOOuzb4EsgfqDufL+9esx72/eLhsRdGZwaldu/h+E4t4BA==}
    engines: {node: '>=18'}

  '@csstools/css-calc@2.1.4':
    resolution: {integrity: sha512-3N8oaj+0juUw/1H3YwmDDJXCgTB1gKU6Hc/bB502u9zR0q2vd786XJH9QfrKIEgFlZmhZiq6epXl4rHqhzsIgQ==}
    engines: {node: '>=18'}
    peerDependencies:
      '@csstools/css-parser-algorithms': ^3.0.5
      '@csstools/css-tokenizer': ^3.0.4

  '@csstools/css-color-parser@3.1.0':
    resolution: {integrity: sha512-nbtKwh3a6xNVIp/VRuXV64yTKnb1IjTAEEh3irzS+HkKjAOYLTGNb9pmVNntZ8iVBHcWDA2Dof0QtPgFI1BaTA==}
    engines: {node: '>=18'}
    peerDependencies:
      '@csstools/css-parser-algorithms': ^3.0.5
      '@csstools/css-tokenizer': ^3.0.4

  '@csstools/css-parser-algorithms@3.0.5':
    resolution: {integrity: sha512-DaDeUkXZKjdGhgYaHNJTV9pV7Y9B3b644jCLs9Upc3VeNGg6LWARAT6O+Q+/COo+2gg/bM5rhpMAtf70WqfBdQ==}
    engines: {node: '>=18'}
    peerDependencies:
      '@csstools/css-tokenizer': ^3.0.4

  '@csstools/css-tokenizer@3.0.4':
    resolution: {integrity: sha512-Vd/9EVDiu6PPJt9yAh6roZP6El1xHrdvIVGjyBsHR0RYwNHgL7FJPyIIW4fANJNG6FtyZfvlRPpFI4ZM/lubvw==}
    engines: {node: '>=18'}

  '@emnapi/core@1.4.5':
    resolution: {integrity: sha512-XsLw1dEOpkSX/WucdqUhPWP7hDxSvZiY+fsUC14h+FtQ2Ifni4znbBt8punRX+Uj2JG/uDb8nEHVKvrVlvdZ5Q==}

  '@emnapi/runtime@1.4.5':
    resolution: {integrity: sha512-++LApOtY0pEEz1zrd9vy1/zXVaVJJ/EbAF3u0fXIzPJEDtnITsBGbbK0EkM72amhl/R5b+5xx0Y/QhcVOpuulg==}

  '@emnapi/wasi-threads@1.0.4':
    resolution: {integrity: sha512-PJR+bOmMOPH8AtcTGAyYNiuJ3/Fcoj2XN/gBEWzDIKh254XO+mM9XoXHk5GNEhodxeMznbg7BlRojVbKN+gC6g==}

  '@esbuild/aix-ppc64@0.21.5':
    resolution: {integrity: sha512-1SDgH6ZSPTlggy1yI6+Dbkiz8xzpHJEVAlF/AM1tHPLsf5STom9rwtjE4hKAF20FfXXNTFqEYXyJNWh1GiZedQ==}
    engines: {node: '>=12'}
    cpu: [ppc64]
    os: [aix]

  '@esbuild/aix-ppc64@0.25.5':
    resolution: {integrity: sha512-9o3TMmpmftaCMepOdA5k/yDw8SfInyzWWTjYTFCX3kPSDJMROQTb8jg+h9Cnwnmm1vOzvxN7gIfB5V2ewpjtGA==}
    engines: {node: '>=18'}
    cpu: [ppc64]
    os: [aix]

  '@esbuild/android-arm64@0.21.5':
    resolution: {integrity: sha512-c0uX9VAUBQ7dTDCjq+wdyGLowMdtR/GoC2U5IYk/7D1H1JYC0qseD7+11iMP2mRLN9RcCMRcjC4YMclCzGwS/A==}
    engines: {node: '>=12'}
    cpu: [arm64]
    os: [android]

  '@esbuild/android-arm64@0.25.5':
    resolution: {integrity: sha512-VGzGhj4lJO+TVGV1v8ntCZWJktV7SGCs3Pn1GRWI1SBFtRALoomm8k5E9Pmwg3HOAal2VDc2F9+PM/rEY6oIDg==}
    engines: {node: '>=18'}
    cpu: [arm64]
    os: [android]

  '@esbuild/android-arm@0.21.5':
    resolution: {integrity: sha512-vCPvzSjpPHEi1siZdlvAlsPxXl7WbOVUBBAowWug4rJHb68Ox8KualB+1ocNvT5fjv6wpkX6o/iEpbDrf68zcg==}
    engines: {node: '>=12'}
    cpu: [arm]
    os: [android]

  '@esbuild/android-arm@0.25.5':
    resolution: {integrity: sha512-AdJKSPeEHgi7/ZhuIPtcQKr5RQdo6OO2IL87JkianiMYMPbCtot9fxPbrMiBADOWWm3T2si9stAiVsGbTQFkbA==}
    engines: {node: '>=18'}
    cpu: [arm]
    os: [android]

  '@esbuild/android-x64@0.21.5':
    resolution: {integrity: sha512-D7aPRUUNHRBwHxzxRvp856rjUHRFW1SdQATKXH2hqA0kAZb1hKmi02OpYRacl0TxIGz/ZmXWlbZgjwWYaCakTA==}
    engines: {node: '>=12'}
    cpu: [x64]
    os: [android]

  '@esbuild/android-x64@0.25.5':
    resolution: {integrity: sha512-D2GyJT1kjvO//drbRT3Hib9XPwQeWd9vZoBJn+bu/lVsOZ13cqNdDeqIF/xQ5/VmWvMduP6AmXvylO/PIc2isw==}
    engines: {node: '>=18'}
    cpu: [x64]
    os: [android]

  '@esbuild/darwin-arm64@0.21.5':
    resolution: {integrity: sha512-DwqXqZyuk5AiWWf3UfLiRDJ5EDd49zg6O9wclZ7kUMv2WRFr4HKjXp/5t8JZ11QbQfUS6/cRCKGwYhtNAY88kQ==}
    engines: {node: '>=12'}
    cpu: [arm64]
    os: [darwin]

  '@esbuild/darwin-arm64@0.25.5':
    resolution: {integrity: sha512-GtaBgammVvdF7aPIgH2jxMDdivezgFu6iKpmT+48+F8Hhg5J/sfnDieg0aeG/jfSvkYQU2/pceFPDKlqZzwnfQ==}
    engines: {node: '>=18'}
    cpu: [arm64]
    os: [darwin]

  '@esbuild/darwin-x64@0.21.5':
    resolution: {integrity: sha512-se/JjF8NlmKVG4kNIuyWMV/22ZaerB+qaSi5MdrXtd6R08kvs2qCN4C09miupktDitvh8jRFflwGFBQcxZRjbw==}
    engines: {node: '>=12'}
    cpu: [x64]
    os: [darwin]

  '@esbuild/darwin-x64@0.25.5':
    resolution: {integrity: sha512-1iT4FVL0dJ76/q1wd7XDsXrSW+oLoquptvh4CLR4kITDtqi2e/xwXwdCVH8hVHU43wgJdsq7Gxuzcs6Iq/7bxQ==}
    engines: {node: '>=18'}
    cpu: [x64]
    os: [darwin]

  '@esbuild/freebsd-arm64@0.21.5':
    resolution: {integrity: sha512-5JcRxxRDUJLX8JXp/wcBCy3pENnCgBR9bN6JsY4OmhfUtIHe3ZW0mawA7+RDAcMLrMIZaf03NlQiX9DGyB8h4g==}
    engines: {node: '>=12'}
    cpu: [arm64]
    os: [freebsd]

  '@esbuild/freebsd-arm64@0.25.5':
    resolution: {integrity: sha512-nk4tGP3JThz4La38Uy/gzyXtpkPW8zSAmoUhK9xKKXdBCzKODMc2adkB2+8om9BDYugz+uGV7sLmpTYzvmz6Sw==}
    engines: {node: '>=18'}
    cpu: [arm64]
    os: [freebsd]

  '@esbuild/freebsd-x64@0.21.5':
    resolution: {integrity: sha512-J95kNBj1zkbMXtHVH29bBriQygMXqoVQOQYA+ISs0/2l3T9/kj42ow2mpqerRBxDJnmkUDCaQT/dfNXWX/ZZCQ==}
    engines: {node: '>=12'}
    cpu: [x64]
    os: [freebsd]

  '@esbuild/freebsd-x64@0.25.5':
    resolution: {integrity: sha512-PrikaNjiXdR2laW6OIjlbeuCPrPaAl0IwPIaRv+SMV8CiM8i2LqVUHFC1+8eORgWyY7yhQY+2U2fA55mBzReaw==}
    engines: {node: '>=18'}
    cpu: [x64]
    os: [freebsd]

  '@esbuild/linux-arm64@0.21.5':
    resolution: {integrity: sha512-ibKvmyYzKsBeX8d8I7MH/TMfWDXBF3db4qM6sy+7re0YXya+K1cem3on9XgdT2EQGMu4hQyZhan7TeQ8XkGp4Q==}
    engines: {node: '>=12'}
    cpu: [arm64]
    os: [linux]

  '@esbuild/linux-arm64@0.25.5':
    resolution: {integrity: sha512-Z9kfb1v6ZlGbWj8EJk9T6czVEjjq2ntSYLY2cw6pAZl4oKtfgQuS4HOq41M/BcoLPzrUbNd+R4BXFyH//nHxVg==}
    engines: {node: '>=18'}
    cpu: [arm64]
    os: [linux]

  '@esbuild/linux-arm@0.21.5':
    resolution: {integrity: sha512-bPb5AHZtbeNGjCKVZ9UGqGwo8EUu4cLq68E95A53KlxAPRmUyYv2D6F0uUI65XisGOL1hBP5mTronbgo+0bFcA==}
    engines: {node: '>=12'}
    cpu: [arm]
    os: [linux]

  '@esbuild/linux-arm@0.25.5':
    resolution: {integrity: sha512-cPzojwW2okgh7ZlRpcBEtsX7WBuqbLrNXqLU89GxWbNt6uIg78ET82qifUy3W6OVww6ZWobWub5oqZOVtwolfw==}
    engines: {node: '>=18'}
    cpu: [arm]
    os: [linux]

  '@esbuild/linux-ia32@0.21.5':
    resolution: {integrity: sha512-YvjXDqLRqPDl2dvRODYmmhz4rPeVKYvppfGYKSNGdyZkA01046pLWyRKKI3ax8fbJoK5QbxblURkwK/MWY18Tg==}
    engines: {node: '>=12'}
    cpu: [ia32]
    os: [linux]

  '@esbuild/linux-ia32@0.25.5':
    resolution: {integrity: sha512-sQ7l00M8bSv36GLV95BVAdhJ2QsIbCuCjh/uYrWiMQSUuV+LpXwIqhgJDcvMTj+VsQmqAHL2yYaasENvJ7CDKA==}
    engines: {node: '>=18'}
    cpu: [ia32]
    os: [linux]

  '@esbuild/linux-loong64@0.21.5':
    resolution: {integrity: sha512-uHf1BmMG8qEvzdrzAqg2SIG/02+4/DHB6a9Kbya0XDvwDEKCoC8ZRWI5JJvNdUjtciBGFQ5PuBlpEOXQj+JQSg==}
    engines: {node: '>=12'}
    cpu: [loong64]
    os: [linux]

  '@esbuild/linux-loong64@0.25.5':
    resolution: {integrity: sha512-0ur7ae16hDUC4OL5iEnDb0tZHDxYmuQyhKhsPBV8f99f6Z9KQM02g33f93rNH5A30agMS46u2HP6qTdEt6Q1kg==}
    engines: {node: '>=18'}
    cpu: [loong64]
    os: [linux]

  '@esbuild/linux-mips64el@0.21.5':
    resolution: {integrity: sha512-IajOmO+KJK23bj52dFSNCMsz1QP1DqM6cwLUv3W1QwyxkyIWecfafnI555fvSGqEKwjMXVLokcV5ygHW5b3Jbg==}
    engines: {node: '>=12'}
    cpu: [mips64el]
    os: [linux]

  '@esbuild/linux-mips64el@0.25.5':
    resolution: {integrity: sha512-kB/66P1OsHO5zLz0i6X0RxlQ+3cu0mkxS3TKFvkb5lin6uwZ/ttOkP3Z8lfR9mJOBk14ZwZ9182SIIWFGNmqmg==}
    engines: {node: '>=18'}
    cpu: [mips64el]
    os: [linux]

  '@esbuild/linux-ppc64@0.21.5':
    resolution: {integrity: sha512-1hHV/Z4OEfMwpLO8rp7CvlhBDnjsC3CttJXIhBi+5Aj5r+MBvy4egg7wCbe//hSsT+RvDAG7s81tAvpL2XAE4w==}
    engines: {node: '>=12'}
    cpu: [ppc64]
    os: [linux]

  '@esbuild/linux-ppc64@0.25.5':
    resolution: {integrity: sha512-UZCmJ7r9X2fe2D6jBmkLBMQetXPXIsZjQJCjgwpVDz+YMcS6oFR27alkgGv3Oqkv07bxdvw7fyB71/olceJhkQ==}
    engines: {node: '>=18'}
    cpu: [ppc64]
    os: [linux]

  '@esbuild/linux-riscv64@0.21.5':
    resolution: {integrity: sha512-2HdXDMd9GMgTGrPWnJzP2ALSokE/0O5HhTUvWIbD3YdjME8JwvSCnNGBnTThKGEB91OZhzrJ4qIIxk/SBmyDDA==}
    engines: {node: '>=12'}
    cpu: [riscv64]
    os: [linux]

  '@esbuild/linux-riscv64@0.25.5':
    resolution: {integrity: sha512-kTxwu4mLyeOlsVIFPfQo+fQJAV9mh24xL+y+Bm6ej067sYANjyEw1dNHmvoqxJUCMnkBdKpvOn0Ahql6+4VyeA==}
    engines: {node: '>=18'}
    cpu: [riscv64]
    os: [linux]

  '@esbuild/linux-s390x@0.21.5':
    resolution: {integrity: sha512-zus5sxzqBJD3eXxwvjN1yQkRepANgxE9lgOW2qLnmr8ikMTphkjgXu1HR01K4FJg8h1kEEDAqDcZQtbrRnB41A==}
    engines: {node: '>=12'}
    cpu: [s390x]
    os: [linux]

  '@esbuild/linux-s390x@0.25.5':
    resolution: {integrity: sha512-K2dSKTKfmdh78uJ3NcWFiqyRrimfdinS5ErLSn3vluHNeHVnBAFWC8a4X5N+7FgVE1EjXS1QDZbpqZBjfrqMTQ==}
    engines: {node: '>=18'}
    cpu: [s390x]
    os: [linux]

  '@esbuild/linux-x64@0.21.5':
    resolution: {integrity: sha512-1rYdTpyv03iycF1+BhzrzQJCdOuAOtaqHTWJZCWvijKD2N5Xu0TtVC8/+1faWqcP9iBCWOmjmhoH94dH82BxPQ==}
    engines: {node: '>=12'}
    cpu: [x64]
    os: [linux]

  '@esbuild/linux-x64@0.25.5':
    resolution: {integrity: sha512-uhj8N2obKTE6pSZ+aMUbqq+1nXxNjZIIjCjGLfsWvVpy7gKCOL6rsY1MhRh9zLtUtAI7vpgLMK6DxjO8Qm9lJw==}
    engines: {node: '>=18'}
    cpu: [x64]
    os: [linux]

  '@esbuild/netbsd-arm64@0.25.5':
    resolution: {integrity: sha512-pwHtMP9viAy1oHPvgxtOv+OkduK5ugofNTVDilIzBLpoWAM16r7b/mxBvfpuQDpRQFMfuVr5aLcn4yveGvBZvw==}
    engines: {node: '>=18'}
    cpu: [arm64]
    os: [netbsd]

  '@esbuild/netbsd-x64@0.21.5':
    resolution: {integrity: sha512-Woi2MXzXjMULccIwMnLciyZH4nCIMpWQAs049KEeMvOcNADVxo0UBIQPfSmxB3CWKedngg7sWZdLvLczpe0tLg==}
    engines: {node: '>=12'}
    cpu: [x64]
    os: [netbsd]

  '@esbuild/netbsd-x64@0.25.5':
    resolution: {integrity: sha512-WOb5fKrvVTRMfWFNCroYWWklbnXH0Q5rZppjq0vQIdlsQKuw6mdSihwSo4RV/YdQ5UCKKvBy7/0ZZYLBZKIbwQ==}
    engines: {node: '>=18'}
    cpu: [x64]
    os: [netbsd]

  '@esbuild/openbsd-arm64@0.25.5':
    resolution: {integrity: sha512-7A208+uQKgTxHd0G0uqZO8UjK2R0DDb4fDmERtARjSHWxqMTye4Erz4zZafx7Di9Cv+lNHYuncAkiGFySoD+Mw==}
    engines: {node: '>=18'}
    cpu: [arm64]
    os: [openbsd]

  '@esbuild/openbsd-x64@0.21.5':
    resolution: {integrity: sha512-HLNNw99xsvx12lFBUwoT8EVCsSvRNDVxNpjZ7bPn947b8gJPzeHWyNVhFsaerc0n3TsbOINvRP2byTZ5LKezow==}
    engines: {node: '>=12'}
    cpu: [x64]
    os: [openbsd]

  '@esbuild/openbsd-x64@0.25.5':
    resolution: {integrity: sha512-G4hE405ErTWraiZ8UiSoesH8DaCsMm0Cay4fsFWOOUcz8b8rC6uCvnagr+gnioEjWn0wC+o1/TAHt+It+MpIMg==}
    engines: {node: '>=18'}
    cpu: [x64]
    os: [openbsd]

  '@esbuild/sunos-x64@0.21.5':
    resolution: {integrity: sha512-6+gjmFpfy0BHU5Tpptkuh8+uw3mnrvgs+dSPQXQOv3ekbordwnzTVEb4qnIvQcYXq6gzkyTnoZ9dZG+D4garKg==}
    engines: {node: '>=12'}
    cpu: [x64]
    os: [sunos]

  '@esbuild/sunos-x64@0.25.5':
    resolution: {integrity: sha512-l+azKShMy7FxzY0Rj4RCt5VD/q8mG/e+mDivgspo+yL8zW7qEwctQ6YqKX34DTEleFAvCIUviCFX1SDZRSyMQA==}
    engines: {node: '>=18'}
    cpu: [x64]
    os: [sunos]

  '@esbuild/win32-arm64@0.21.5':
    resolution: {integrity: sha512-Z0gOTd75VvXqyq7nsl93zwahcTROgqvuAcYDUr+vOv8uHhNSKROyU961kgtCD1e95IqPKSQKH7tBTslnS3tA8A==}
    engines: {node: '>=12'}
    cpu: [arm64]
    os: [win32]

  '@esbuild/win32-arm64@0.25.5':
    resolution: {integrity: sha512-O2S7SNZzdcFG7eFKgvwUEZ2VG9D/sn/eIiz8XRZ1Q/DO5a3s76Xv0mdBzVM5j5R639lXQmPmSo0iRpHqUUrsxw==}
    engines: {node: '>=18'}
    cpu: [arm64]
    os: [win32]

  '@esbuild/win32-ia32@0.21.5':
    resolution: {integrity: sha512-SWXFF1CL2RVNMaVs+BBClwtfZSvDgtL//G/smwAc5oVK/UPu2Gu9tIaRgFmYFFKrmg3SyAjSrElf0TiJ1v8fYA==}
    engines: {node: '>=12'}
    cpu: [ia32]
    os: [win32]

  '@esbuild/win32-ia32@0.25.5':
    resolution: {integrity: sha512-onOJ02pqs9h1iMJ1PQphR+VZv8qBMQ77Klcsqv9CNW2w6yLqoURLcgERAIurY6QE63bbLuqgP9ATqajFLK5AMQ==}
    engines: {node: '>=18'}
    cpu: [ia32]
    os: [win32]

  '@esbuild/win32-x64@0.21.5':
    resolution: {integrity: sha512-tQd/1efJuzPC6rCFwEvLtci/xNFcTZknmXs98FYDfGE4wP9ClFV98nyKrzJKVPMhdDnjzLhdUyMX4PsQAPjwIw==}
    engines: {node: '>=12'}
    cpu: [x64]
    os: [win32]

  '@esbuild/win32-x64@0.25.5':
    resolution: {integrity: sha512-TXv6YnJ8ZMVdX+SXWVBo/0p8LTcrUYngpWjvm91TMjjBQii7Oz11Lw5lbDV5Y0TzuhSJHwiH4hEtC1I42mMS0g==}
    engines: {node: '>=18'}
    cpu: [x64]
    os: [win32]

  '@eslint-community/eslint-utils@4.7.0':
    resolution: {integrity: sha512-dyybb3AcajC7uha6CvhdVRJqaKyn7w2YKqKyAN37NKYgZT36w+iRb0Dymmc5qEJ549c/S31cMMSFd75bteCpCw==}
    engines: {node: ^12.22.0 || ^14.17.0 || >=16.0.0}
    peerDependencies:
      eslint: ^6.0.0 || ^7.0.0 || >=8.0.0

  '@eslint-community/eslint-utils@4.8.0':
    resolution: {integrity: sha512-MJQFqrZgcW0UNYLGOuQpey/oTN59vyWwplvCGZztn1cKz9agZPPYpJB7h2OMmuu7VLqkvEjN8feFZJmxNF9D+Q==}
    engines: {node: ^12.22.0 || ^14.17.0 || >=16.0.0}
    peerDependencies:
      eslint: ^6.0.0 || ^7.0.0 || >=8.0.0

  '@eslint-community/regexpp@4.12.1':
    resolution: {integrity: sha512-CCZCDJuduB9OUkFkY2IgppNZMi2lBQgD2qzwXkEia16cge2pijY/aXi96CJMquDMn3nJdlPV1A5KrJEXwfLNzQ==}
    engines: {node: ^12.0.0 || ^14.0.0 || >=16.0.0}

  '@eslint/config-array@0.21.0':
    resolution: {integrity: sha512-ENIdc4iLu0d93HeYirvKmrzshzofPw6VkZRKQGe9Nv46ZnWUzcF1xV01dcvEg/1wXUR61OmmlSfyeyO7EvjLxQ==}
    engines: {node: ^18.18.0 || ^20.9.0 || >=21.1.0}

  '@eslint/config-helpers@0.3.1':
    resolution: {integrity: sha512-xR93k9WhrDYpXHORXpxVL5oHj3Era7wo6k/Wd8/IsQNnZUTzkGS29lyn3nAT05v6ltUuTFVCCYDEGfy2Or/sPA==}
    engines: {node: ^18.18.0 || ^20.9.0 || >=21.1.0}

  '@eslint/core@0.15.2':
    resolution: {integrity: sha512-78Md3/Rrxh83gCxoUc0EiciuOHsIITzLy53m3d9UyiW8y9Dj2D29FeETqyKA+BRK76tnTp6RXWb3pCay8Oyomg==}
    engines: {node: ^18.18.0 || ^20.9.0 || >=21.1.0}

  '@eslint/eslintrc@3.1.0':
    resolution: {integrity: sha512-4Bfj15dVJdoy3RfZmmo86RK1Fwzn6SstsvK9JS+BaVKqC6QQQQyXekNaC+g+LKNgkQ+2VhGAzm6hO40AhMR3zQ==}
    engines: {node: ^18.18.0 || ^20.9.0 || >=21.1.0}

  '@eslint/eslintrc@3.3.1':
    resolution: {integrity: sha512-gtF186CXhIl1p4pJNGZw8Yc6RlshoePRvE0X91oPGb3vZ8pM3qOS9W9NGPat9LziaBV7XrJWGylNQXkGcnM3IQ==}
    engines: {node: ^18.18.0 || ^20.9.0 || >=21.1.0}

  '@eslint/js@9.12.0':
    resolution: {integrity: sha512-eohesHH8WFRUprDNyEREgqP6beG6htMeUYeCpkEgBCieCMme5r9zFWjzAJp//9S+Kub4rqE+jXe9Cp1a7IYIIA==}
    engines: {node: ^18.18.0 || ^20.9.0 || >=21.1.0}

  '@eslint/js@9.35.0':
    resolution: {integrity: sha512-30iXE9whjlILfWobBkNerJo+TXYsgVM5ERQwMcMKCHckHflCmf7wXDAHlARoWnh0s1U72WqlbeyE7iAcCzuCPw==}
    engines: {node: ^18.18.0 || ^20.9.0 || >=21.1.0}

  '@eslint/object-schema@2.1.6':
    resolution: {integrity: sha512-RBMg5FRL0I0gs51M/guSAj5/e14VQ4tpZnQNWwuDT66P14I43ItmPfIZRhO9fUVIPOAQXU47atlywZ/czoqFPA==}
    engines: {node: ^18.18.0 || ^20.9.0 || >=21.1.0}

  '@eslint/plugin-kit@0.3.5':
    resolution: {integrity: sha512-Z5kJ+wU3oA7MMIqVR9tyZRtjYPr4OC004Q4Rw7pgOKUOKkJfZ3O24nz3WYfGRpMDNmcOi3TwQOmgm7B7Tpii0w==}
    engines: {node: ^18.18.0 || ^20.9.0 || >=21.1.0}

  '@firebase/analytics-compat@0.2.18':
    resolution: {integrity: sha512-Hw9mzsSMZaQu6wrTbi3kYYwGw9nBqOHr47pVLxfr5v8CalsdrG5gfs9XUlPOZjHRVISp3oQrh1j7d3E+ulHPjQ==}
    peerDependencies:
      '@firebase/app-compat': 0.x

  '@firebase/analytics-types@0.8.3':
    resolution: {integrity: sha512-VrIp/d8iq2g501qO46uGz3hjbDb8xzYMrbu8Tp0ovzIzrvJZ2fvmj649gTjge/b7cCCcjT0H37g1gVtlNhnkbg==}

  '@firebase/analytics@0.10.12':
    resolution: {integrity: sha512-iDCGnw6qdFqwI5ywkgece99WADJNoymu+nLIQI4fZM/vCZ3bEo4wlpEetW71s1HqGpI0hQStiPhqVjFxDb2yyw==}
    peerDependencies:
      '@firebase/app': 0.x

  '@firebase/app-check-compat@0.3.20':
    resolution: {integrity: sha512-/twgmlnNAaZ/wbz3kcQrL/26b+X+zUX+lBmu5LwwEcWcpnb+mrVEAKhD7/ttm52dxYiSWtLDeuXy3FXBhqBC5A==}
    engines: {node: '>=18.0.0'}
    peerDependencies:
      '@firebase/app-compat': 0.x

  '@firebase/app-check-interop-types@0.3.3':
    resolution: {integrity: sha512-gAlxfPLT2j8bTI/qfe3ahl2I2YcBQ8cFIBdhAQA4I2f3TndcO+22YizyGYuttLHPQEpWkhmpFW60VCFEPg4g5A==}

  '@firebase/app-check-types@0.5.3':
    resolution: {integrity: sha512-hyl5rKSj0QmwPdsAxrI5x1otDlByQ7bvNvVt8G/XPO2CSwE++rmSVf3VEhaeOR4J8ZFaF0Z0NDSmLejPweZ3ng==}

  '@firebase/app-check@0.8.13':
    resolution: {integrity: sha512-ONsgml8/dplUOAP42JQO6hhiWDEwR9+RUTLenxAN9S8N6gel/sDQ9Ci721Py1oASMGdDU8v9R7xAZxzvOX5lPg==}
    engines: {node: '>=18.0.0'}
    peerDependencies:
      '@firebase/app': 0.x

  '@firebase/app-compat@0.2.53':
    resolution: {integrity: sha512-vDeZSit0q4NyaDIVcaiJF3zhLgguP6yc0JwQAfpTyllgt8XMtkMFyY/MxJtFrK2ocpQX/yCbV2DXwvpY2NVuJw==}
    engines: {node: '>=18.0.0'}

  '@firebase/app-types@0.9.3':
    resolution: {integrity: sha512-kRVpIl4vVGJ4baogMDINbyrIOtOxqhkZQg4jTq3l8Lw6WSk0xfpEYzezFu+Kl4ve4fbPl79dvwRtaFqAC/ucCw==}

  '@firebase/app@0.11.4':
    resolution: {integrity: sha512-GPREsZjfSaHzwyC6cI/Cqvzf6zxqMzya+25tSpUstdqC2w0IdfxEfOMjfdW7bDfVEf4Rb4Nb6gfoOAgVSp4c4g==}
    engines: {node: '>=18.0.0'}

  '@firebase/auth-compat@0.5.20':
    resolution: {integrity: sha512-8FwODTSBnaqGQbKfML7LcpzGGPyouB7YHg3dZq+CZMziVc7oBY1jJeNvpnM1hAQoVuTjWPXoRrCltdGeOlkKfQ==}
    engines: {node: '>=18.0.0'}
    peerDependencies:
      '@firebase/app-compat': 0.x

  '@firebase/auth-interop-types@0.2.4':
    resolution: {integrity: sha512-JPgcXKCuO+CWqGDnigBtvo09HeBs5u/Ktc2GaFj2m01hLarbxthLNm7Fk8iOP1aqAtXV+fnnGj7U28xmk7IwVA==}

  '@firebase/auth-types@0.13.0':
    resolution: {integrity: sha512-S/PuIjni0AQRLF+l9ck0YpsMOdE8GO2KU6ubmBB7P+7TJUCQDa3R1dlgYm9UzGbbePMZsp0xzB93f2b/CgxMOg==}
    peerDependencies:
      '@firebase/app-types': 0.x
      '@firebase/util': 1.x

  '@firebase/auth@1.10.0':
    resolution: {integrity: sha512-S7SqBsN7sIQsftNE3bitLlK+4bWrTHY+Rx2JFlNitgVYu2nK8W8ZQrkG8GCEwiFPq0B2vZ9pO5kVTFfq2sP96A==}
    engines: {node: '>=18.0.0'}
    peerDependencies:
      '@firebase/app': 0.x
      '@react-native-async-storage/async-storage': ^1.18.1
    peerDependenciesMeta:
      '@react-native-async-storage/async-storage':
        optional: true

  '@firebase/component@0.6.13':
    resolution: {integrity: sha512-I/Eg1NpAtZ8AAfq8mpdfXnuUpcLxIDdCDtTzWSh+FXnp/9eCKJ3SNbOCKrUCyhLzNa2SiPJYruei0sxVjaOTeg==}
    engines: {node: '>=18.0.0'}

  '@firebase/data-connect@0.3.3':
    resolution: {integrity: sha512-JsgppNX1wcQYP5bg4Sg6WTS7S0XazklSjr1fG3ox9DHtt4LOQwJ3X1/c81mKMIZxocV22ujiwLYQWG6Y9D1FiQ==}
    peerDependencies:
      '@firebase/app': 0.x

  '@firebase/database-compat@2.0.5':
    resolution: {integrity: sha512-CNf1UbvWh6qIaSf4sn6sx2DTDz/em/D7QxULH1LTxxDQHr9+CeYGvlAqrKnk4ZH0P0eIHyQFQU7RwkUJI0B9gQ==}
    engines: {node: '>=18.0.0'}

  '@firebase/database-types@1.0.10':
    resolution: {integrity: sha512-mH6RC1E9/Pv8jf1/p+M8YFTX+iu+iHDN89hecvyO7wHrI4R1V0TXjxOHvX3nLJN1sfh0CWG6CHZ0VlrSmK/cwg==}

  '@firebase/database@1.0.14':
    resolution: {integrity: sha512-9nxYtkHAG02/Nh2Ssms1T4BbWPPjiwohCvkHDUl4hNxnki1kPgsLo5xe9kXNzbacOStmVys+RUXvwzynQSKmUQ==}
    engines: {node: '>=18.0.0'}

  '@firebase/firestore-compat@0.3.45':
    resolution: {integrity: sha512-uRvi7AYPmsDl7UZwPyV7jgDGYusEZ2+U2g7MndbQHKIA8fNHpYC6QrzMs58+/IjX+kF/lkUn67Vrr0AkVjlY+Q==}
    engines: {node: '>=18.0.0'}
    peerDependencies:
      '@firebase/app-compat': 0.x

  '@firebase/firestore-types@3.0.3':
    resolution: {integrity: sha512-hD2jGdiWRxB/eZWF89xcK9gF8wvENDJkzpVFb4aGkzfEaKxVRD1kjz1t1Wj8VZEp2LCB53Yx1zD8mrhQu87R6Q==}
    peerDependencies:
      '@firebase/app-types': 0.x
      '@firebase/util': 1.x

  '@firebase/firestore@4.7.10':
    resolution: {integrity: sha512-6nKsyo2U+jYSCcSE5sjMdDNA23DMUvYPUvsYGg09CNvcTO8GGKsPs7SpOhspsB91mbacq+u627CDAx3FUhPSSQ==}
    engines: {node: '>=18.0.0'}
    peerDependencies:
      '@firebase/app': 0.x

  '@firebase/functions-compat@0.3.20':
    resolution: {integrity: sha512-iIudmYDAML6n3c7uXO2YTlzra2/J6lnMzmJTXNthvrKVMgNMaseNoQP1wKfchK84hMuSF8EkM4AvufwbJ+Juew==}
    engines: {node: '>=18.0.0'}
    peerDependencies:
      '@firebase/app-compat': 0.x

  '@firebase/functions-types@0.6.3':
    resolution: {integrity: sha512-EZoDKQLUHFKNx6VLipQwrSMh01A1SaL3Wg6Hpi//x6/fJ6Ee4hrAeswK99I5Ht8roiniKHw4iO0B1Oxj5I4plg==}

  '@firebase/functions@0.12.3':
    resolution: {integrity: sha512-Wv7JZMUkKLb1goOWRtsu3t7m97uK6XQvjQLPvn8rncY91+VgdU72crqnaYCDI/ophNuBEmuK8mn0/pAnjUeA6A==}
    engines: {node: '>=18.0.0'}
    peerDependencies:
      '@firebase/app': 0.x

  '@firebase/installations-compat@0.2.13':
    resolution: {integrity: sha512-f/o6MqCI7LD/ulY9gvgkv6w5k6diaReD8BFHd/y/fEdpsXmFWYS/g28GXCB72bRVBOgPpkOUNl+VsMvDwlRKmw==}
    peerDependencies:
      '@firebase/app-compat': 0.x

  '@firebase/installations-types@0.5.3':
    resolution: {integrity: sha512-2FJI7gkLqIE0iYsNQ1P751lO3hER+Umykel+TkLwHj6plzWVxqvfclPUZhcKFVQObqloEBTmpi2Ozn7EkCABAA==}
    peerDependencies:
      '@firebase/app-types': 0.x

  '@firebase/installations@0.6.13':
    resolution: {integrity: sha512-6ZpkUiaygPFwgVneYxuuOuHnSPnTA4KefLEaw/sKk/rNYgC7X6twaGfYb0sYLpbi9xV4i5jXsqZ3WO+yaguNgg==}
    peerDependencies:
      '@firebase/app': 0.x

  '@firebase/logger@0.4.4':
    resolution: {integrity: sha512-mH0PEh1zoXGnaR8gD1DeGeNZtWFKbnz9hDO91dIml3iou1gpOnLqXQ2dJfB71dj6dpmUjcQ6phY3ZZJbjErr9g==}
    engines: {node: '>=18.0.0'}

  '@firebase/messaging-compat@0.2.17':
    resolution: {integrity: sha512-5Q+9IG7FuedusdWHVQRjpA3OVD9KUWp/IPegcv0s5qSqRLBjib7FlAeWxN+VL0Ew43tuPJBY2HKhEecuizmO1Q==}
    peerDependencies:
      '@firebase/app-compat': 0.x

  '@firebase/messaging-interop-types@0.2.3':
    resolution: {integrity: sha512-xfzFaJpzcmtDjycpDeCUj0Ge10ATFi/VHVIvEEjDNc3hodVBQADZ7BWQU7CuFpjSHE+eLuBI13z5F/9xOoGX8Q==}

  '@firebase/messaging@0.12.17':
    resolution: {integrity: sha512-W3CnGhTm6Nx8XGb6E5/+jZTuxX/EK8Vur4QXvO1DwZta/t0xqWMRgO9vNsZFMYBqFV4o3j4F9qK/iddGYwWS6g==}
    peerDependencies:
      '@firebase/app': 0.x

  '@firebase/performance-compat@0.2.15':
    resolution: {integrity: sha512-wUxsw7hGBEMN6XfvYQqwPIQp5LcJXawWM5tmYp6L7ClCoTQuEiCKHWWVurJgN8Q1YHzoHVgjNfPQAOVu29iMVg==}
    peerDependencies:
      '@firebase/app-compat': 0.x

  '@firebase/performance-types@0.2.3':
    resolution: {integrity: sha512-IgkyTz6QZVPAq8GSkLYJvwSLr3LS9+V6vNPQr0x4YozZJiLF5jYixj0amDtATf1X0EtYHqoPO48a9ija8GocxQ==}

  '@firebase/performance@0.7.2':
    resolution: {integrity: sha512-DXLLp0R0jdxH/yTmv+WTkOzsLl8YYecXh4lGZE0dzqC0IV8k+AxpLSSWvOTCkAETze8yEU/iF+PtgYVlGjfMMQ==}
    peerDependencies:
      '@firebase/app': 0.x

  '@firebase/remote-config-compat@0.2.13':
    resolution: {integrity: sha512-UmHoO7TxAEJPIZf8e1Hy6CeFGMeyjqSCpgoBkQZYXFI2JHhzxIyDpr8jVKJJN1dmAePKZ5EX7dC13CmcdTOl7Q==}
    peerDependencies:
      '@firebase/app-compat': 0.x

  '@firebase/remote-config-types@0.4.0':
    resolution: {integrity: sha512-7p3mRE/ldCNYt8fmWMQ/MSGRmXYlJ15Rvs9Rk17t8p0WwZDbeK7eRmoI1tvCPaDzn9Oqh+yD6Lw+sGLsLg4kKg==}

  '@firebase/remote-config@0.6.0':
    resolution: {integrity: sha512-Yrk4l5+6FJLPHC6irNHMzgTtJ3NfHXlAXVChCBdNFtgmzyGmufNs/sr8oA0auEfIJ5VpXCaThRh3P4OdQxiAlQ==}
    peerDependencies:
      '@firebase/app': 0.x

  '@firebase/storage-compat@0.3.17':
    resolution: {integrity: sha512-CBlODWEZ5b6MJWVh21VZioxwxNwVfPA9CAdsk+ZgVocJQQbE2oDW1XJoRcgthRY1HOitgbn4cVrM+NlQtuUYhw==}
    engines: {node: '>=18.0.0'}
    peerDependencies:
      '@firebase/app-compat': 0.x

  '@firebase/storage-types@0.8.3':
    resolution: {integrity: sha512-+Muk7g9uwngTpd8xn9OdF/D48uiQ7I1Fae7ULsWPuKoCH3HU7bfFPhxtJYzyhjdniowhuDpQcfPmuNRAqZEfvg==}
    peerDependencies:
      '@firebase/app-types': 0.x
      '@firebase/util': 1.x

  '@firebase/storage@0.13.7':
    resolution: {integrity: sha512-FkRyc24rK+Y6EaQ1tYFm3TevBnnfSNA0VyTfew2hrYyL/aYfatBg7HOgktUdB4kWMHNA9VoTotzZTGoLuK92wg==}
    engines: {node: '>=18.0.0'}
    peerDependencies:
      '@firebase/app': 0.x

  '@firebase/util@1.11.0':
    resolution: {integrity: sha512-PzSrhIr++KI6y4P6C/IdgBNMkEx0Ex6554/cYd0Hm+ovyFSJtJXqb/3OSIdnBoa2cpwZT1/GW56EmRc5qEc5fQ==}
    engines: {node: '>=18.0.0'}

  '@firebase/vertexai@1.2.1':
    resolution: {integrity: sha512-cukZ5ne2RsOWB4PB1EO6nTXgOLxPMKDJfEn+XnSV5ZKWM0ID5o0DvbyS59XihFaBzmy2SwJldP5ap7/xUnW4jA==}
    engines: {node: '>=18.0.0'}
    peerDependencies:
      '@firebase/app': 0.x
      '@firebase/app-types': 0.x

  '@firebase/webchannel-wrapper@1.0.3':
    resolution: {integrity: sha512-2xCRM9q9FlzGZCdgDMJwc0gyUkWFtkosy7Xxr6sFgQwn+wMNIWd7xIvYNauU1r64B5L5rsGKy/n9TKJ0aAFeqQ==}

  '@floating-ui/core@1.7.3':
    resolution: {integrity: sha512-sGnvb5dmrJaKEZ+LDIpguvdX3bDlEllmv4/ClQ9awcmCZrlx5jQyyMWFM5kBI+EyNOCDDiKk8il0zeuX3Zlg/w==}

  '@floating-ui/dom@1.7.4':
    resolution: {integrity: sha512-OOchDgh4F2CchOX94cRVqhvy7b3AFb+/rQXyswmzmGakRfkMgoWVjfnLWkRirfLEfuD4ysVW16eXzwt3jHIzKA==}

  '@floating-ui/utils@0.2.10':
    resolution: {integrity: sha512-aGTxbpbg8/b5JfU1HXSrbH3wXZuLPJcNEcZQFMxLs3oSzgtVu6nFPkbbGGUvBcUjKV2YyB9Wxxabo+HEH9tcRQ==}

  '@floating-ui/vue@1.1.9':
    resolution: {integrity: sha512-BfNqNW6KA83Nexspgb9DZuz578R7HT8MZw1CfK9I6Ah4QReNWEJsXWHN+SdmOVLNGmTPDi+fDT535Df5PzMLbQ==}

  '@grpc/grpc-js@1.9.15':
    resolution: {integrity: sha512-nqE7Hc0AzI+euzUwDAy0aY5hCp10r734gMGRdU+qOPX0XSceI2ULrcXB5U2xSc5VkWwalCj4M7GzCAygZl2KoQ==}
    engines: {node: ^8.13.0 || >=10.10.0}

  '@grpc/proto-loader@0.7.13':
    resolution: {integrity: sha512-AiXO/bfe9bmxBjxxtYxFAXGZvMaN5s8kO+jBHAJCON8rJoB5YS/D6X7ZNc6XQkuHNmyl4CYaMI1fJ/Gn27RGGw==}
    engines: {node: '>=6'}
    hasBin: true

  '@humanfs/core@0.19.1':
    resolution: {integrity: sha512-5DyQ4+1JEUzejeK1JGICcideyfUbGixgS9jNgex5nqkW+cY7WZhxBigmieN5Qnw9ZosSNVC9KQKyb+GUaGyKUA==}
    engines: {node: '>=18.18.0'}

  '@humanfs/node@0.16.7':
    resolution: {integrity: sha512-/zUx+yOsIrG4Y43Eh2peDeKCxlRt/gET6aHfaKpuq267qXdYDFViVHfMaLyygZOnl0kGWxFIgsBy8QFuTLUXEQ==}
    engines: {node: '>=18.18.0'}

  '@humanwhocodes/module-importer@1.0.1':
    resolution: {integrity: sha512-bxveV4V8v5Yb4ncFTT3rPSgZBOpCkjfK0y4oVVVJwIuDVBRMDXrPyXRL988i5ap9m9bnyEEjWfm5WkBmtffLfA==}
    engines: {node: '>=12.22'}

  '@humanwhocodes/retry@0.4.3':
    resolution: {integrity: sha512-bV0Tgo9K4hfPCek+aMAn81RppFKv2ySDQeMoSZuvTASywNTnVJCArCZE2FWqpvIatKu7VMRLWlR1EazvVhDyhQ==}
    engines: {node: '>=18.18'}

  '@iconify-json/lucide@1.2.66':
    resolution: {integrity: sha512-TrhmfThWY2FHJIckjz7g34gUx3+cmja61DcHNdmu0rVDBQHIjPMYO1O8mMjoDSqIXEllz9wDZxCqT3lFuI+f/A==}

  '@iconify/json@2.2.380':
    resolution: {integrity: sha512-+Al/Q+mMB/nLz/tawmJEOkCs6+RKKVUS/Yg9I80h2yRpu0kIzxVLQRfF0NifXz/fH92vDVXbS399wio4lMVF4Q==}

  '@iconify/tailwind@1.2.0':
    resolution: {integrity: sha512-KgpIHWOTcRYw1XcoUqyNSrmYyfLLqZYu3AmP8zdfLk0F5TqRO8YerhlvlQmGfn7rJXgPeZN569xPAJnJ53zZxA==}

  '@iconify/types@2.0.0':
    resolution: {integrity: sha512-+wluvCrRhXrhyOmRDJ3q8mux9JkKy5SJ/v8ol2tu4FVjyYvtEzkc/3pK15ET6RKg4b4w4BmTk1+gsCUhf21Ykg==}

  '@iconify/utils@2.3.0':
    resolution: {integrity: sha512-GmQ78prtwYW6EtzXRU1rY+KwOKfz32PD7iJh6Iyqw68GiKuoZ2A6pRtzWONz5VQJbp50mEjXh/7NkumtrAgRKA==}

  '@internationalized/date@3.9.0':
    resolution: {integrity: sha512-yaN3brAnHRD+4KyyOsJyk49XUvj2wtbNACSqg0bz3u8t2VuzhC8Q5dfRnrSxjnnbDb+ienBnkn1TzQfE154vyg==}

  '@internationalized/number@3.6.5':
    resolution: {integrity: sha512-6hY4Kl4HPBvtfS62asS/R22JzNNy8vi/Ssev7x6EobfCp+9QIB2hKvI2EtbdJ0VSQacxVNtqhE/NmF/NZ0gm6g==}

  '@intlify/core-base@9.14.3':
    resolution: {integrity: sha512-nbJ7pKTlXFnaXPblyfiH6awAx1C0PWNNuqXAR74yRwgi5A/Re/8/5fErLY0pv4R8+EHj3ZaThMHdnuC/5OBa6g==}
    engines: {node: '>= 16'}

  '@intlify/eslint-plugin-vue-i18n@3.2.0':
    resolution: {integrity: sha512-TOIrD4tJE48WMyVIB8bNeQJJPYo1Prpqnm9Xpn1UZmcqlELhm8hmP8QyJnkgesfbG7hyiX/kvo63W7ClEQmhpg==}
    engines: {node: '>=18.0.0'}
    peerDependencies:
      eslint: ^8.0.0 || ^9.0.0-0

  '@intlify/message-compiler@9.14.3':
    resolution: {integrity: sha512-ANwC226BQdd+MpJ36rOYkChSESfPwu3Ss2Faw0RHTOknYLoHTX6V6e/JjIKVDMbzs0/H/df/rO6yU0SPiWHqNg==}
    engines: {node: '>= 16'}

  '@intlify/shared@9.14.3':
    resolution: {integrity: sha512-hJXz9LA5VG7qNE00t50bdzDv8Z4q9fpcL81wj4y4duKavrv0KM8YNLTwXNEFINHjTsfrG9TXvPuEjVaAvZ7yWg==}
    engines: {node: '>= 16'}

  '@isaacs/balanced-match@4.0.1':
    resolution: {integrity: sha512-yzMTt9lEb8Gv7zRioUilSglI0c0smZ9k5D65677DLWLtWJaXIS3CqcGyUFByYKlnUj6TkjLVs54fBl6+TiGQDQ==}
    engines: {node: 20 || >=22}

  '@isaacs/brace-expansion@5.0.0':
    resolution: {integrity: sha512-ZT55BDLV0yv0RBm2czMiZ+SqCGO7AvmOM3G/w2xhVPH+te0aKgFjmBvGlL1dH+ql2tgGO3MVrbb3jCKyvpgnxA==}
    engines: {node: 20 || >=22}

  '@isaacs/cliui@8.0.2':
    resolution: {integrity: sha512-O8jcjabXaleOG9DQ0+ARXWZBTfnP4WNAqzuiJK7ll44AmxGKv/J2M4TPjxjY3znBCfvBXFzucm1twdyFybFqEA==}
    engines: {node: '>=12'}

  '@isaacs/fs-minipass@4.0.1':
    resolution: {integrity: sha512-wgm9Ehl2jpeqP3zw/7mo3kRHFp5MEDhqAdwy1fTGkHAwnkGOVsgpvQhL8B5n1qlb01jV3n/bI0ZfZp5lWA1k4w==}
    engines: {node: '>=18.0.0'}

  '@istanbuljs/schema@0.1.3':
    resolution: {integrity: sha512-ZXRY4jNvVgSVQ8DL3LTcakaAtXwTVUxE81hslsyD2AtoXW/wVob10HkOJ1X/pAlcI7D+2YoZKg5do8G/w6RYgA==}
    engines: {node: '>=8'}

  '@jest/diff-sequences@30.0.1':
    resolution: {integrity: sha512-n5H8QLDJ47QqbCNn5SuFjCRDrOLEZ0h8vAHCK5RL9Ls7Xa8AQLa/YxAc9UjFqoEDM48muwtBGjtMY5cr0PLDCw==}
    engines: {node: ^18.14.0 || ^20.0.0 || ^22.0.0 || >=24.0.0}

  '@jest/get-type@30.1.0':
    resolution: {integrity: sha512-eMbZE2hUnx1WV0pmURZY9XoXPkUYjpc55mb0CrhtdWLtzMQPFvu/rZkTLZFTsdaVQa+Tr4eWAteqcUzoawq/uA==}
    engines: {node: ^18.14.0 || ^20.0.0 || ^22.0.0 || >=24.0.0}

  '@jest/schemas@30.0.5':
    resolution: {integrity: sha512-DmdYgtezMkh3cpU8/1uyXakv3tJRcmcXxBOcO0tbaozPwpmh4YMsnWrQm9ZmZMfa5ocbxzbFk6O4bDPEc/iAnA==}
    engines: {node: ^18.14.0 || ^20.0.0 || ^22.0.0 || >=24.0.0}

  '@jridgewell/gen-mapping@0.3.13':
    resolution: {integrity: sha512-2kkt/7niJ6MgEPxF0bYdQ6etZaA+fQvDcLKckhy1yIQOzaoKjBBjSj63/aLVjYE3qhRt5dvM+uUyfCg6UKCBbA==}

  '@jridgewell/remapping@2.3.5':
    resolution: {integrity: sha512-LI9u/+laYG4Ds1TDKSJW2YPrIlcVYOwi2fUC6xB43lueCjgxV4lffOCZCtYFiH6TNOX+tQKXx97T4IKHbhyHEQ==}

  '@jridgewell/resolve-uri@3.1.2':
    resolution: {integrity: sha512-bRISgCIjP20/tbWSPWMEi54QVPRZExkuD9lJL+UIxUKtwVJA8wW1Trb1jMs1RFXo1CBTNZ/5hpC9QvmKWdopKw==}
    engines: {node: '>=6.0.0'}

  '@jridgewell/source-map@0.3.6':
    resolution: {integrity: sha512-1ZJTZebgqllO79ue2bm3rIGud/bOe0pP5BjSRCRxxYkEZS8STV7zN84UBbiYu7jy+eCKSnVIUgoWWE/tt+shMQ==}

  '@jridgewell/sourcemap-codec@1.5.0':
    resolution: {integrity: sha512-gv3ZRaISU3fjPAgNsriBRqGWQL6quFx04YMPW/zD8XMLsU32mhCCbfbO6KZFLjvYpCZ8zyDEgqsgf+PwPaM7GQ==}

  '@jridgewell/sourcemap-codec@1.5.5':
    resolution: {integrity: sha512-cYQ9310grqxueWbl+WuIUIaiUaDcj7WOq5fVhEljNVgRfOUhY9fy2zTvfoqWsnebh8Sl70VScFbICvJnLKB0Og==}

  '@jridgewell/trace-mapping@0.3.30':
    resolution: {integrity: sha512-GQ7Nw5G2lTu/BtHTKfXhKHok2WGetd4XYcVKGx00SjAk8GMwgJM3zr6zORiPGuOE+/vkc90KtTosSSvaCjKb2Q==}

  '@kurkle/color@0.3.4':
    resolution: {integrity: sha512-M5UknZPHRu3DEDWoipU6sE8PdkZ6Z/S+v4dD+Ke8IaNlpdSQah50lz1KtcFBa2vsdOnwbbnxJwVM4wty6udA5w==}

  '@lobehub/cli-ui@1.13.0':
    resolution: {integrity: sha512-7kXm84dc6yiniEFb/KRZv5H4g43n+xKTSpKSczlv54DY3tHSuZjBARyI/UDxFVgn7ezWYAIFuphzs0hSdhs6hw==}
    engines: {node: '>=18'}

  '@lobehub/i18n-cli@1.25.1':
    resolution: {integrity: sha512-LQSLcU7l5Wfnsq7hMydVmjJ2d4GZKKKEbsQ1EKzYU+S5jTJYAtbNY2f3mg1llJZ+RLOlgKdfkPZhPc41TacA1A==}
    engines: {node: '>=18'}
    hasBin: true

  '@mdx-js/react@3.1.0':
    resolution: {integrity: sha512-QjHtSaoameoalGnKDT3FoIl4+9RwyTmo9ZJGBdLOks/YOiWHoRDI3PUwEzOE7kEmGcV3AFcp9K6dYu9rEuKLAQ==}
    peerDependencies:
      '@types/react': '>=16'
      react: '>=16'

  '@microsoft/api-extractor-model@7.30.0':
    resolution: {integrity: sha512-26/LJZBrsWDKAkOWRiQbdVgcfd1F3nyJnAiJzsAgpouPk7LtOIj7PK9aJtBaw/pUXrkotEg27RrT+Jm/q0bbug==}

  '@microsoft/api-extractor@7.48.0':
    resolution: {integrity: sha512-FMFgPjoilMUWeZXqYRlJ3gCVRhB7WU/HN88n8OLqEsmsG4zBdX/KQdtJfhq95LQTQ++zfu0Em1LLb73NqRCLYQ==}
    hasBin: true

  '@microsoft/tsdoc-config@0.17.1':
    resolution: {integrity: sha512-UtjIFe0C6oYgTnad4q1QP4qXwLhe6tIpNTRStJ2RZEPIkqQPREAwE5spzVxsdn9UaEMUqhh0AqSx3X4nWAKXWw==}

  '@microsoft/tsdoc@0.15.1':
    resolution: {integrity: sha512-4aErSrCR/On/e5G2hDP0wjooqDdauzEbIq8hIkIe5pXV0rtWJZvdCEKL0ykZxex+IxIwBp0eGeV48hQN07dXtw==}

  '@napi-rs/wasm-runtime@0.2.4':
    resolution: {integrity: sha512-9zESzOO5aDByvhIAsOy9TbpZ0Ur2AJbUI7UT73kcUTS2mxAMHOBaa1st/jAymNoCtvrit99kkzT1FZuXVcgfIQ==}

  '@napi-rs/wasm-runtime@1.0.3':
    resolution: {integrity: sha512-rZxtMsLwjdXkMUGC3WwsPwLNVqVqnTJT6MNIB6e+5fhMcSCPP0AOsNWuMQ5mdCq6HNjs/ZeWAEchpqeprqBD2Q==}

  '@nodelib/fs.scandir@2.1.5':
    resolution: {integrity: sha512-vq24Bq3ym5HEQm2NKCr3yXDwjc7vTsEThRDnkp2DK9p1uqLR+DHurm/NOTo0KG7HYHU7eppKZj3MyqYuMBf62g==}
    engines: {node: '>= 8'}

  '@nodelib/fs.stat@2.0.5':
    resolution: {integrity: sha512-RkhPPp2zrqDAQA/2jNhnztcPAlv64XdhIp7a7454A5ovI7Bukxgt7MX7udwAu3zg1DcpPU0rz3VV1SeaqvY4+A==}
    engines: {node: '>= 8'}

  '@nodelib/fs.walk@1.2.8':
    resolution: {integrity: sha512-oGB+UxlgWcgQkgwo8GcEGwemoTFt3FIO9ababBmaGwXIoBKZ+GTy0pP185beGg7Llih/NSHSV2XAs1lnznocSg==}
    engines: {node: '>= 8'}

  '@nx/cypress@21.4.1':
    resolution: {integrity: sha512-IUyLn8EKPGjdH9Z4rHRWNMuCxLk8bFnHn0nnogNjaigNaLZHH0Tl+2XD3EAHAZxzk2yIwrv3Wpa4TpT80dH0Pg==}
    peerDependencies:
      cypress: '>= 3 < 15'
    peerDependenciesMeta:
      cypress:
        optional: true

  '@nx/devkit@21.4.1':
    resolution: {integrity: sha512-rWgMNG2e0tSG5L3vffuMH/aRkn+i9vYHelWkgVAslGBOaqriEg1dCSL/W9I3Fd5lnucHy3DrG1f19uDjv7Dm0A==}
    peerDependencies:
      nx: '>= 20 <= 22'

  '@nx/eslint@21.4.1':
    resolution: {integrity: sha512-2v9VVB63WXdN9dwAp6Sm1bpvTJ/x4220ywwTETRKn5clw/JkL4ZgGP4GGnJooiC7Psu7oNUNrT5D/bYtyCOLIA==}
    peerDependencies:
      '@zkochan/js-yaml': 0.0.7
      eslint: ^8.0.0 || ^9.0.0
    peerDependenciesMeta:
      '@zkochan/js-yaml':
        optional: true

  '@nx/js@21.4.1':
    resolution: {integrity: sha512-VK3rK5122iNIirLlOyKL7bIG+ziPM9VjXFbIw9mUAcKwvgf8mLOnR42NbFFlR2BsgwQ3in9TQRTNVSNdvg9utQ==}
    peerDependencies:
      verdaccio: ^6.0.5
    peerDependenciesMeta:
      verdaccio:
        optional: true

  '@nx/nx-darwin-arm64@21.4.1':
    resolution: {integrity: sha512-9BbkQnxGEDNX2ESbW4Zdrq1i09y6HOOgTuGbMJuy4e8F8rU/motMUqOpwmFgLHkLgPNZiOC2VXht3or/kQcpOg==}
    cpu: [arm64]
    os: [darwin]

  '@nx/nx-darwin-x64@21.4.1':
    resolution: {integrity: sha512-dnkmap1kc6aLV8CW1ihjsieZyaDDjlIB5QA2reTCLNSdTV446K6Fh0naLdaoG4ZkF27zJA/qBOuAaLzRHFJp3g==}
    cpu: [x64]
    os: [darwin]

  '@nx/nx-freebsd-x64@21.4.1':
    resolution: {integrity: sha512-RpxDBGOPeDqJjpbV7F3lO/w1aIKfLyG/BM0OpJfTgFVpUIl50kMj5M1m4W9A8kvYkfOD9pDbUaWszom7d57yjg==}
    cpu: [x64]
    os: [freebsd]

  '@nx/nx-linux-arm-gnueabihf@21.4.1':
    resolution: {integrity: sha512-2OyBoag2738XWmWK3ZLBuhaYb7XmzT3f8HzomggLDJoDhwDekjgRoNbTxogAAj6dlXSeuPjO81BSlIfXQcth3w==}
    cpu: [arm]
    os: [linux]

  '@nx/nx-linux-arm64-gnu@21.4.1':
    resolution: {integrity: sha512-2pg7/zjBDioUWJ3OY8Ixqy64eokKT5sh4iq1bk22bxOCf676aGrAu6khIxy4LBnPIdO0ZOK7KCJ7xOFP4phZqA==}
    cpu: [arm64]
    os: [linux]

  '@nx/nx-linux-arm64-musl@21.4.1':
    resolution: {integrity: sha512-whNxh12au/inQtkZju1ZfXSqDS0hCh/anzVCXfLYWFstdwv61XiRmFCSHeN0gRDthlncXFdgKoT1bGG5aMYLtA==}
    cpu: [arm64]
    os: [linux]

  '@nx/nx-linux-x64-gnu@21.4.1':
    resolution: {integrity: sha512-UHw57rzLio0AUDXV3l+xcxT3LjuXil7SHj+H8aYmXTpXktctQU2eYGOs5ATqJ1avVQRSejJugHF0i8oLErC28A==}
    cpu: [x64]
    os: [linux]

  '@nx/nx-linux-x64-musl@21.4.1':
    resolution: {integrity: sha512-qqE2Gy/DwOLIyePjM7GLHp/nDLZJnxHmqTeCiTQCp/BdbmqjRkSUz5oL+Uua0SNXaTu5hjAfvjXAhSTgBwVO6g==}
    cpu: [x64]
    os: [linux]

  '@nx/nx-win32-arm64-msvc@21.4.1':
    resolution: {integrity: sha512-NtEzMiRrSm2DdL4ntoDdjeze8DBrfZvLtx3Dq6+XmOhwnigR6umfWfZ6jbluZpuSQcxzQNVifqirdaQKYaYwDQ==}
    cpu: [arm64]
    os: [win32]

  '@nx/nx-win32-x64-msvc@21.4.1':
    resolution: {integrity: sha512-gpG+Y4G/mxGrfkUls6IZEuuBxRaKLMSEoVFLMb9JyyaLEDusn+HJ1m90XsOedjNLBHGMFigsd/KCCsXfFn4njg==}
    cpu: [x64]
    os: [win32]

  '@nx/playwright@21.4.1':
    resolution: {integrity: sha512-MAj8RnWP8WuxyKEADQdcls0N/F/lijTVq4LKJ6LtCrrKdJVYbDGOmy7ysbdXHRCrhfyuHwaSUjE+THEYavuXEA==}
    peerDependencies:
      '@playwright/test': ^1.36.0
    peerDependenciesMeta:
      '@playwright/test':
        optional: true

  '@nx/storybook@21.4.1':
    resolution: {integrity: sha512-4zvn9TasTLJ0yxTTzSnpa/AcqoOY66+WuA1TizZEo1kV+YzlqHU3AVYX1N8f3r3JbjiFn1X7nRrZ6gC5/6endw==}
    peerDependencies:
      storybook: '>=7.0.0 <10.0.0'

  '@nx/vite@21.4.1':
    resolution: {integrity: sha512-I+Ck579iLP3m+AUlxnhe6NqwFu8Ko8c+AFWJ8FfoxbPnAAzIhkXumpxCK4ZSpoGWsLqBOfHdb0BHE79m74B7Qg==}
    peerDependencies:
      vite: ^5.0.0 || ^6.0.0
      vitest: ^1.3.1 || ^2.0.0 || ^3.0.0

  '@nx/workspace@21.4.1':
    resolution: {integrity: sha512-3e33eTb1hRx6/i416Wc0mk/TPANxjx2Kz8ecnyqFFII5CM9tX7CPCwDF4O75N9mysI6PCKJ+Hc/1q76HZR4UgA==}

  '@one-ini/wasm@0.1.1':
    resolution: {integrity: sha512-XuySG1E38YScSJoMlqovLru4KTUNSjgVTIjyh7qMX6aNN5HY5Ct5LhRJdxO79JtTzKfzV/bnWpz+zquYrISsvw==}

  '@oxc-resolver/binding-android-arm-eabi@11.6.1':
    resolution: {integrity: sha512-Ma/kg29QJX1Jzelv0Q/j2iFuUad1WnjgPjpThvjqPjpOyLjCUaiFCCnshhmWjyS51Ki1Iol3fjf1qAzObf8GIA==}
    cpu: [arm]
    os: [android]

  '@oxc-resolver/binding-android-arm64@11.6.1':
    resolution: {integrity: sha512-xjL/FKKc5p8JkFWiH7pJWSzsewif3fRf1rw2qiRxRvq1uIa6l7Zoa14Zq2TNWEsqDjdeOrlJtfWiPNRnevK0oQ==}
    cpu: [arm64]
    os: [android]

  '@oxc-resolver/binding-darwin-arm64@11.6.1':
    resolution: {integrity: sha512-u0yrJ3NHE0zyCjiYpIyz4Vmov21MA0yFKbhHgixDU/G6R6nvC8ZpuSFql3+7C8ttAK9p8WpqOGweepfcilH5Bw==}
    cpu: [arm64]
    os: [darwin]

  '@oxc-resolver/binding-darwin-x64@11.6.1':
    resolution: {integrity: sha512-2lox165h1EhzxcC8edUy0znXC/hnAbUPaMpYKVlzLpB2AoYmgU4/pmofFApj+axm2FXpNamjcppld8EoHo06rw==}
    cpu: [x64]
    os: [darwin]

  '@oxc-resolver/binding-freebsd-x64@11.6.1':
    resolution: {integrity: sha512-F45MhEQ7QbHfsvZtVNuA/9obu3il7QhpXYmCMfxn7Zt9nfAOw4pQ8hlS5DroHVp3rW35u9F7x0sixk/QEAi3qQ==}
    cpu: [x64]
    os: [freebsd]

  '@oxc-resolver/binding-linux-arm-gnueabihf@11.6.1':
    resolution: {integrity: sha512-r+3+MTTl0tD4NoWbfTIItAxJvuyIU7V0fwPDXrv7Uj64vZ3OYaiyV+lVaeU89Bk/FUUQxeUpWBwdKNKHjyRNQw==}
    cpu: [arm]
    os: [linux]

  '@oxc-resolver/binding-linux-arm-musleabihf@11.6.1':
    resolution: {integrity: sha512-TBTZ63otsWZ72Z8ZNK2JVS0HW1w9zgOixJTFDNrYPUUW1pXGa28KAjQ1yGawj242WLAdu3lwdNIWtkxeO2BLxQ==}
    cpu: [arm]
    os: [linux]

  '@oxc-resolver/binding-linux-arm64-gnu@11.6.1':
    resolution: {integrity: sha512-SjwhNynjSG2yMdyA0f7wz7Yvo3ppejO+ET7n2oiI7ApCXrwxMzeRWjBzQt+oVWr2HzVOfaEcDS9rMtnR83ulig==}
    cpu: [arm64]
    os: [linux]

  '@oxc-resolver/binding-linux-arm64-musl@11.6.1':
    resolution: {integrity: sha512-f4EMidK6rosInBzPMnJ0Ri4RttFCvvLNUNDFUBtELW/MFkBwPTDlvbsmW0u0Mk/ruBQ2WmRfOZ6tT62kWMcX2Q==}
    cpu: [arm64]
    os: [linux]

  '@oxc-resolver/binding-linux-ppc64-gnu@11.6.1':
    resolution: {integrity: sha512-1umENVKeUsrWnf5IlF/6SM7DCv8G6CoKI2LnYR6qhZuLYDPS4PBZ0Jow3UDV9Rtbv5KRPcA3/uXjI88ntWIcOQ==}
    cpu: [ppc64]
    os: [linux]

  '@oxc-resolver/binding-linux-riscv64-gnu@11.6.1':
    resolution: {integrity: sha512-Hjyp1FRdJhsEpIxsZq5VcDuFc8abC0Bgy8DWEa31trCKoTz7JqA7x3E2dkFbrAKsEFmZZ0NvuG5Ip3oIRARhow==}
    cpu: [riscv64]
    os: [linux]

  '@oxc-resolver/binding-linux-riscv64-musl@11.6.1':
    resolution: {integrity: sha512-ODJOJng6f3QxpAXhLel3kyWs8rPsJeo9XIZHzA7p//e+5kLMDU7bTVk4eZnUHuxsqsB8MEvPCicJkKCEuur5Ag==}
    cpu: [riscv64]
    os: [linux]

  '@oxc-resolver/binding-linux-s390x-gnu@11.6.1':
    resolution: {integrity: sha512-hCzRiLhqe1ZOpHTsTGKp7gnMJRORlbCthawBueer2u22RVAka74pV/+4pP1tqM07mSlQn7VATuWaDw9gCl+cVg==}
    cpu: [s390x]
    os: [linux]

  '@oxc-resolver/binding-linux-x64-gnu@11.6.1':
    resolution: {integrity: sha512-JansPD8ftOzMYIC3NfXJ68tt63LEcIAx44Blx6BAd7eY880KX7A0KN3hluCrelCz5aQkPaD95g8HBiJmKaEi2w==}
    cpu: [x64]
    os: [linux]

  '@oxc-resolver/binding-linux-x64-musl@11.6.1':
    resolution: {integrity: sha512-R78ES1rd4z2x5NrFPtSWb/ViR1B8wdl+QN2X8DdtoYcqZE/4tvWtn9ZTCXMEzUp23tchJ2wUB+p6hXoonkyLpA==}
    cpu: [x64]
    os: [linux]

  '@oxc-resolver/binding-wasm32-wasi@11.6.1':
    resolution: {integrity: sha512-qAR3tYIf3afkij/XYunZtlz3OH2Y4ni10etmCFIJB5VRGsqJyI6Hl+2dXHHGJNwbwjXjSEH/KWJBpVroF3TxBw==}
    engines: {node: '>=14.0.0'}
    cpu: [wasm32]

  '@oxc-resolver/binding-win32-arm64-msvc@11.6.1':
    resolution: {integrity: sha512-QqygWygIuemGkaBA48POOTeinbVvlamqh6ucm8arGDGz/mB5O00gXWxed12/uVrYEjeqbMkla/CuL3fjL3EKvw==}
    cpu: [arm64]
    os: [win32]

  '@oxc-resolver/binding-win32-ia32-msvc@11.6.1':
    resolution: {integrity: sha512-N2+kkWwt/bk0JTCxhPuK8t8JMp3nd0n2OhwOkU8KO4a7roAJEa4K1SZVjMv5CqUIr5sx2CxtXRBoFDiORX5oBg==}
    cpu: [ia32]
    os: [win32]

  '@oxc-resolver/binding-win32-x64-msvc@11.6.1':
    resolution: {integrity: sha512-DfMg3cU9bJUbN62Prbp4fGCtLgexuwyEaQGtZAp8xmi1Ii26uflOGx0FJkFTF6lVMSFoIRFvIL8gsw5/ZdHrMw==}
    cpu: [x64]
    os: [win32]

  '@phenomnomnominal/tsquery@5.0.1':
    resolution: {integrity: sha512-3nVv+e2FQwsW8Aw6qTU6f+1rfcJ3hrcnvH/mu9i8YhxO+9sqbOfpL8m6PbET5+xKOlz/VSbp0RoYWYCtIsnmuA==}
    peerDependencies:
      typescript: ^3 || ^4 || ^5

  '@pinia/testing@0.1.5':
    resolution: {integrity: sha512-AcGzuotkzhRoF00htuxLfIPBBHVE6HjjB3YC5Y3os8vRgKu6ipknK5GBQq9+pduwYQhZ+BcCZDC9TyLAUlUpoQ==}
    peerDependencies:
      pinia: '>=2.2.1'

  '@pkgjs/parseargs@0.11.0':
    resolution: {integrity: sha512-+1VkjdD0QBLPodGrJUeqarH8VAIvQODIbwh9XpP5Syisf7YoQgsJKPNFoqqLQlu+VQ/tVSshMR6loPMn8U+dPg==}
    engines: {node: '>=14'}

  '@pkgr/core@0.1.2':
    resolution: {integrity: sha512-fdDH1LSGfZdTH2sxdpVMw31BanV28K/Gry0cVFxaNP77neJSkd82mM8ErPNYs9e+0O7SdHBLTDzDgwUuy18RnQ==}
    engines: {node: ^12.20.0 || ^14.18.0 || >=16.0.0}

  '@pkgr/core@0.2.2':
    resolution: {integrity: sha512-25L86MyPvnlQoX2MTIV2OiUcb6vJ6aRbFa9pbwByn95INKD5mFH2smgjDhq+fwJoqAgvgbdJLj6Tz7V9X5CFAQ==}
    engines: {node: ^12.20.0 || ^14.18.0 || >=16.0.0}

  '@playwright/test@1.52.0':
    resolution: {integrity: sha512-uh6W7sb55hl7D6vsAeA+V2p5JnlAqzhqFyF0VcJkKZXkgnFcVG9PziERRHQfPLfNGx1C292a4JqbWzhR8L4R1g==}
    engines: {node: '>=18'}
    hasBin: true

  '@pnpm/config.env-replace@1.1.0':
    resolution: {integrity: sha512-htyl8TWnKL7K/ESFa1oW2UB5lVDxuF5DpM7tBi6Hu2LNL3mWkIzNLG6N4zoCUP1lCKNxWy/3iu8mS8MvToGd6w==}
    engines: {node: '>=12.22.0'}

  '@pnpm/network.ca-file@1.0.2':
    resolution: {integrity: sha512-YcPQ8a0jwYU9bTdJDpXjMi7Brhkr1mXsXrUJvjqM2mQDgkRiz8jFaQGOdaLxgjtUfQgZhKy/O3cG/YwmgKaxLA==}
    engines: {node: '>=12.22.0'}

  '@pnpm/npm-conf@2.3.1':
    resolution: {integrity: sha512-c83qWb22rNRuB0UaVCI0uRPNRr8Z0FWnEIvT47jiHAmOIUHbBOg5XvV7pM5x+rKn9HRpjxquDbXYSXr3fAKFcw==}
    engines: {node: '>=12'}

  '@polka/url@1.0.0-next.29':
    resolution: {integrity: sha512-wwQAWhWSuHaag8c4q/KN/vCoeOJYshAIvMQwD4GpSb3OiZklFfvAgmj0VCBBImRpuF/aFgIRzllXlVX93Jevww==}

  '@primeuix/forms@0.0.2':
    resolution: {integrity: sha512-DpecPQd/Qf/kav4LKCaIeGuT3AkwhJzuHCkLANTVlN/zBvo8KIj3OZHsCkm0zlIMVVnaJdtx1ULNlRQdudef+A==}
    engines: {node: '>=12.11.0'}

  '@primeuix/styled@0.3.2':
    resolution: {integrity: sha512-ColZes0+/WKqH4ob2x8DyNYf1NENpe5ZguOvx5yCLxaP8EIMVhLjWLO/3umJiDnQU4XXMLkn2mMHHw+fhTX/mw==}
    engines: {node: '>=12.11.0'}

  '@primeuix/utils@0.3.2':
    resolution: {integrity: sha512-B+nphqTQeq+i6JuICLdVWnDMjONome2sNz0xI65qIOyeB4EF12CoKRiCsxuZ5uKAkHi/0d1LqlQ9mIWRSdkavw==}
    engines: {node: '>=12.11.0'}

  '@primevue/core@4.2.5':
    resolution: {integrity: sha512-+oWBIQs5dLd2Ini4KEVOlvPILk989EHAskiFS3R/dz3jeOllJDMZFcSp8V9ddV0R3yDaPdLVkfHm2Q5t42kU2Q==}
    engines: {node: '>=12.11.0'}
    peerDependencies:
      vue: ^3.3.0

  '@primevue/forms@4.2.5':
    resolution: {integrity: sha512-5jarJQ9Qv32bOo/0tY5bqR3JZI6+YmmoUQ2mjhVSbVElQsE4FNfhT7a7JwF+xgBPMPc8KWGNA1QB248HhPNVAg==}
    engines: {node: '>=12.11.0'}

  '@primevue/icons@4.2.5':
    resolution: {integrity: sha512-WFbUMZhQkXf/KmwcytkjGVeJ9aGEDXjP3uweOjQZMmRdEIxFnqYYpd90wE90JE1teZn3+TVnT4ZT7ejGyEXnFQ==}
    engines: {node: '>=12.11.0'}

  '@primevue/themes@4.2.5':
    resolution: {integrity: sha512-8F7yA36xYIKtNuAuyBdZZEks/bKDwlhH5WjpqGGB0FdwfAEoBYsynQ5sdqcT2Lb/NsajHmS5lc++Ttlvr1g1Lw==}
    engines: {node: '>=12.11.0'}
    deprecated: This package is deprecated. Use @primeuix/themes instead.

  '@protobufjs/aspromise@1.1.2':
    resolution: {integrity: sha512-j+gKExEuLmKwvz3OgROXtrJ2UG2x8Ch2YZUxahh+s1F2HZ+wAceUNLkvy6zKCPVRkU++ZWQrdxsUeQXmcg4uoQ==}

  '@protobufjs/base64@1.1.2':
    resolution: {integrity: sha512-AZkcAA5vnN/v4PDqKyMR5lx7hZttPDgClv83E//FMNhR2TMcLUhfRUBHCmSl0oi9zMgDDqRUJkSxO3wm85+XLg==}

  '@protobufjs/codegen@2.0.4':
    resolution: {integrity: sha512-YyFaikqM5sH0ziFZCN3xDC7zeGaB/d0IUb9CATugHWbd1FRFwWwt4ld4OYMPWu5a3Xe01mGAULCdqhMlPl29Jg==}

  '@protobufjs/eventemitter@1.1.0':
    resolution: {integrity: sha512-j9ednRT81vYJ9OfVuXG6ERSTdEL1xVsNgqpkxMsbIabzSo3goCjDIveeGv5d03om39ML71RdmrGNjG5SReBP/Q==}

  '@protobufjs/fetch@1.1.0':
    resolution: {integrity: sha512-lljVXpqXebpsijW71PZaCYeIcE5on1w5DlQy5WH6GLbFryLUrBD4932W/E2BSpfRJWseIL4v/KPgBFxDOIdKpQ==}

  '@protobufjs/float@1.0.2':
    resolution: {integrity: sha512-Ddb+kVXlXst9d+R9PfTIxh1EdNkgoRe5tOX6t01f1lYWOvJnSPDBlG241QLzcyPdoNTsblLUdujGSE4RzrTZGQ==}

  '@protobufjs/inquire@1.1.0':
    resolution: {integrity: sha512-kdSefcPdruJiFMVSbn801t4vFK7KB/5gd2fYvrxhuJYg8ILrmn9SKSX2tZdV6V+ksulWqS7aXjBcRXl3wHoD9Q==}

  '@protobufjs/path@1.1.2':
    resolution: {integrity: sha512-6JOcJ5Tm08dOHAbdR3GrvP+yUUfkjG5ePsHYczMFLq3ZmMkAD98cDgcT2iA1lJ9NVwFd4tH/iSSoe44YWkltEA==}

  '@protobufjs/pool@1.1.0':
    resolution: {integrity: sha512-0kELaGSIDBKvcgS4zkjz1PeddatrjYcmMWOlAuAPwAeccUrPHdUqo/J6LiymHHEiJT5NrF1UVwxY14f+fy4WQw==}

  '@protobufjs/utf8@1.1.0':
    resolution: {integrity: sha512-Vvn3zZrhQZkkBE8LSuW3em98c0FwgO4nxzv6OdSxPKJIEKY2bGbHn+mhGIPerzI4twdxaP8/0+06HBpwf345Lw==}

  '@remirror/core-constants@3.0.0':
    resolution: {integrity: sha512-42aWfPrimMfDKDi4YegyS7x+/0tlzaqwPQCULLanv3DMIlu96KTJR0fM5isWX2UViOqlGnX6YFgqWepcX+XMNg==}

  '@rollup/pluginutils@4.2.1':
    resolution: {integrity: sha512-iKnFXr7NkdZAIHiIWE+BX5ULi/ucVFYWD6TbAV+rZctiRTY2PL6tsIKhoIOaoskiWAkgu+VsbXgUVDNLHf+InQ==}
    engines: {node: '>= 8.0.0'}

  '@rollup/pluginutils@5.1.4':
    resolution: {integrity: sha512-USm05zrsFxYLPdWWq+K3STlWiT/3ELn3RcV5hJMghpeAIhxfsUIg6mt12CBJBInWMV4VneoV7SfGv8xIwo2qNQ==}
    engines: {node: '>=14.0.0'}
    peerDependencies:
      rollup: ^1.20.0||^2.0.0||^3.0.0||^4.0.0
    peerDependenciesMeta:
      rollup:
        optional: true

  '@rollup/rollup-android-arm-eabi@4.22.4':
    resolution: {integrity: sha512-Fxamp4aEZnfPOcGA8KSNEohV8hX7zVHOemC8jVBoBUHu5zpJK/Eu3uJwt6BMgy9fkvzxDaurgj96F/NiLukF2w==}
    cpu: [arm]
    os: [android]

  '@rollup/rollup-android-arm64@4.22.4':
    resolution: {integrity: sha512-VXoK5UMrgECLYaMuGuVTOx5kcuap1Jm8g/M83RnCHBKOqvPPmROFJGQaZhGccnsFtfXQ3XYa4/jMCJvZnbJBdA==}
    cpu: [arm64]
    os: [android]

  '@rollup/rollup-darwin-arm64@4.22.4':
    resolution: {integrity: sha512-xMM9ORBqu81jyMKCDP+SZDhnX2QEVQzTcC6G18KlTQEzWK8r/oNZtKuZaCcHhnsa6fEeOBionoyl5JsAbE/36Q==}
    cpu: [arm64]
    os: [darwin]

  '@rollup/rollup-darwin-x64@4.22.4':
    resolution: {integrity: sha512-aJJyYKQwbHuhTUrjWjxEvGnNNBCnmpHDvrb8JFDbeSH3m2XdHcxDd3jthAzvmoI8w/kSjd2y0udT+4okADsZIw==}
    cpu: [x64]
    os: [darwin]

  '@rollup/rollup-linux-arm-gnueabihf@4.22.4':
    resolution: {integrity: sha512-j63YtCIRAzbO+gC2L9dWXRh5BFetsv0j0va0Wi9epXDgU/XUi5dJKo4USTttVyK7fGw2nPWK0PbAvyliz50SCQ==}
    cpu: [arm]
    os: [linux]

  '@rollup/rollup-linux-arm-musleabihf@4.22.4':
    resolution: {integrity: sha512-dJnWUgwWBX1YBRsuKKMOlXCzh2Wu1mlHzv20TpqEsfdZLb3WoJW2kIEsGwLkroYf24IrPAvOT/ZQ2OYMV6vlrg==}
    cpu: [arm]
    os: [linux]

  '@rollup/rollup-linux-arm64-gnu@4.22.4':
    resolution: {integrity: sha512-AdPRoNi3NKVLolCN/Sp4F4N1d98c4SBnHMKoLuiG6RXgoZ4sllseuGioszumnPGmPM2O7qaAX/IJdeDU8f26Aw==}
    cpu: [arm64]
    os: [linux]

  '@rollup/rollup-linux-arm64-musl@4.22.4':
    resolution: {integrity: sha512-Gl0AxBtDg8uoAn5CCqQDMqAx22Wx22pjDOjBdmG0VIWX3qUBHzYmOKh8KXHL4UpogfJ14G4wk16EQogF+v8hmA==}
    cpu: [arm64]
    os: [linux]

  '@rollup/rollup-linux-powerpc64le-gnu@4.22.4':
    resolution: {integrity: sha512-3aVCK9xfWW1oGQpTsYJJPF6bfpWfhbRnhdlyhak2ZiyFLDaayz0EP5j9V1RVLAAxlmWKTDfS9wyRyY3hvhPoOg==}
    cpu: [ppc64]
    os: [linux]

  '@rollup/rollup-linux-riscv64-gnu@4.22.4':
    resolution: {integrity: sha512-ePYIir6VYnhgv2C5Xe9u+ico4t8sZWXschR6fMgoPUK31yQu7hTEJb7bCqivHECwIClJfKgE7zYsh1qTP3WHUA==}
    cpu: [riscv64]
    os: [linux]

  '@rollup/rollup-linux-s390x-gnu@4.22.4':
    resolution: {integrity: sha512-GqFJ9wLlbB9daxhVlrTe61vJtEY99/xB3C8e4ULVsVfflcpmR6c8UZXjtkMA6FhNONhj2eA5Tk9uAVw5orEs4Q==}
    cpu: [s390x]
    os: [linux]

  '@rollup/rollup-linux-x64-gnu@4.22.4':
    resolution: {integrity: sha512-87v0ol2sH9GE3cLQLNEy0K/R0pz1nvg76o8M5nhMR0+Q+BBGLnb35P0fVz4CQxHYXaAOhE8HhlkaZfsdUOlHwg==}
    cpu: [x64]
    os: [linux]

  '@rollup/rollup-linux-x64-musl@4.22.4':
    resolution: {integrity: sha512-UV6FZMUgePDZrFjrNGIWzDo/vABebuXBhJEqrHxrGiU6HikPy0Z3LfdtciIttEUQfuDdCn8fqh7wiFJjCNwO+g==}
    cpu: [x64]
    os: [linux]

  '@rollup/rollup-win32-arm64-msvc@4.22.4':
    resolution: {integrity: sha512-BjI+NVVEGAXjGWYHz/vv0pBqfGoUH0IGZ0cICTn7kB9PyjrATSkX+8WkguNjWoj2qSr1im/+tTGRaY+4/PdcQw==}
    cpu: [arm64]
    os: [win32]

  '@rollup/rollup-win32-ia32-msvc@4.22.4':
    resolution: {integrity: sha512-SiWG/1TuUdPvYmzmYnmd3IEifzR61Tragkbx9D3+R8mzQqDBz8v+BvZNDlkiTtI9T15KYZhP0ehn3Dld4n9J5g==}
    cpu: [ia32]
    os: [win32]

  '@rollup/rollup-win32-x64-msvc@4.22.4':
    resolution: {integrity: sha512-j8pPKp53/lq9lMXN57S8cFz0MynJk8OWNuUnXct/9KCpKU7DgU3bYMJhwWmcqC0UU29p8Lr0/7KEVcaM6bf47Q==}
    cpu: [x64]
    os: [win32]

  '@rushstack/node-core-library@5.10.0':
    resolution: {integrity: sha512-2pPLCuS/3x7DCd7liZkqOewGM0OzLyCacdvOe8j6Yrx9LkETGnxul1t7603bIaB8nUAooORcct9fFDOQMbWAgw==}
    peerDependencies:
      '@types/node': '*'
    peerDependenciesMeta:
      '@types/node':
        optional: true

  '@rushstack/rig-package@0.5.3':
    resolution: {integrity: sha512-olzSSjYrvCNxUFZowevC3uz8gvKr3WTpHQ7BkpjtRpA3wK+T0ybep/SRUMfr195gBzJm5gaXw0ZMgjIyHqJUow==}

  '@rushstack/terminal@0.14.3':
    resolution: {integrity: sha512-csXbZsAdab/v8DbU1sz7WC2aNaKArcdS/FPmXMOXEj/JBBZMvDK0+1b4Qao0kkG0ciB1Qe86/Mb68GjH6/TnMw==}
    peerDependencies:
      '@types/node': '*'
    peerDependenciesMeta:
      '@types/node':
        optional: true

  '@rushstack/ts-command-line@4.23.1':
    resolution: {integrity: sha512-40jTmYoiu/xlIpkkRsVfENtBq4CW3R4azbL0Vmda+fMwHWqss6wwf/Cy/UJmMqIzpfYc2OTnjYP1ZLD3CmyeCA==}

  '@sec-ant/readable-stream@0.4.1':
    resolution: {integrity: sha512-831qok9r2t8AlxLko40y2ebgSDhenenCatLVeW/uBtnHPyhHOvG0C7TvfgecV+wHzIm5KUICgzmVpWS+IMEAeg==}

  '@sentry-internal/browser-utils@8.48.0':
    resolution: {integrity: sha512-pLtu0Fa1Ou0v3M1OEO1MB1EONJVmXEGtoTwFRCO1RPQI2ulmkG6BikINClFG5IBpoYKZ33WkEXuM6U5xh+pdZg==}
    engines: {node: '>=14.18'}

  '@sentry-internal/feedback@8.48.0':
    resolution: {integrity: sha512-6PwcJNHVPg0EfZxmN+XxVOClfQpv7MBAweV8t9i5l7VFr8sM/7wPNSeU/cG7iK19Ug9ZEkBpzMOe3G4GXJ5bpw==}
    engines: {node: '>=14.18'}

  '@sentry-internal/replay-canvas@8.48.0':
    resolution: {integrity: sha512-LdivLfBXXB9us1aAc6XaL7/L2Ob4vi3C/fEOXElehg3qHjX6q6pewiv5wBvVXGX1NfZTRvu+X11k6TZoxKsezw==}
    engines: {node: '>=14.18'}

  '@sentry-internal/replay@8.48.0':
    resolution: {integrity: sha512-csILVupc5RkrsTrncuUTGmlB56FQSFjXPYWG8I8yBTGlXEJ+o8oTuF6+55R4vbw3EIzBveXWi4kEBbnQlXW/eg==}
    engines: {node: '>=14.18'}

  '@sentry/browser@8.48.0':
    resolution: {integrity: sha512-fuuVULB5/1vI8NoIwXwR3xwhJJqk+y4RdSdajExGF7nnUDBpwUJyXsmYJnOkBO+oLeEs58xaCpotCKiPUNnE3g==}
    engines: {node: '>=14.18'}

  '@sentry/core@8.48.0':
    resolution: {integrity: sha512-VGwYgTfLpvJ5LRO5A+qWo1gpo6SfqaGXL9TOzVgBucAdpzbrYHpZ87sEarDVq/4275uk1b0S293/mfsskFczyw==}
    engines: {node: '>=14.18'}

  '@sentry/vue@8.48.0':
    resolution: {integrity: sha512-hqm9X7hz1vMQQB1HBYezrDBQihZk6e/MxWIG1wMJoClcBnD1Sh7y+D36UwaQlR4Gr/Ftiz+Bb0DxuAYHoUS4ow==}
    engines: {node: '>=14.18'}
    peerDependencies:
      pinia: 2.x
      vue: 2.x || 3.x
    peerDependenciesMeta:
      pinia:
        optional: true

  '@sinclair/typebox@0.34.40':
    resolution: {integrity: sha512-gwBNIP8ZAYev/ORDWW0QvxdwPXwxBtLsdsJgSc7eDIRt8ubP+rxUBzPsrwnu16fgEF8Bx4lh/+mvQvJzcTM6Kw==}

  '@sindresorhus/merge-streams@4.0.0':
    resolution: {integrity: sha512-tlqY9xq5ukxTUZBmoOp+m61cqwQD5pHJtFY3Mn8CA8ps6yghLH/Hw8UPdqg4OLmFW3IFlcXnQNmo/dh8HzXYIQ==}
    engines: {node: '>=18'}

  '@storybook/addon-docs@9.1.1':
    resolution: {integrity: sha512-CzgvTy3V5X4fe+VPkiZVwPKARlpEBDAKte8ajLAlHJQLFpADdYrBRQ0se6I+kcxva7rZQzdhuH7qjXMDRVcfnw==}
    peerDependencies:
      storybook: ^9.1.1

  '@storybook/builder-vite@9.1.1':
    resolution: {integrity: sha512-rM0QOfykr39SFBRQnoAa5PU3xTHnJE1R5tigvjved1o7sumcfjrhqmEyAgNZv1SoRztOO92jwkTi7En6yheOKg==}
    peerDependencies:
      storybook: ^9.1.1
      vite: ^5.0.0 || ^6.0.0 || ^7.0.0

  '@storybook/csf-plugin@9.1.1':
    resolution: {integrity: sha512-MwdtvzzFpkard06pCfDrgRXZiBfWAQICdKh7kzpv1L8SwewsRgUr5WZQuEAVfYdSvCFJbWnNN4KirzPhe5ENCg==}
    peerDependencies:
      storybook: ^9.1.1

  '@storybook/global@5.0.0':
    resolution: {integrity: sha512-FcOqPAXACP0I3oJ/ws6/rrPT9WGhu915Cg8D02a9YxLo0DE9zI+a9A5gRGvmQ09fiWPukqI8ZAEoQEdWUKMQdQ==}

  '@storybook/icons@1.4.0':
    resolution: {integrity: sha512-Td73IeJxOyalzvjQL+JXx72jlIYHgs+REaHiREOqfpo3A2AYYG71AUbcv+lg7mEDIweKVCxsMQ0UKo634c8XeA==}
    engines: {node: '>=14.0.0'}
    peerDependencies:
      react: ^16.8.0 || ^17.0.0 || ^18.0.0 || ^19.0.0-beta
      react-dom: ^16.8.0 || ^17.0.0 || ^18.0.0 || ^19.0.0-beta

  '@storybook/react-dom-shim@9.1.1':
    resolution: {integrity: sha512-L+HCOXvOP+PwKrVS8od9aF+F4hO7zA0Nt1vnpbg2LeAHCxYghrjFVtioe7gSlzrlYdozQrPLY98a4OkDB7KGrw==}
    peerDependencies:
      react: ^16.8.0 || ^17.0.0 || ^18.0.0 || ^19.0.0-beta
      react-dom: ^16.8.0 || ^17.0.0 || ^18.0.0 || ^19.0.0-beta
      storybook: ^9.1.1

  '@storybook/vue3-vite@9.1.1':
    resolution: {integrity: sha512-JdQPPYCVxvw+hXEd27JH5ESmP7o86/dwNGiWvFUZLUp1utjrtXfr68QiFWRWjWRCe/4RvNgypX3tKoZMZ3ay6w==}
    engines: {node: '>=20.0.0'}
    peerDependencies:
      storybook: ^9.1.1
      vite: ^5.0.0 || ^6.0.0 || ^7.0.0

  '@storybook/vue3@9.1.1':
    resolution: {integrity: sha512-eKY1wKKmFrO8IpgHIV7XAyv7WRvI9rdvni4niy0bcho7QLD27trmJ9lJ3mAwZ8rEpUjgYOSDi6i5/jangbZc4w==}
    engines: {node: '>=20.0.0'}
    peerDependencies:
      storybook: ^9.1.1
      vue: ^3.0.0

  '@swc/helpers@0.5.17':
    resolution: {integrity: sha512-5IKx/Y13RsYd+sauPb2x+U/xZikHjolzfuDgTAl/Tdf3Q8rslRvC19NKDLgAJQ6wsqADk10ntlv08nPFw/gO/A==}

  '@tailwindcss/node@4.1.12':
    resolution: {integrity: sha512-3hm9brwvQkZFe++SBt+oLjo4OLDtkvlE8q2WalaD/7QWaeM7KEJbAiY/LJZUaCs7Xa8aUu4xy3uoyX4q54UVdQ==}

  '@tailwindcss/oxide-android-arm64@4.1.12':
    resolution: {integrity: sha512-oNY5pq+1gc4T6QVTsZKwZaGpBb2N1H1fsc1GD4o7yinFySqIuRZ2E4NvGasWc6PhYJwGK2+5YT1f9Tp80zUQZQ==}
    engines: {node: '>= 10'}
    cpu: [arm64]
    os: [android]

  '@tailwindcss/oxide-darwin-arm64@4.1.12':
    resolution: {integrity: sha512-cq1qmq2HEtDV9HvZlTtrj671mCdGB93bVY6J29mwCyaMYCP/JaUBXxrQQQm7Qn33AXXASPUb2HFZlWiiHWFytw==}
    engines: {node: '>= 10'}
    cpu: [arm64]
    os: [darwin]

  '@tailwindcss/oxide-darwin-x64@4.1.12':
    resolution: {integrity: sha512-6UCsIeFUcBfpangqlXay9Ffty9XhFH1QuUFn0WV83W8lGdX8cD5/+2ONLluALJD5+yJ7k8mVtwy3zMZmzEfbLg==}
    engines: {node: '>= 10'}
    cpu: [x64]
    os: [darwin]

  '@tailwindcss/oxide-freebsd-x64@4.1.12':
    resolution: {integrity: sha512-JOH/f7j6+nYXIrHobRYCtoArJdMJh5zy5lr0FV0Qu47MID/vqJAY3r/OElPzx1C/wdT1uS7cPq+xdYYelny1ww==}
    engines: {node: '>= 10'}
    cpu: [x64]
    os: [freebsd]

  '@tailwindcss/oxide-linux-arm-gnueabihf@4.1.12':
    resolution: {integrity: sha512-v4Ghvi9AU1SYgGr3/j38PD8PEe6bRfTnNSUE3YCMIRrrNigCFtHZ2TCm8142X8fcSqHBZBceDx+JlFJEfNg5zQ==}
    engines: {node: '>= 10'}
    cpu: [arm]
    os: [linux]

  '@tailwindcss/oxide-linux-arm64-gnu@4.1.12':
    resolution: {integrity: sha512-YP5s1LmetL9UsvVAKusHSyPlzSRqYyRB0f+Kl/xcYQSPLEw/BvGfxzbH+ihUciePDjiXwHh+p+qbSP3SlJw+6g==}
    engines: {node: '>= 10'}
    cpu: [arm64]
    os: [linux]

  '@tailwindcss/oxide-linux-arm64-musl@4.1.12':
    resolution: {integrity: sha512-V8pAM3s8gsrXcCv6kCHSuwyb/gPsd863iT+v1PGXC4fSL/OJqsKhfK//v8P+w9ThKIoqNbEnsZqNy+WDnwQqCA==}
    engines: {node: '>= 10'}
    cpu: [arm64]
    os: [linux]

  '@tailwindcss/oxide-linux-x64-gnu@4.1.12':
    resolution: {integrity: sha512-xYfqYLjvm2UQ3TZggTGrwxjYaLB62b1Wiysw/YE3Yqbh86sOMoTn0feF98PonP7LtjsWOWcXEbGqDL7zv0uW8Q==}
    engines: {node: '>= 10'}
    cpu: [x64]
    os: [linux]

  '@tailwindcss/oxide-linux-x64-musl@4.1.12':
    resolution: {integrity: sha512-ha0pHPamN+fWZY7GCzz5rKunlv9L5R8kdh+YNvP5awe3LtuXb5nRi/H27GeL2U+TdhDOptU7T6Is7mdwh5Ar3A==}
    engines: {node: '>= 10'}
    cpu: [x64]
    os: [linux]

  '@tailwindcss/oxide-wasm32-wasi@4.1.12':
    resolution: {integrity: sha512-4tSyu3dW+ktzdEpuk6g49KdEangu3eCYoqPhWNsZgUhyegEda3M9rG0/j1GV/JjVVsj+lG7jWAyrTlLzd/WEBg==}
    engines: {node: '>=14.0.0'}
    cpu: [wasm32]
    bundledDependencies:
      - '@napi-rs/wasm-runtime'
      - '@emnapi/core'
      - '@emnapi/runtime'
      - '@tybys/wasm-util'
      - '@emnapi/wasi-threads'
      - tslib

  '@tailwindcss/oxide-win32-arm64-msvc@4.1.12':
    resolution: {integrity: sha512-iGLyD/cVP724+FGtMWslhcFyg4xyYyM+5F4hGvKA7eifPkXHRAUDFaimu53fpNg9X8dfP75pXx/zFt/jlNF+lg==}
    engines: {node: '>= 10'}
    cpu: [arm64]
    os: [win32]

  '@tailwindcss/oxide-win32-x64-msvc@4.1.12':
    resolution: {integrity: sha512-NKIh5rzw6CpEodv/++r0hGLlfgT/gFN+5WNdZtvh6wpU2BpGNgdjvj6H2oFc8nCM839QM1YOhjpgbAONUb4IxA==}
    engines: {node: '>= 10'}
    cpu: [x64]
    os: [win32]

  '@tailwindcss/oxide@4.1.12':
    resolution: {integrity: sha512-gM5EoKHW/ukmlEtphNwaGx45fGoEmP10v51t9unv55voWh6WrOL19hfuIdo2FjxIaZzw776/BUQg7Pck++cIVw==}
    engines: {node: '>= 10'}

  '@tailwindcss/vite@4.1.12':
    resolution: {integrity: sha512-4pt0AMFDx7gzIrAOIYgYP0KCBuKWqyW8ayrdiLEjoJTT4pKTjrzG/e4uzWtTLDziC+66R9wbUqZBccJalSE5vQ==}
    peerDependencies:
      vite: ^5.2.0 || ^6 || ^7

  '@tanstack/virtual-core@3.13.12':
    resolution: {integrity: sha512-1YBOJfRHV4sXUmWsFSf5rQor4Ss82G8dQWLRbnk3GA4jeP8hQt1hxXh0tmflpC0dz3VgEv/1+qwPyLeWkQuPFA==}

  '@tanstack/vue-virtual@3.13.12':
    resolution: {integrity: sha512-vhF7kEU9EXWXh+HdAwKJ2m3xaOnTTmgcdXcF2pim8g4GvI7eRrk2YRuV5nUlZnd/NbCIX4/Ja2OZu5EjJL06Ww==}
    peerDependencies:
      vue: ^2.7.0 || ^3.0.0

  '@testing-library/dom@10.4.1':
    resolution: {integrity: sha512-o4PXJQidqJl82ckFaXUeoAW+XysPLauYI43Abki5hABd853iMhitooc6znOnczgbTYmEP6U6/y1ZyKAIsvMKGg==}
    engines: {node: '>=18'}

  '@testing-library/jest-dom@6.6.4':
    resolution: {integrity: sha512-xDXgLjVunjHqczScfkCJ9iyjdNOVHvvCdqHSSxwM9L0l/wHkTRum67SDc020uAlCoqktJplgO2AAQeLP1wgqDQ==}
    engines: {node: '>=14', npm: '>=6', yarn: '>=1'}

  '@testing-library/user-event@14.6.1':
    resolution: {integrity: sha512-vq7fv0rnt+QTXgPxr5Hjc210p6YKq2kmdziLgnsZGgLJ9e6VAShx1pACLuRjd/AS/sr7phAR58OIIpf0LlmQNw==}
    engines: {node: '>=12', npm: '>=6'}
    peerDependencies:
      '@testing-library/dom': '>=7.21.4'

  '@tiptap/core@2.10.4':
    resolution: {integrity: sha512-fExFRTRgb6MSpg2VvR5qO2dPTQAZWuUoU4UsBCurIVcPWcyVv4FG1YzgMyoLDKy44rebFtwUGJbfU9NzX7Q/bA==}
    peerDependencies:
      '@tiptap/pm': ^2.7.0

  '@tiptap/extension-blockquote@2.10.4':
    resolution: {integrity: sha512-4JSwAM3B92YWvGzu/Vd5rovPrCGwLSaSLD5rxcLyfxLSrTDQd3n7lp78pzVgGhunVECzaGF5A0ByWWpEyS0a3w==}
    peerDependencies:
      '@tiptap/core': ^2.7.0

  '@tiptap/extension-bold@2.10.4':
    resolution: {integrity: sha512-SdO4oFQKaERCGfwOc1CLYQRtThENam2KWfWmvpsymknokt5qYzU57ft0SE1HQV9vVYEzZ9HrWIgv2xrgu0g9kg==}
    peerDependencies:
      '@tiptap/core': ^2.7.0

  '@tiptap/extension-bullet-list@2.10.4':
    resolution: {integrity: sha512-JVwDPgOBYRU2ivaadOh4IaQYXQEiSw6sB36KT/bwqJF2GnEvLiMwptdRMn9Uuh6xYR3imjIZtV6uZAoneZdd6g==}
    peerDependencies:
      '@tiptap/core': ^2.7.0

  '@tiptap/extension-code-block@2.10.4':
    resolution: {integrity: sha512-qS4jnbJqghNMT2+B+GQ807ATgqkL9OQ//NlL+ZwVSe+DPDduNA9B6IB9SrWENDfOnzekpi7kcEcm+RenELARRQ==}
    peerDependencies:
      '@tiptap/core': ^2.7.0
      '@tiptap/pm': ^2.7.0

  '@tiptap/extension-code@2.10.4':
    resolution: {integrity: sha512-Vj/N0nbSQiV1o7X7pRySK9Fu72Dd266gm27TSlsts6IwJu5MklFvz7ezJUWoLjt2wmCV8/U/USmk/39ic9qjvg==}
    peerDependencies:
      '@tiptap/core': ^2.7.0

  '@tiptap/extension-document@2.10.4':
    resolution: {integrity: sha512-1Pqrl6Rr9bVEHJ3zO2dM7UUA0Qn/r70JQ9YLlestjW1sbMaMuY3Ifvu2uSyUE7SAGV3gvxwNVQCrv8f0VlVEaA==}
    peerDependencies:
      '@tiptap/core': ^2.7.0

  '@tiptap/extension-dropcursor@2.10.4':
    resolution: {integrity: sha512-0XEM/yNLaMc/sZlYOau7XpHyYiHT9LwXUe7kmze/L8eowIa/iLvmRbcnUd3rtlZ7x7wooE6UO9c7OtlREg4ZBw==}
    peerDependencies:
      '@tiptap/core': ^2.7.0
      '@tiptap/pm': ^2.7.0

  '@tiptap/extension-gapcursor@2.10.4':
    resolution: {integrity: sha512-KbJfoaqTZePpkWAN+klpK5j0UVtELxN7H5B0J556/UCB/rnq+OsdEFHPks2Ss9TidqWzRUqcxUE50UZ7b8h7Ug==}
    peerDependencies:
      '@tiptap/core': ^2.7.0
      '@tiptap/pm': ^2.7.0

  '@tiptap/extension-hard-break@2.10.4':
    resolution: {integrity: sha512-nW9wubW1A/CO2Ssn9wNMP08tR9Oarg9VUGzJ5qNuz38DDNyntE1SyDS+XStkeMq5nKqJ3YKhukyAJH/PiRq4Mg==}
    peerDependencies:
      '@tiptap/core': ^2.7.0

  '@tiptap/extension-heading@2.10.4':
    resolution: {integrity: sha512-7D0h0MIvE97Gx3Qwuo2xnPDK07WfCnyh4tpOPBOus4e1g6sgxVkwDwhbkYWiwvIrf4BUVJflnke/DEDCVp6/Eg==}
    peerDependencies:
      '@tiptap/core': ^2.7.0

  '@tiptap/extension-history@2.10.4':
    resolution: {integrity: sha512-fg6BNxbpMMtgKaiNI/GLcCzkxIQMwSYBhO9LA0CxLvmsWGU+My4r9W3DK6HwNoRJ9+6OleDPSLo1P73fbSTtEA==}
    peerDependencies:
      '@tiptap/core': ^2.7.0
      '@tiptap/pm': ^2.7.0

  '@tiptap/extension-horizontal-rule@2.10.4':
    resolution: {integrity: sha512-s9ycm/BOGoW3L0Epnj541vdngHbFbMM488HoODd1CmVSw1C+wBWFgsukgqKjlyE3VGfZXuSb1ur9zinW0RiLJQ==}
    peerDependencies:
      '@tiptap/core': ^2.7.0
      '@tiptap/pm': ^2.7.0

  '@tiptap/extension-italic@2.10.4':
    resolution: {integrity: sha512-8MIQ+wsbyxNCZDCFTVTOXrS2AvFyOhtlBNgVU2+6r6xnJV4AcfEA3qclysqrjOlL117ped/nzDeoB0AeX0CI+Q==}
    peerDependencies:
      '@tiptap/core': ^2.7.0

  '@tiptap/extension-link@2.10.4':
    resolution: {integrity: sha512-9lbtMUPc9IYCRMKV/B4k/no9J5OQQl/jJn9W2ce3NjJZSrOjuZs0CjJZgCESIaj6911s7nEJUvxKKmsbD3UC3Q==}
    peerDependencies:
      '@tiptap/core': ^2.7.0
      '@tiptap/pm': ^2.7.0

  '@tiptap/extension-list-item@2.10.4':
    resolution: {integrity: sha512-8K3WUD5fPyw2poQKnJGGm7zlfeIbpld92+SRF4M9wkp95EzvgexTlodvxlrL3i8zKXcQQVyExWA8kCcGPFb9bA==}
    peerDependencies:
      '@tiptap/core': ^2.7.0

  '@tiptap/extension-ordered-list@2.10.4':
    resolution: {integrity: sha512-NaeEu+qFG2O0emc8WlwOM7DKNKOaqHWuNkuKrrmQzslgL+UQSEGlGMo6NEJ5sLLckPBDpIa0MuRm30407JE+cg==}
    peerDependencies:
      '@tiptap/core': ^2.7.0

  '@tiptap/extension-paragraph@2.10.4':
    resolution: {integrity: sha512-SRNVhT8OXqjpZtcyuOtofbtOpXXFrQrjqqCc/yXebda//2SfUTOvB16Lss77vQOWi6xr7TF1mZuowJgSTkcczw==}
    peerDependencies:
      '@tiptap/core': ^2.7.0

  '@tiptap/extension-strike@2.10.4':
    resolution: {integrity: sha512-OibipsomFpOJWTPVX/z4Z53HgwDA93lE/loHGa+ONJfML1dO6Zd6UTwzaVO1/g8WOwRgwkYu/6JnhxLKRlP8Lg==}
    peerDependencies:
      '@tiptap/core': ^2.7.0

  '@tiptap/extension-table-cell@2.10.4':
    resolution: {integrity: sha512-vYwRYt3xPaAU4hxoz3OMGPQzcAxaxEVri6VSRMWg4BN3x4DwWevBTAk59Ho9nkJpaRuXO6c5pIxcwWCZM0Aw0w==}
    peerDependencies:
      '@tiptap/core': ^2.7.0

  '@tiptap/extension-table-header@2.10.4':
    resolution: {integrity: sha512-NVi/KMBh9IAzpukjptCsH+gibZB3VxgCc+wuFk41QqI5ABnTPKWflnQ0wRo7IC6wC/tUi4YBahh20dL/wBJn3w==}
    peerDependencies:
      '@tiptap/core': ^2.7.0

  '@tiptap/extension-table-row@2.10.4':
    resolution: {integrity: sha512-kpQQSZQNYHhencIk+lzs+zWtgg6nUXHIVQKZUg5dVT0VP2JNO7wPM6d8HgnscvxOkJNRVF/Q5dYe0Cb4tROIKg==}
    peerDependencies:
      '@tiptap/core': ^2.7.0

  '@tiptap/extension-table@2.10.4':
    resolution: {integrity: sha512-ak1RT8n0WQFNnVsZ9e6QFLWlRQP0IjT+Yp/PTsx5fSmqkiiwQKGs1ILCJWlBB3H0hV7N69aaOtK3h/35lmqoEg==}
    peerDependencies:
      '@tiptap/core': ^2.7.0
      '@tiptap/pm': ^2.7.0

  '@tiptap/extension-text-style@2.10.4':
    resolution: {integrity: sha512-ibq7avkcwHyUSG53Hf+P31rrwsKVbbiqbWZM4kXC7M2X3iUwFrtvaa+SWzyWQfE1jl2cCrD1+rfSkj/alcOKGg==}
    peerDependencies:
      '@tiptap/core': ^2.7.0

  '@tiptap/extension-text@2.10.4':
    resolution: {integrity: sha512-wPdVxCHrIS9S+8n08lgyyqRZPj9FBbyLlFt74/lV5yBC3LOorq1VKdjrTskmaj4jud7ImXoKDyBddAYTHdJ1xw==}
    peerDependencies:
      '@tiptap/core': ^2.7.0

  '@tiptap/pm@2.10.4':
    resolution: {integrity: sha512-pZ4NEkRtYoDLe0spARvXZ1N3hNv/5u6vfPdPtEbmNpoOSjSNqDC1kVM+qJY0iaCYpxbxcv7cxn3kBumcFLQpJQ==}

  '@tiptap/starter-kit@2.10.4':
    resolution: {integrity: sha512-tu/WCs9Mkr5Nt8c3/uC4VvAbQlVX0OY7ygcqdzHGUeG9zP3twdW7o5xM3kyDKR2++sbVzqu5Ll5qNU+1JZvPGQ==}

  '@trivago/prettier-plugin-sort-imports@5.2.2':
    resolution: {integrity: sha512-fYDQA9e6yTNmA13TLVSA+WMQRc5Bn/c0EUBditUHNfMMxN7M82c38b1kEggVE3pLpZ0FwkwJkUEKMiOi52JXFA==}
    engines: {node: '>18.12'}
    peerDependencies:
      '@vue/compiler-sfc': 3.x
      prettier: 2.x - 3.x
      prettier-plugin-svelte: 3.x
      svelte: 4.x || 5.x
    peerDependenciesMeta:
      '@vue/compiler-sfc':
        optional: true
      prettier-plugin-svelte:
        optional: true
      svelte:
        optional: true

  '@tweenjs/tween.js@23.1.3':
    resolution: {integrity: sha512-vJmvvwFxYuGnF2axRtPYocag6Clbb5YS7kLL+SO/TeVFzHqDIWrNKYtcsPMibjDx9O+bu+psAy9NKfWklassUA==}

  '@tybys/wasm-util@0.10.0':
    resolution: {integrity: sha512-VyyPYFlOMNylG45GoAe0xDoLwWuowvf92F9kySqzYh8vmYm7D2u4iUJKa1tOUpS70Ku13ASrOkS4ScXFsTaCNQ==}

  '@tybys/wasm-util@0.9.0':
    resolution: {integrity: sha512-6+7nlbMVX/PVDCwaIQ8nTOPveOcFLSt8GcXdx8hD0bt39uWxYT88uXzqTd4fTvqta7oeUJqudepapKNt2DYJFw==}

  '@types/argparse@1.0.38':
    resolution: {integrity: sha512-ebDJ9b0e702Yr7pWgB0jzm+CX4Srzz8RcXtLJDJB+BSccqMa36uyH/zUsSYao5+BD1ytv3k3rPYCq4mAE1hsXA==}

  '@types/aria-query@5.0.4':
    resolution: {integrity: sha512-rfT93uj5s0PRL7EzccGMs3brplhcrghnDoV26NqKhCAS1hVo+WdNsPvE/yb6ilfr5hi2MEk6d5EWJTKdxg8jVw==}

  '@types/chai@5.2.2':
    resolution: {integrity: sha512-8kB30R7Hwqf40JPiKhVzodJs2Qc1ZJ5zuT3uzw5Hq/dhNCl3G3l83jfpdI1e20BP348+fV7VIL/+FxaXkqBmWg==}

  '@types/debug@4.1.12':
    resolution: {integrity: sha512-vIChWdVG3LG1SMxEvI/AK+FWJthlrqlTu7fbrlywTkkaONwk/UAGaULXRlf8vkzFBLVm0zkMdCquhL5aOjhXPQ==}

  '@types/deep-eql@4.0.2':
    resolution: {integrity: sha512-c9h9dVVMigMPc4bwTvC5dxqtqJZwQPePsWjPlpSOnojbor6pGqdk541lfA7AqFQr5pB1BRdq0juY9db81BwyFw==}

  '@types/diff-match-patch@1.0.36':
    resolution: {integrity: sha512-xFdR6tkm0MWvBfO8xXCSsinYxHcqkQUlcHeSpMC2ukzOb6lwQAfDmW+Qt0AvlGd8HpsS28qKsB+oPeJn9I39jg==}

  '@types/estree@1.0.5':
    resolution: {integrity: sha512-/kYRxGDLWzHOB7q+wtSUQlFrtcdUccpfy+X+9iMBpHK8QLLhx2wIPYuS5DYtR9Wa/YlZAbIovy7qVdB1Aq6Lyw==}

  '@types/estree@1.0.8':
    resolution: {integrity: sha512-dWHzHa2WqEXI/O1E9OjrocMTKJl2mSrEolh1Iomrv6U+JuNwaHXsXx9bLu5gG7BUWFIN0skIQJQ/L1rIex4X6w==}

  '@types/fs-extra@11.0.4':
    resolution: {integrity: sha512-yTbItCNreRooED33qjunPthRcSjERP1r4MqCZc7wv0u2sUkzTFp45tgUfS5+r7FrZPdmCCNflLhVSP/o+SemsQ==}

  '@types/jsdom@21.1.7':
    resolution: {integrity: sha512-yOriVnggzrnQ3a9OKOCxaVuSug3w3/SbOj5i7VwXWZEyUNl3bLF9V3MfxGbZKuwqJOQyRfqXyROBB1CoZLFWzA==}

  '@types/json-schema@7.0.15':
    resolution: {integrity: sha512-5+fP8P8MFNC+AyZCDxrB2pkZFPGzqQWUzpSeuuVLvm8VMcorNYavBqoFcxK8bQz4Qsbn4oUEEem4wDLfcysGHA==}

  '@types/jsonfile@6.1.4':
    resolution: {integrity: sha512-D5qGUYwjvnNNextdU59/+fI+spnwtTFmyQP0h+PfIOSkNfpU6AOICUOkm4i0OnSk+NyjdPJrxCDro0sJsWlRpQ==}

  '@types/linkify-it@3.0.5':
    resolution: {integrity: sha512-yg6E+u0/+Zjva+buc3EIb+29XEg4wltq7cSmd4Uc2EE/1nUVmxyzpX6gUXD0V8jIrG0r7YeOGVIbYRkxeooCtw==}

  '@types/linkify-it@5.0.0':
    resolution: {integrity: sha512-sVDA58zAw4eWAffKOaQH5/5j3XeayukzDk+ewSsnv3p4yJEZHCCzMDiZM8e0OUrRvmpGZ85jf4yDHkHsgBNr9Q==}

  '@types/markdown-it@13.0.9':
    resolution: {integrity: sha512-1XPwR0+MgXLWfTn9gCsZ55AHOKW1WN+P9vr0PaQh5aerR9LLQXUbjfEAFhjmEmyoYFWAyuN2Mqkn40MZ4ukjBw==}

  '@types/markdown-it@14.1.2':
    resolution: {integrity: sha512-promo4eFwuiW+TfGxhi+0x3czqTYJkG8qB17ZUJiVF10Xm7NLVRSLUsfRTU/6h1e24VvRnXCx+hG7li58lkzog==}

  '@types/mdast@4.0.4':
    resolution: {integrity: sha512-kGaNbPh1k7AFzgpud/gMdvIm5xuECykRR+JnWKQno9TAXVa6WIVCGTPvYGekIDL4uwCZQSYbUxNBSb1aUo79oA==}

  '@types/mdurl@1.0.5':
    resolution: {integrity: sha512-6L6VymKTzYSrEf4Nev4Xa1LCHKrlTlYCBMTlQKFuddo1CvQcE52I0mwfOJayueUC7MJuXOeHTcIU683lzd0cUA==}

  '@types/mdurl@2.0.0':
    resolution: {integrity: sha512-RGdgjQUZba5p6QEFAVx2OGb8rQDL/cPRG7GiedRzMcJ1tYnUANBncjbSB1NRGwbvjcPeikRABz2nshyPk1bhWg==}

  '@types/mdx@2.0.13':
    resolution: {integrity: sha512-+OWZQfAYyio6YkJb3HLxDrvnx6SWWDbC0zVPfBRzUk0/nqoDyf6dNxQi3eArPe8rJ473nobTMQ/8Zk+LxJ+Yuw==}

  '@types/ms@2.1.0':
    resolution: {integrity: sha512-GsCCIZDE/p3i96vtEqx+7dBUGXrc7zeSK3wwPHIaRThS+9OhWIXRqzs4d6k1SVU8g91DrNRWxWUGhp5KXQb2VA==}

  '@types/node-fetch@2.6.13':
    resolution: {integrity: sha512-QGpRVpzSaUs30JBSGPjOg4Uveu384erbHBoT1zeONvyCfwQxIkUshLAOqN/k9EjGviPRmWTTe6aH2qySWKTVSw==}

  '@types/node@18.19.123':
    resolution: {integrity: sha512-K7DIaHnh0mzVxreCR9qwgNxp3MH9dltPNIEddW9MYUlcKAzm+3grKNSTe2vCJHI1FaLpvpL5JGJrz1UZDKYvDg==}

  '@types/node@20.14.10':
    resolution: {integrity: sha512-MdiXf+nDuMvY0gJKxyfZ7/6UFsETO7mGKF54MVD/ekJS6HdFtpZFBgrh6Pseu64XTb2MLyFPlbW6hj8HYRQNOQ==}

  '@types/parse-json@4.0.2':
    resolution: {integrity: sha512-dISoDXWWQwUquiKsyZ4Ng+HX2KsPL7LyHKHQwgGFEA3IaKac4Obd+h2a/a6waisAoepJlBcx9paWqjA8/HVjCw==}

  '@types/react@19.1.9':
    resolution: {integrity: sha512-WmdoynAX8Stew/36uTSVMcLJJ1KRh6L3IZRx1PZ7qJtBqT3dYTgyDTx8H1qoRghErydW7xw9mSJ3wS//tCRpFA==}

  '@types/semver@7.7.0':
    resolution: {integrity: sha512-k107IF4+Xr7UHjwDc7Cfd6PRQfbdkiRabXGRjo07b4WyPahFBZCZ1sE+BNxYIJPPg73UkfOsVOLwqVc/6ETrIA==}

  '@types/stats.js@0.17.3':
    resolution: {integrity: sha512-pXNfAD3KHOdif9EQXZ9deK82HVNaXP5ZIF5RP2QG6OQFNTaY2YIetfrE9t528vEreGQvEPRDDc8muaoYeK0SxQ==}

  '@types/three@0.169.0':
    resolution: {integrity: sha512-oan7qCgJBt03wIaK+4xPWclYRPG9wzcg7Z2f5T8xYTNEF95kh0t0lklxLLYBDo7gQiGLYzE6iF4ta7nXF2bcsw==}

  '@types/tough-cookie@4.0.5':
    resolution: {integrity: sha512-/Ad8+nIOV7Rl++6f1BdKxFSMgmoqEoYbHRpPcx3JEfv8VRsQe9Z4mCXeJBzxs7mbHY/XOZZuXlRNfhpVPbs6ZA==}

  '@types/trusted-types@2.0.7':
    resolution: {integrity: sha512-ScaPdn1dQczgbl0QFTeTOmVHFULt394XJgOQNoyVhZ6r2vLnMLJfBPd53SB52T/3G36VI1/g2MZaX0cwDuXsfw==}

  '@types/unist@3.0.3':
    resolution: {integrity: sha512-ko/gIFJRv177XgZsZcBwnqJN5x/Gien8qNOn0D5bQU/zAzVf9Zt3BlcUiLqhV9y4ARk0GbT3tnUiPNgnTXzc/Q==}

  '@types/web-bluetooth@0.0.20':
    resolution: {integrity: sha512-g9gZnnXVq7gM7v3tJCWV/qw7w+KeOlSHAhgF9RytFyifW6AF61hdT2ucrYhPq9hLs5JIryeupHV3qGk95dH9ow==}

  '@types/web-bluetooth@0.0.21':
    resolution: {integrity: sha512-oIQLCGWtcFZy2JW77j9k8nHzAOpqMHLQejDA48XXMWH6tjCQHz5RCFz1bzsmROyL6PUm+LLnUiI4BCn221inxA==}

  '@types/webxr@0.5.20':
    resolution: {integrity: sha512-JGpU6qiIJQKUuVSKx1GtQnHJGxRjtfGIhzO2ilq43VZZS//f1h1Sgexbdk+Lq+7569a6EYhOWrUpIruR/1Enmg==}

  '@typescript-eslint/eslint-plugin@8.42.0':
    resolution: {integrity: sha512-Aq2dPqsQkxHOLfb2OPv43RnIvfj05nw8v/6n3B2NABIPpHnjQnaLo9QGMTvml+tv4korl/Cjfrb/BYhoL8UUTQ==}
    engines: {node: ^18.18.0 || ^20.9.0 || >=21.1.0}
    peerDependencies:
      '@typescript-eslint/parser': ^8.42.0
      eslint: ^8.57.0 || ^9.0.0
      typescript: '>=4.8.4 <6.0.0'

  '@typescript-eslint/parser@8.42.0':
    resolution: {integrity: sha512-r1XG74QgShUgXph1BYseJ+KZd17bKQib/yF3SR+demvytiRXrwd12Blnz5eYGm8tXaeRdd4x88MlfwldHoudGg==}
    engines: {node: ^18.18.0 || ^20.9.0 || >=21.1.0}
    peerDependencies:
      eslint: ^8.57.0 || ^9.0.0
      typescript: '>=4.8.4 <6.0.0'

  '@typescript-eslint/project-service@8.39.0':
    resolution: {integrity: sha512-CTzJqaSq30V/Z2Og9jogzZt8lJRR5TKlAdXmWgdu4hgcC9Kww5flQ+xFvMxIBWVNdxJO7OifgdOK4PokMIWPew==}
    engines: {node: ^18.18.0 || ^20.9.0 || >=21.1.0}
    peerDependencies:
      typescript: '>=4.8.4 <6.0.0'

  '@typescript-eslint/project-service@8.42.0':
    resolution: {integrity: sha512-vfVpLHAhbPjilrabtOSNcUDmBboQNrJUiNAGoImkZKnMjs2TIcWG33s4Ds0wY3/50aZmTMqJa6PiwkwezaAklg==}
    engines: {node: ^18.18.0 || ^20.9.0 || >=21.1.0}
    peerDependencies:
      typescript: '>=4.8.4 <6.0.0'

  '@typescript-eslint/scope-manager@8.39.0':
    resolution: {integrity: sha512-8QOzff9UKxOh6npZQ/4FQu4mjdOCGSdO3p44ww0hk8Vu+IGbg0tB/H1LcTARRDzGCC8pDGbh2rissBuuoPgH8A==}
    engines: {node: ^18.18.0 || ^20.9.0 || >=21.1.0}

  '@typescript-eslint/scope-manager@8.42.0':
    resolution: {integrity: sha512-51+x9o78NBAVgQzOPd17DkNTnIzJ8T/O2dmMBLoK9qbY0Gm52XJcdJcCl18ExBMiHo6jPMErUQWUv5RLE51zJw==}
    engines: {node: ^18.18.0 || ^20.9.0 || >=21.1.0}

  '@typescript-eslint/tsconfig-utils@8.39.0':
    resolution: {integrity: sha512-Fd3/QjmFV2sKmvv3Mrj8r6N8CryYiCS8Wdb/6/rgOXAWGcFuc+VkQuG28uk/4kVNVZBQuuDHEDUpo/pQ32zsIQ==}
    engines: {node: ^18.18.0 || ^20.9.0 || >=21.1.0}
    peerDependencies:
      typescript: '>=4.8.4 <6.0.0'

  '@typescript-eslint/tsconfig-utils@8.42.0':
    resolution: {integrity: sha512-kHeFUOdwAJfUmYKjR3CLgZSglGHjbNTi1H8sTYRYV2xX6eNz4RyJ2LIgsDLKf8Yi0/GL1WZAC/DgZBeBft8QAQ==}
    engines: {node: ^18.18.0 || ^20.9.0 || >=21.1.0}
    peerDependencies:
      typescript: '>=4.8.4 <6.0.0'

  '@typescript-eslint/type-utils@8.42.0':
    resolution: {integrity: sha512-9KChw92sbPTYVFw3JLRH1ockhyR3zqqn9lQXol3/YbI6jVxzWoGcT3AsAW0mu1MY0gYtsXnUGV/AKpkAj5tVlQ==}
    engines: {node: ^18.18.0 || ^20.9.0 || >=21.1.0}
    peerDependencies:
      eslint: ^8.57.0 || ^9.0.0
      typescript: '>=4.8.4 <6.0.0'

  '@typescript-eslint/types@8.39.0':
    resolution: {integrity: sha512-ArDdaOllnCj3yn/lzKn9s0pBQYmmyme/v1HbGIGB0GB/knFI3fWMHloC+oYTJW46tVbYnGKTMDK4ah1sC2v0Kg==}
    engines: {node: ^18.18.0 || ^20.9.0 || >=21.1.0}

  '@typescript-eslint/types@8.42.0':
    resolution: {integrity: sha512-LdtAWMiFmbRLNP7JNeY0SqEtJvGMYSzfiWBSmx+VSZ1CH+1zyl8Mmw1TT39OrtsRvIYShjJWzTDMPWZJCpwBlw==}
    engines: {node: ^18.18.0 || ^20.9.0 || >=21.1.0}

  '@typescript-eslint/typescript-estree@8.39.0':
    resolution: {integrity: sha512-ndWdiflRMvfIgQRpckQQLiB5qAKQ7w++V4LlCHwp62eym1HLB/kw7D9f2e8ytONls/jt89TEasgvb+VwnRprsw==}
    engines: {node: ^18.18.0 || ^20.9.0 || >=21.1.0}
    peerDependencies:
      typescript: '>=4.8.4 <6.0.0'

  '@typescript-eslint/typescript-estree@8.42.0':
    resolution: {integrity: sha512-ku/uYtT4QXY8sl9EDJETD27o3Ewdi72hcXg1ah/kkUgBvAYHLwj2ofswFFNXS+FL5G+AGkxBtvGt8pFBHKlHsQ==}
    engines: {node: ^18.18.0 || ^20.9.0 || >=21.1.0}
    peerDependencies:
      typescript: '>=4.8.4 <6.0.0'

  '@typescript-eslint/utils@8.39.0':
    resolution: {integrity: sha512-4GVSvNA0Vx1Ktwvf4sFE+exxJ3QGUorQG1/A5mRfRNZtkBT2xrA/BCO2H0eALx/PnvCS6/vmYwRdDA41EoffkQ==}
    engines: {node: ^18.18.0 || ^20.9.0 || >=21.1.0}
    peerDependencies:
      eslint: ^8.57.0 || ^9.0.0
      typescript: '>=4.8.4 <6.0.0'

  '@typescript-eslint/utils@8.42.0':
    resolution: {integrity: sha512-JnIzu7H3RH5BrKC4NoZqRfmjqCIS1u3hGZltDYJgkVdqAezl4L9d1ZLw+36huCujtSBSAirGINF/S4UxOcR+/g==}
    engines: {node: ^18.18.0 || ^20.9.0 || >=21.1.0}
    peerDependencies:
      eslint: ^8.57.0 || ^9.0.0
      typescript: '>=4.8.4 <6.0.0'

  '@typescript-eslint/visitor-keys@8.39.0':
    resolution: {integrity: sha512-ldgiJ+VAhQCfIjeOgu8Kj5nSxds0ktPOSO9p4+0VDH2R2pLvQraaM5Oen2d7NxzMCm+Sn/vJT+mv2H5u6b/3fA==}
    engines: {node: ^18.18.0 || ^20.9.0 || >=21.1.0}

  '@typescript-eslint/visitor-keys@8.42.0':
    resolution: {integrity: sha512-3WbiuzoEowaEn8RSnhJBrxSwX8ULYE9CXaPepS2C2W3NSA5NNIvBaslpBSBElPq0UGr0xVJlXFWOAKIkyylydQ==}
    engines: {node: ^18.18.0 || ^20.9.0 || >=21.1.0}

  '@vitejs/plugin-vue@5.1.4':
    resolution: {integrity: sha512-N2XSI2n3sQqp5w7Y/AN/L2XDjBIRGqXko+eDp42sydYSBeJuSm5a1sLf8zakmo8u7tA8NmBgoDLA1HeOESjp9A==}
    engines: {node: ^18.0.0 || >=20.0.0}
    peerDependencies:
      vite: ^5.0.0
      vue: ^3.2.25

  '@vitest/coverage-v8@3.2.4':
    resolution: {integrity: sha512-EyF9SXU6kS5Ku/U82E259WSnvg6c8KTjppUncuNdm5QHpe17mwREHnjDzozC8x9MZ0xfBUFSaLkRv4TMA75ALQ==}
    peerDependencies:
      '@vitest/browser': 3.2.4
      vitest: 3.2.4
    peerDependenciesMeta:
      '@vitest/browser':
        optional: true

  '@vitest/expect@3.2.4':
    resolution: {integrity: sha512-Io0yyORnB6sikFlt8QW5K7slY4OjqNX9jmJQ02QDda8lyM6B5oNgVWoSoKPac8/kgnCUzuHQKrSLtu/uOqqrig==}

  '@vitest/mocker@3.2.4':
    resolution: {integrity: sha512-46ryTE9RZO/rfDd7pEqFl7etuyzekzEhUbTW3BvmeO/BcCMEgq59BKhek3dXDWgAj4oMK6OZi+vRr1wPW6qjEQ==}
    peerDependencies:
      msw: ^2.4.9
      vite: ^5.0.0 || ^6.0.0 || ^7.0.0-0
    peerDependenciesMeta:
      msw:
        optional: true
      vite:
        optional: true

  '@vitest/pretty-format@3.2.4':
    resolution: {integrity: sha512-IVNZik8IVRJRTr9fxlitMKeJeXFFFN0JaB9PHPGQ8NKQbGpfjlTx9zO4RefN8gp7eqjNy8nyK3NZmBzOPeIxtA==}

  '@vitest/runner@3.2.4':
    resolution: {integrity: sha512-oukfKT9Mk41LreEW09vt45f8wx7DordoWUZMYdY/cyAk7w5TWkTRCNZYF7sX7n2wB7jyGAl74OxgwhPgKaqDMQ==}

  '@vitest/snapshot@3.2.4':
    resolution: {integrity: sha512-dEYtS7qQP2CjU27QBC5oUOxLE/v5eLkGqPE0ZKEIDGMs4vKWe7IjgLOeauHsR0D5YuuycGRO5oSRXnwnmA78fQ==}

  '@vitest/spy@3.2.4':
    resolution: {integrity: sha512-vAfasCOe6AIK70iP5UD11Ac4siNUNJ9i/9PZ3NKx07sG6sUxeag1LWdNrMWeKKYBLlzuK+Gn65Yd5nyL6ds+nw==}

  '@vitest/ui@3.2.4':
    resolution: {integrity: sha512-hGISOaP18plkzbWEcP/QvtRW1xDXF2+96HbEX6byqQhAUbiS5oH6/9JwW+QsQCIYON2bI6QZBF+2PvOmrRZ9wA==}
    peerDependencies:
      vitest: 3.2.4

  '@vitest/utils@3.2.4':
    resolution: {integrity: sha512-fB2V0JFrQSMsCo9HiSq3Ezpdv4iYaXRG1Sx8edX3MwxfyNn83mKiGzOcH+Fkxt4MHxr3y42fQi1oeAInqgX2QA==}

  '@volar/language-core@2.4.15':
    resolution: {integrity: sha512-3VHw+QZU0ZG9IuQmzT68IyN4hZNd9GchGPhbD9+pa8CVv7rnoOZwo7T8weIbrRmihqy3ATpdfXFnqRrfPVK6CA==}

  '@volar/source-map@2.4.15':
    resolution: {integrity: sha512-CPbMWlUN6hVZJYGcU/GSoHu4EnCHiLaXI9n8c9la6RaI9W5JHX+NqG+GSQcB0JdC2FIBLdZJwGsfKyBB71VlTg==}

  '@volar/typescript@2.4.15':
    resolution: {integrity: sha512-2aZ8i0cqPGjXb4BhkMsPYDkkuc2ZQ6yOpqwAuNwUoncELqoy5fRgOQtLR9gB0g902iS0NAkvpIzs27geVyVdPg==}

  '@vue/babel-helper-vue-transform-on@1.4.0':
    resolution: {integrity: sha512-mCokbouEQ/ocRce/FpKCRItGo+013tHg7tixg3DUNS+6bmIchPt66012kBMm476vyEIJPafrvOf4E5OYj3shSw==}

  '@vue/babel-plugin-jsx@1.4.0':
    resolution: {integrity: sha512-9zAHmwgMWlaN6qRKdrg1uKsBKHvnUU+Py+MOCTuYZBoZsopa90Di10QRjB+YPnVss0BZbG/H5XFwJY1fTxJWhA==}
    peerDependencies:
      '@babel/core': ^7.0.0-0
    peerDependenciesMeta:
      '@babel/core':
        optional: true

  '@vue/babel-plugin-resolve-type@1.4.0':
    resolution: {integrity: sha512-4xqDRRbQQEWHQyjlYSgZsWj44KfiF6D+ktCuXyZ8EnVDYV3pztmXJDf1HveAjUAXxAnR8daCQT51RneWWxtTyQ==}
    peerDependencies:
      '@babel/core': ^7.0.0-0

  '@vue/compiler-core@3.5.13':
    resolution: {integrity: sha512-oOdAkwqUfW1WqpwSYJce06wvt6HljgY3fGeM9NcVA1HaYOij3mZG9Rkysn0OHuyUAGMbEbARIpsG+LPVlBJ5/Q==}

  '@vue/compiler-dom@3.5.13':
    resolution: {integrity: sha512-ZOJ46sMOKUjO3e94wPdCzQ6P1Lx/vhp2RSvfaab88Ajexs0AHeV0uasYhi99WPaogmBlRHNRuly8xV75cNTMDA==}

  '@vue/compiler-sfc@3.5.13':
    resolution: {integrity: sha512-6VdaljMpD82w6c2749Zhf5T9u5uLBWKnVue6XWxprDobftnletJ8+oel7sexFfM3qIxNmVE7LSFGTpv6obNyaQ==}

  '@vue/compiler-ssr@3.5.13':
    resolution: {integrity: sha512-wMH6vrYHxQl/IybKJagqbquvxpWCuVYpoUJfCqFZwa/JY1GdATAQ+TgVtgrwwMZ0D07QhA99rs/EAAWfvG6KpA==}

  '@vue/compiler-vue2@2.7.16':
    resolution: {integrity: sha512-qYC3Psj9S/mfu9uVi5WvNZIzq+xnXMhOwbTFKKDD7b1lhpnn71jXSFdTQ+WsIEk0ONCd7VV2IMm7ONl6tbQ86A==}

  '@vue/devtools-api@6.6.3':
    resolution: {integrity: sha512-0MiMsFma/HqA6g3KLKn+AGpL1kgKhFWszC9U29NfpWK5LE7bjeXxySWJrOJ77hBz+TBrBQ7o4QJqbPbqbs8rJw==}

  '@vue/devtools-core@7.7.6':
    resolution: {integrity: sha512-ghVX3zjKPtSHu94Xs03giRIeIWlb9M+gvDRVpIZ/cRIxKHdW6HE/sm1PT3rUYS3aV92CazirT93ne+7IOvGUWg==}
    peerDependencies:
      vue: ^3.0.0

  '@vue/devtools-kit@7.7.6':
    resolution: {integrity: sha512-geu7ds7tem2Y7Wz+WgbnbZ6T5eadOvozHZ23Atk/8tksHMFOFylKi1xgGlQlVn0wlkEf4hu+vd5ctj1G4kFtwA==}

  '@vue/devtools-shared@7.7.6':
    resolution: {integrity: sha512-yFEgJZ/WblEsojQQceuyK6FzpFDx4kqrz2ohInxNj5/DnhoX023upTv4OD6lNPLAA5LLkbwPVb10o/7b+Y4FVA==}

  '@vue/language-core@2.1.10':
    resolution: {integrity: sha512-DAI289d0K3AB5TUG3xDp9OuQ71CnrujQwJrQnfuZDwo6eGNf0UoRlPuaVNO+Zrn65PC3j0oB2i7mNmVPggeGeQ==}
    peerDependencies:
      typescript: '*'
    peerDependenciesMeta:
      typescript:
        optional: true

  '@vue/language-core@2.1.6':
    resolution: {integrity: sha512-MW569cSky9R/ooKMh6xa2g1D0AtRKbL56k83dzus/bx//RDJk24RHWkMzbAlXjMdDNyxAaagKPRquBIxkxlCkg==}
    peerDependencies:
      typescript: '*'
    peerDependenciesMeta:
      typescript:
        optional: true

  '@vue/language-core@2.2.12':
    resolution: {integrity: sha512-IsGljWbKGU1MZpBPN+BvPAdr55YPkj2nB/TBNGNC32Vy2qLG25DYu/NBN2vNtZqdRbTRjaoYrahLrToim2NanA==}
    peerDependencies:
      typescript: '*'
    peerDependenciesMeta:
      typescript:
        optional: true

  '@vue/reactivity@3.5.13':
    resolution: {integrity: sha512-NaCwtw8o48B9I6L1zl2p41OHo/2Z4wqYGGIK1Khu5T7yxrn+ATOixn/Udn2m+6kZKB/J7cuT9DbWWhRxqixACg==}

  '@vue/runtime-core@3.5.13':
    resolution: {integrity: sha512-Fj4YRQ3Az0WTZw1sFe+QDb0aXCerigEpw418pw1HBUKFtnQHWzwojaukAs2X/c9DQz4MQ4bsXTGlcpGxU/RCIw==}

  '@vue/runtime-dom@3.5.13':
    resolution: {integrity: sha512-dLaj94s93NYLqjLiyFzVs9X6dWhTdAlEAciC3Moq7gzAc13VJUdCnjjRurNM6uTLFATRHexHCTu/Xp3eW6yoog==}

  '@vue/server-renderer@3.5.13':
    resolution: {integrity: sha512-wAi4IRJV/2SAW3htkTlB+dHeRmpTiVIK1OGLWV1yeStVSebSQQOwGwIq0D3ZIoBj2C2qpgz5+vX9iEBkTdk5YA==}
    peerDependencies:
      vue: 3.5.13

  '@vue/shared@3.5.13':
    resolution: {integrity: sha512-/hnE/qP5ZoGpol0a5mDi45bOd7t3tjYJBjsgCsivow7D48cJeV5l05RD82lPqi7gRiphZM37rnhW1l6ZoCNNnQ==}

  '@vue/test-utils@2.4.6':
    resolution: {integrity: sha512-FMxEjOpYNYiFe0GkaHsnJPXFHxQ6m4t8vI/ElPGpMWxZKpmRvQ33OIrvRXemy6yha03RxhOlQuy+gZMC3CQSow==}

  '@vueuse/core@11.0.0':
    resolution: {integrity: sha512-shibzNGjmRjZucEm97B8V0NO5J3vPHMCE/mltxQ3vHezbDoFQBMtK11XsfwfPionxSbo+buqPmsCljtYuXIBpw==}

  '@vueuse/core@12.8.2':
    resolution: {integrity: sha512-HbvCmZdzAu3VGi/pWYm5Ut+Kd9mn1ZHnn4L5G8kOQTPs/IwIAmJoBrmYk2ckLArgMXZj0AW3n5CAejLUO+PhdQ==}

  '@vueuse/metadata@11.0.0':
    resolution: {integrity: sha512-0TKsAVT0iUOAPWyc9N79xWYfovJVPATiOPVKByG6jmAYdDiwvMVm9xXJ5hp4I8nZDxpCcYlLq/Rg9w1Z/jrGcg==}

  '@vueuse/metadata@12.8.2':
    resolution: {integrity: sha512-rAyLGEuoBJ/Il5AmFHiziCPdQzRt88VxR+Y/A/QhJ1EWtWqPBBAxTAFaSkviwEuOEZNtW8pvkPgoCZQ+HxqW1A==}

  '@vueuse/shared@11.0.0':
    resolution: {integrity: sha512-i4ZmOrIEjSsL94uAEt3hz88UCz93fMyP/fba9S+vypX90fKg3uYX9cThqvWc9aXxuTzR0UGhOKOTQd//Goh1nQ==}

  '@vueuse/shared@12.8.2':
    resolution: {integrity: sha512-dznP38YzxZoNloI0qpEfpkms8knDtaoQ6Y/sfS0L7Yki4zh40LFHEhur0odJC6xTHG5dxWVPiUWBXn+wCG2s5w==}

  '@webgpu/types@0.1.51':
    resolution: {integrity: sha512-ktR3u64NPjwIViNCck+z9QeyN0iPkQCUOQ07ZCV1RzlkfP+olLTeEZ95O1QHS+v4w9vJeY9xj/uJuSphsHy5rQ==}

  '@xterm/addon-fit@0.10.0':
    resolution: {integrity: sha512-UFYkDm4HUahf2lnEyHvio51TNGiLK66mqP2JoATy7hRZeXaGMRDr00JiSF7m63vR5WKATF605yEggJKsw0JpMQ==}
    peerDependencies:
      '@xterm/xterm': ^5.0.0

  '@xterm/addon-serialize@0.13.0':
    resolution: {integrity: sha512-kGs8o6LWAmN1l2NpMp01/YkpxbmO4UrfWybeGu79Khw5K9+Krp7XhXbBTOTc3GJRRhd6EmILjpR8k5+odY39YQ==}
    peerDependencies:
      '@xterm/xterm': ^5.0.0

  '@xterm/xterm@5.5.0':
    resolution: {integrity: sha512-hqJHYaQb5OptNunnyAnkHyM8aCjZ1MEIDTQu1iIbbTD/xops91NB5yq1ZK/dC2JDbVWtF23zUtl9JE2NqwT87A==}

  '@yarnpkg/lockfile@1.1.0':
    resolution: {integrity: sha512-GpSwvyXOcOOlV70vbnzjj4fW5xW/FdUF6nQEt1ENy7m4ZCczi1+/buVUPAqmGfqznsORNFzUMjctTIp8a9tuCQ==}

  '@yarnpkg/parsers@3.0.2':
    resolution: {integrity: sha512-/HcYgtUSiJiot/XWGLOlGxPYUG65+/31V8oqk17vZLW1xlCoR4PampyePljOxY2n8/3jz9+tIFzICsyGujJZoA==}
    engines: {node: '>=18.12.0'}

  '@yutengjing/eld@0.0.2':
    resolution: {integrity: sha512-UjqwCIOycGylX2clSppb/gXMdcyyvQYevV9sWfDd31Z36HJRoVp/5uIa062dm8I/3Jdx1eN84B9qNND2/zyiDw==}

  '@zkochan/js-yaml@0.0.7':
    resolution: {integrity: sha512-nrUSn7hzt7J6JWgWGz78ZYI8wj+gdIJdk0Ynjpp8l+trkn58Uqsf6RYrYkEK+3X18EX+TNdtJI0WxAtc+L84SQ==}
    hasBin: true

  abbrev@2.0.0:
    resolution: {integrity: sha512-6/mh1E2u2YgEsCHdY0Yx5oW+61gZU+1vXaoiHHrpKeuRNNgFvS+/jrwHiQhB5apAf5oB7UB7E19ol2R2LKH8hQ==}
    engines: {node: ^14.17.0 || ^16.13.0 || >=18.0.0}

  abort-controller@3.0.0:
    resolution: {integrity: sha512-h8lQ8tacZYnR3vNQTgibj+tODHI5/+l06Au2Pcriv/Gmet0eaj4TwWH41sO9wnHDiQsEj19q0drzdWdeAHtweg==}
    engines: {node: '>=6.5'}

  acorn-jsx@5.3.2:
    resolution: {integrity: sha512-rq9s+JNhf0IChjtDXxllJ7g41oZk5SlXtp0LHwyA5cejwn7vKmKp4pPri6YEePv2PU65sAsegbXtIinmDFDXgQ==}
    peerDependencies:
      acorn: ^6.0.0 || ^7.0.0 || ^8.0.0

  acorn@7.4.1:
    resolution: {integrity: sha512-nQyp0o1/mNdbTO1PO6kHkwSrmgZ0MT/jCCpNiwbUjGoRN4dlBhqJtoQuCnEOKzgTVwg0ZWiCoQy6SxMebQVh8A==}
    engines: {node: '>=0.4.0'}
    hasBin: true

  acorn@8.14.1:
    resolution: {integrity: sha512-OvQ/2pUDKmgfCg++xsTX1wGxfTaszcHVcTctW4UJB4hibJx2HXxxO5UmVgyjMa+ZDsiaf5wWLXYpRWMmBI0QHg==}
    engines: {node: '>=0.4.0'}
    hasBin: true

  acorn@8.15.0:
    resolution: {integrity: sha512-NZyJarBfL7nWwIq+FDL6Zp/yHEhePMNnnJ0y3qfieCrmNvYct8uvtiV41UvlSe6apAfk0fY1FbWx+NwfmpvtTg==}
    engines: {node: '>=0.4.0'}
    hasBin: true

  address@1.2.2:
    resolution: {integrity: sha512-4B/qKCfeE/ODUaAUpSwfzazo5x29WD4r3vXiWsB7I2mSDAihwEqKO+g8GELZUQSSAo5e1XTYh3ZVfLyxBc12nA==}
    engines: {node: '>= 10.0.0'}

  agent-base@7.1.4:
    resolution: {integrity: sha512-MnA+YT8fwfJPgBx3m60MNqakm30XOkyIoH1y6huTQvC0PwZG7ki8NacLBcrPbNoo8vEZy7Jpuk7+jMO+CUovTQ==}
    engines: {node: '>= 14'}

  agentkeepalive@4.6.0:
    resolution: {integrity: sha512-kja8j7PjmncONqaTsB8fQ+wE2mSU2DJ9D4XKoJ5PFWIdRMa6SLSN1ff4mOr4jCbfRSsxR4keIiySJU0N9T5hIQ==}
    engines: {node: '>= 8.0.0'}

  ajv-draft-04@1.0.0:
    resolution: {integrity: sha512-mv00Te6nmYbRp5DCwclxtt7yV/joXJPGS7nM+97GdxvuttCOfgI3K4U25zboyeX0O+myI8ERluxQe5wljMmVIw==}
    peerDependencies:
      ajv: ^8.5.0
    peerDependenciesMeta:
      ajv:
        optional: true

  ajv-formats@3.0.1:
    resolution: {integrity: sha512-8iUql50EUR+uUcdRQ3HDqa6EVyo3docL8g5WJ3FNcWmu62IbkGUue/pEyLBW8VGKKucTPgqeks4fIU1DA4yowQ==}
    peerDependencies:
      ajv: ^8.0.0
    peerDependenciesMeta:
      ajv:
        optional: true

  ajv@6.12.6:
    resolution: {integrity: sha512-j3fVLgvTo527anyYyJOGTYJbG+vnnQYvE0m5mmkc1TK+nxAppkCLMIL0aZ4dblVCNoGShhm+kzE4ZUykBoMg4g==}

  ajv@8.12.0:
    resolution: {integrity: sha512-sRu1kpcO9yLtYxBKvqfTeh9KzZEwO3STyX1HT+4CaDzC6HpTGYhIhPIzj9XuKU7KYDwnaeh5hcOwjy1QuJzBPA==}

  ajv@8.13.0:
    resolution: {integrity: sha512-PRA911Blj99jR5RMeTunVbNXMF6Lp4vZXnk5GQjcnUWUTsrXtekg/pnmFFI2u/I36Y/2bITGS30GZCXei6uNkA==}

  ajv@8.17.1:
    resolution: {integrity: sha512-B/gBuNg5SiMTrPkC+A2+cW0RszwxYmn6VYxB/inlBStS5nx6xHIt/ehKRhIMhqusl7a8LjQoZnjCs5vhwxOQ1g==}

  algoliasearch@5.21.0:
    resolution: {integrity: sha512-hexLq2lSO1K5SW9j21Ubc+q9Ptx7dyRTY7se19U8lhIlVMLCNXWCyQ6C22p9ez8ccX0v7QVmwkl2l1CnuGoO2Q==}
    engines: {node: '>= 14.0.0'}

  alien-signals@0.2.2:
    resolution: {integrity: sha512-cZIRkbERILsBOXTQmMrxc9hgpxglstn69zm+F1ARf4aPAzdAFYd6sBq87ErO0Fj3DV94tglcyHG5kQz9nDC/8A==}

  alien-signals@1.0.13:
    resolution: {integrity: sha512-OGj9yyTnJEttvzhTUWuscOvtqxq5vrhF7vL9oS0xJ2mK0ItPYP1/y+vCFebfxoEyAz0++1AIwJ5CMr+Fk3nDmg==}

  ansi-align@3.0.1:
    resolution: {integrity: sha512-IOfwwBF5iczOjp/WeY4YxyjqAFMQoZufdQWDd19SEExbVLNXqvpzSJ/M7Za4/sCPmQ0+GRquoA7bGcINcxew6w==}

  ansi-colors@4.1.3:
    resolution: {integrity: sha512-/6w/C21Pm1A7aZitlI5Ni/2J6FFQN8i1Cvz3kHABAAbw93v/NlvKdVOqz7CCWz/3iv/JplRSEEZ83XION15ovw==}
    engines: {node: '>=6'}

  ansi-escapes@6.2.1:
    resolution: {integrity: sha512-4nJ3yixlEthEJ9Rk4vPcdBRkZvQZlYyu8j4/Mqz5sgIkddmEnH2Yj2ZrnP9S3tQOvSNRUIgVNF/1yPpRAGNRig==}
    engines: {node: '>=14.16'}

  ansi-escapes@7.0.0:
    resolution: {integrity: sha512-GdYO7a61mR0fOlAsvC9/rIHf7L96sBc6dEWzeOu+KAea5bZyQRPIpojrVoI4AXGJS/ycu/fBTdLrUkA4ODrvjw==}
    engines: {node: '>=18'}

  ansi-regex@5.0.1:
    resolution: {integrity: sha512-quJQXlTSUGL2LH9SUXo8VwsY4soanhgo6LNSm84E1LBcE8s3O0wpdiRzyR9z/ZZJMlMWv37qOOb9pdJlMUEKFQ==}
    engines: {node: '>=8'}

  ansi-regex@6.2.0:
    resolution: {integrity: sha512-TKY5pyBkHyADOPYlRT9Lx6F544mPl0vS5Ew7BJ45hA08Q+t3GjbueLliBWN3sMICk6+y7HdyxSzC4bWS8baBdg==}
    engines: {node: '>=12'}

  ansi-styles@4.3.0:
    resolution: {integrity: sha512-zbB9rCJAT1rbjiVDb2hqKFHNYLxgtk8NURxZ3IZwD3F6NtxbXZQCnnSi1Lkx+IDohdPlFp222wVALIheZJQSEg==}
    engines: {node: '>=8'}

  ansi-styles@5.2.0:
    resolution: {integrity: sha512-Cxwpt2SfTzTtXcfOlzGEee8O+c+MmUgGrNiBcXnuWxuFJHe6a5Hz7qwhwe5OgaSYI0IJvkLqWX1ASG+cJOkEiA==}
    engines: {node: '>=10'}

  ansi-styles@6.2.1:
    resolution: {integrity: sha512-bN798gFfQX+viw3R7yrGWRqnrN2oRkEkUjjl4JNn4E8GxxbjtG3FbrEIIY3l8/hrwUwIeCZvi4QuOTP4MErVug==}
    engines: {node: '>=12'}

  anymatch@3.1.3:
    resolution: {integrity: sha512-KMReFUr0B4t+D+OBkjR3KYqvocp2XaSzO55UcB6mgQMd3KbcE+mWTyvVV7D/zsdEbNnV6acZUutkiHQXvTr1Rw==}
    engines: {node: '>= 8'}

  argparse@1.0.10:
    resolution: {integrity: sha512-o5Roy6tNG4SL/FOkCAN6RzjiakZS25RLYFrcMttJqbdd8BWrnA+fGz57iN5Pb06pvBGvl5gQ0B48dJlslXvoTg==}

  argparse@2.0.1:
    resolution: {integrity: sha512-8+9WqebbFzpX9OR+Wa6O29asIogeRMzcGtAINdpMHHyAg10f05aSFVBbcEqGf/PXw1EjAZ+q2/bEBg3DvurK3Q==}

  aria-hidden@1.2.6:
    resolution: {integrity: sha512-ik3ZgC9dY/lYVVM++OISsaYDeg1tb0VtP5uL3ouh1koGOaUMDPpbFIei4JkFimWUFPn90sbMNMXQAIVOlnYKJA==}
    engines: {node: '>=10'}

  aria-query@5.3.0:
    resolution: {integrity: sha512-b0P0sZPKtyu8HkeRAfCq0IfURZK+SuwMjY1UXGBU27wpAiTwQAIlq56IbIO+ytk/JjS1fMR14ee5WBBfKi5J6A==}

  arr-rotate@1.0.0:
    resolution: {integrity: sha512-yOzOZcR9Tn7enTF66bqKorGGH0F36vcPaSWg8fO0c0UYb3LX3VMXj5ZxEqQLNOecAhlRJ7wYZja5i4jTlnbIfQ==}
    engines: {node: '>=4'}

  asap@2.0.6:
    resolution: {integrity: sha512-BSHWgDSAiKs50o2Re8ppvp3seVHXSRM44cdSsT9FfNEUUZLOGWVCsiWaRPWM1Znn+mqZ1OfVZ3z3DWEzSp7hRA==}

  assert-never@1.4.0:
    resolution: {integrity: sha512-5oJg84os6NMQNl27T9LnZkvvqzvAnHu03ShCnoj6bsJwS7L8AO4lf+C/XjK/nvzEqQB744moC6V128RucQd1jA==}

  assertion-error@2.0.1:
    resolution: {integrity: sha512-Izi8RQcffqCeNVgFigKli1ssklIbpHnCYc6AknXGYoB6grJqyeby7jv12JUQgmTAnIDnbck1uxksT4dzN3PWBA==}
    engines: {node: '>=12'}

  ast-types@0.16.1:
    resolution: {integrity: sha512-6t10qk83GOG8p0vKmaCr8eiilZwO171AvbROMtvvNiwrTly62t+7XkA8RdIIVbpMhCASAsxgAzdRSwh6nw/5Dg==}
    engines: {node: '>=4'}

  ast-v8-to-istanbul@0.3.5:
    resolution: {integrity: sha512-9SdXjNheSiE8bALAQCQQuT6fgQaoxJh7IRYrRGZ8/9nv8WhJeC1aXAwN8TbaOssGOukUvyvnkgD9+Yuykvl1aA==}

  async@3.2.5:
    resolution: {integrity: sha512-baNZyqaaLhyLVKm/DlvdW051MSgO6b8eVfIezl9E5PqWxFgzLm/wQntEW4zOytVburDEr0JlALEpdOFwvErLsg==}

  asynckit@0.4.0:
    resolution: {integrity: sha512-Oei9OH4tRh0YqU3GxhX79dM/mwVgvbZJaSNaRk+bshkj0S5cfHcgYakreBjrHwatXKbz+IoIdYLxrKim2MjW0Q==}

  atomically@2.0.3:
    resolution: {integrity: sha512-kU6FmrwZ3Lx7/7y3hPS5QnbJfaohcIul5fGqf7ok+4KklIEk9tJ0C2IQPdacSbVUWv6zVHXEBWoWd6NrVMT7Cw==}

  auto-bind@5.0.1:
    resolution: {integrity: sha512-ooviqdwwgfIfNmDwo94wlshcdzfO64XV0Cg6oDsDYBJfITDz1EngD2z7DkbvCWn+XIMsIqW27sEVF6qcpJrRcg==}
    engines: {node: ^12.20.0 || ^14.13.1 || >=16.0.0}

  automation-events@7.1.11:
    resolution: {integrity: sha512-TnclbJ0482ydRenzrR9FIbqalHScBBdQTIXv8tVunhYx8dq7E0Eq5v5CSAo67YmLXNbx5jCstHcLZDJ33iONDw==}
    engines: {node: '>=18.2.0'}

  axios@1.11.0:
    resolution: {integrity: sha512-1Lx3WLFQWm3ooKDYZD1eXmoGO9fxYQjrycfHFC8P0sCfQVXyROp0p9PFWBehewBOdCwHc+f/b8I0fMto5eSfwA==}

  babel-plugin-const-enum@1.2.0:
    resolution: {integrity: sha512-o1m/6iyyFnp9MRsK1dHF3bneqyf3AlM2q3A/YbgQr2pCat6B6XJVDv2TXqzfY2RYUi4mak6WAksSBPlyYGx9dg==}
    peerDependencies:
      '@babel/core': ^7.0.0-0

  babel-plugin-macros@3.1.0:
    resolution: {integrity: sha512-Cg7TFGpIr01vOQNODXOOaGz2NpCU5gl8x1qJFbb6hbZxR7XrcE2vtbAsTAbJ7/xwJtUuJEw8K8Zr/AE0LHlesg==}
    engines: {node: '>=10', npm: '>=6'}

  babel-plugin-polyfill-corejs2@0.4.14:
    resolution: {integrity: sha512-Co2Y9wX854ts6U8gAAPXfn0GmAyctHuK8n0Yhfjd6t30g7yvKjspvvOo9yG+z52PZRgFErt7Ka2pYnXCjLKEpg==}
    peerDependencies:
      '@babel/core': ^7.4.0 || ^8.0.0-0 <8.0.0

  babel-plugin-polyfill-corejs3@0.13.0:
    resolution: {integrity: sha512-U+GNwMdSFgzVmfhNm8GJUX88AadB3uo9KpJqS3FaqNIPKgySuvMb+bHPsOmmuWyIcuqZj/pzt1RUIUZns4y2+A==}
    peerDependencies:
      '@babel/core': ^7.4.0 || ^8.0.0-0 <8.0.0

  babel-plugin-polyfill-regenerator@0.6.5:
    resolution: {integrity: sha512-ISqQ2frbiNU9vIJkzg7dlPpznPZ4jOiUQ1uSmB0fEHeowtN3COYRsXr/xexn64NpU13P06jc/L5TgiJXOgrbEg==}
    peerDependencies:
      '@babel/core': ^7.4.0 || ^8.0.0-0 <8.0.0

  babel-plugin-transform-typescript-metadata@0.3.2:
    resolution: {integrity: sha512-mWEvCQTgXQf48yDqgN7CH50waTyYBeP2Lpqx4nNWab9sxEpdXVeKgfj1qYI2/TgUPQtNFZ85i3PemRtnXVYYJg==}
    peerDependencies:
      '@babel/core': ^7
      '@babel/traverse': ^7
    peerDependenciesMeta:
      '@babel/traverse':
        optional: true

  babel-walk@3.0.0-canary-5:
    resolution: {integrity: sha512-GAwkz0AihzY5bkwIY5QDR+LvsRQgB/B+1foMPvi0FZPMl5fjD7ICiznUiBdLYMH1QYe6vqu4gWYytZOccLouFw==}
    engines: {node: '>= 10.0.0'}

  bail@2.0.2:
    resolution: {integrity: sha512-0xO6mYd7JB2YesxDKplafRpsiOzPt9V02ddPCLbY1xYGPOX24NTyN50qnUxgCPcSoYMhKpAuBTjQoRZCAkUDRw==}

  balanced-match@1.0.2:
    resolution: {integrity: sha512-3oSeUO0TMV67hN1AmbXsK4yaqU7tjiHlbxRDZOpH0KW9+CeX4bRAaX0Anxt0tx2MrpRpWwQaPwIlISEJhYU5Pw==}

  base64-js@1.5.1:
    resolution: {integrity: sha512-AKpaYlHn8t4SVbOHCy+b5+KKgvR4vrsD8vbvrbiQJps7fKDTkjkDry6ji0rUJjC0kzbNePLwzxq8iypo41qeWA==}

  better-opn@3.0.2:
    resolution: {integrity: sha512-aVNobHnJqLiUelTaHat9DZ1qM2w0C0Eym4LPI/3JxOnSokGVdsl1T1kN7TFvsEAD8G47A6VKQ0TVHqbBnYMJlQ==}
    engines: {node: '>=12.0.0'}

  binary-extensions@2.3.0:
    resolution: {integrity: sha512-Ceh+7ox5qe7LJuLHoY0feh3pHuUDHAcRUeyL2VYghZwfpkNIy/+8Ocg0a3UuSoYzavmylwuLWQOf3hl0jjMMIw==}
    engines: {node: '>=8'}

  bind-event-listener@3.0.0:
    resolution: {integrity: sha512-PJvH288AWQhKs2v9zyfYdPzlPqf5bXbGMmhmUIY9x4dAUGIWgomO771oBQNwJnMQSnUIXhKu6sgzpBRXTlvb8Q==}

  birpc@2.3.0:
    resolution: {integrity: sha512-ijbtkn/F3Pvzb6jHypHRyve2QApOCZDR25D/VnkY2G/lBNcXCTsnsCxgY4k4PkVB7zfwzYbY3O9Lcqe3xufS5g==}

  bl@4.1.0:
    resolution: {integrity: sha512-1W07cM9gS6DcLperZfFSj+bWLtaPGSOHWhPiGzXmvVJbRLdG82sH/Kn8EtW1VqWVA54AKf2h5k5BbnIbwF3h6w==}

  boolbase@1.0.0:
    resolution: {integrity: sha512-JZOSA7Mo9sNGB8+UjSgzdLtokWAky1zbztM3WRLCbZ70/3cTANmQmOdR7y2g+J0e2WXywy1yS468tY+IruqEww==}

  boxen@8.0.1:
    resolution: {integrity: sha512-F3PH5k5juxom4xktynS7MoFY+NUWH5LC4CnH11YB8NPew+HLpmBLCybSAEyb2F+4pRXhuhWqFesoQd6DAyc2hw==}
    engines: {node: '>=18'}

  brace-expansion@1.1.11:
    resolution: {integrity: sha512-iCuPHDFgrHX7H2vEI/5xpz07zSHB00TpugqhmYtVmMO6518mCuRMoOYFldEBl0g187ufozdaHgWKcYFb61qGiA==}

  brace-expansion@2.0.2:
    resolution: {integrity: sha512-Jt0vHyM+jmUBqojB7E1NIYadt0vI0Qxjxd2TErW94wDz+E2LAm5vKMXXwg6ZZBTHPuUlDgQHKXvjGBdfcF1ZDQ==}

  braces@3.0.3:
    resolution: {integrity: sha512-yQbXgO/OSZVD2IsiLlro+7Hf6Q18EJrKSEsdoMzKePKXct3gvD8oLcOQdIzGupr5Fj+EDe8gO/lxc1BzfMpxvA==}
    engines: {node: '>=8'}

  broker-factory@3.1.7:
    resolution: {integrity: sha512-RxbMXWq/Qvw9aLZMvuooMtVTm2/SV9JEpxpBbMuFhYAnDaZxctbJ+1b9ucHxADk/eQNqDijvWQjLVARqExAeyg==}

  browserslist@4.25.3:
    resolution: {integrity: sha512-cDGv1kkDI4/0e5yON9yM5G/0A5u8sf5TnmdX5C9qHzI9PPu++sQ9zjm1k9NiOrf3riY4OkK0zSGqfvJyJsgCBQ==}
    engines: {node: ^6 || ^7 || ^8 || ^9 || ^10 || ^11 || ^12 || >=13.7}
    hasBin: true

  buffer-from@1.1.2:
    resolution: {integrity: sha512-E+XQCRwSbaaiChtv6k6Dwgc+bx+Bs6vuKJHHl5kox/BaKbhiXzqQOwK4cO22yElGp2OCmjwVhT3HmxgyPGnJfQ==}

  buffer@5.7.1:
    resolution: {integrity: sha512-EHcyIPBQ4BSGlvjB16k5KgAJ27CIsHY/2JBmCRReo48y9rQ3MaUzWX3KVlBa4U7MyX02HdVj0K7C3WaB3ju7FQ==}

  bundle-name@4.1.0:
    resolution: {integrity: sha512-tjwM5exMg6BGRI+kNmTntNsvdZS1X8BFYS6tnJ2hdH0kVxM6/eVZ2xy+FqStSWvYmtfFMDLIxurorHwDKfDz5Q==}
    engines: {node: '>=18'}

  cac@6.7.14:
    resolution: {integrity: sha512-b6Ilus+c3RrdDk+JhLKUAQfzzgLEPy6wcXqS7f/xe1EETvsDP6GORG7SFuOs6cID5YkqchW/LXZbX5bc8j7ZcQ==}
    engines: {node: '>=8'}

  call-bind-apply-helpers@1.0.2:
    resolution: {integrity: sha512-Sp1ablJ0ivDkSzjcaJdxEunN5/XvksFJ2sMBFfq6x0ryhQV/2b/KwFe21cMpmHtPOSij8K99/wSfoEuTObmuMQ==}
    engines: {node: '>= 0.4'}

  call-bind@1.0.8:
    resolution: {integrity: sha512-oKlSFMcMwpUg2ednkhQ454wfWiU/ul3CkJe/PEHcTKuiX6RpbehUiFMXu13HalGZxfUwCQzZG747YXBn1im9ww==}
    engines: {node: '>= 0.4'}

  call-bound@1.0.4:
    resolution: {integrity: sha512-+ys997U96po4Kx/ABpBCqhA9EuxJaQWDQg7295H4hBphv3IZg0boBKuwYpt4YXp6MZ5AmZQnU/tyMTlRpaSejg==}
    engines: {node: '>= 0.4'}

  callsites@3.1.0:
    resolution: {integrity: sha512-P8BjAsXvZS+VIDUI11hHCQEv74YT67YUi5JJFNWIqL235sBmjX4+qx9Muvls5ivyNENctx46xQLQ3aTuE7ssaQ==}
    engines: {node: '>=6'}

  camel-case@4.1.2:
    resolution: {integrity: sha512-gxGWBrTT1JuMx6R+o5PTXMmUnhnVzLQ9SNutD4YqKtI6ap897t3tKECYla6gCWEkplXnlNybEkZg9GEGxKFCgw==}

  camelcase@8.0.0:
    resolution: {integrity: sha512-8WB3Jcas3swSvjIeA2yvCJ+Miyz5l1ZmB6HFb9R1317dt9LCQoswg/BGrmAmkWVEszSrrg4RwmO46qIm2OEnSA==}
    engines: {node: '>=16'}

  caniuse-lite@1.0.30001737:
    resolution: {integrity: sha512-BiloLiXtQNrY5UyF0+1nSJLXUENuhka2pzy2Fx5pGxqavdrxSCW4U6Pn/PoG3Efspi2frRbHpBV2XsrPE6EDlw==}

  ccount@2.0.1:
    resolution: {integrity: sha512-eyrF0jiFpY+3drT6383f1qhkbGsLSifNAjA61IUjZjmLCWjItY6LB9ft9YhoDgwfmclB2zhu51Lc7+95b8NRAg==}

  chai@5.3.3:
    resolution: {integrity: sha512-4zNhdJD/iOjSH0A05ea+Ke6MU5mmpQcbQsSOkgdaUMJ9zTlDTD/GYlwohmIE2u0gaxHYiVHEn1Fw9mZ/ktJWgw==}
    engines: {node: '>=18'}

  chalk@4.1.2:
    resolution: {integrity: sha512-oKnbhFyRIXpUuez8iBMmyEa4nbj4IOQyuhc/wy9kY7/WVPcwIO9VA668Pu8RkO7+0G76SLROeyw9CpQ061i4mA==}
    engines: {node: '>=10'}

  chalk@5.3.0:
    resolution: {integrity: sha512-dLitG79d+GV1Nb/VYcCDFivJeK1hiukt9QjRNVOsUtTy1rR1YJsmpGGTZ3qJos+uw7WmWF4wUwBd9jxjocFC2w==}
    engines: {node: ^12.17.0 || ^14.13 || >=16.0.0}

  chalk@5.6.0:
    resolution: {integrity: sha512-46QrSQFyVSEyYAgQ22hQ+zDa60YHA4fBstHmtSApj1Y5vKtG27fWowW03jCk5KcbXEWPZUIR894aARCA/G1kfQ==}
    engines: {node: ^12.17.0 || ^14.13 || >=16.0.0}

  character-entities@2.0.2:
    resolution: {integrity: sha512-shx7oQ0Awen/BRIdkjkvz54PnEEI/EjwXDSIZp86/KKdbafHh1Df/RYGBhn4hbe2+uKC9FnT5UCEdyPz3ai9hQ==}

  character-parser@2.2.0:
    resolution: {integrity: sha512-+UqJQjFEFaTAs3bNsF2j2kEN1baG/zghZbdqoYEDxGZtJo9LBzl1A+m0D4n3qKx8N2FNv8/Xp6yV9mQmBuptaw==}

  chart.js@4.5.0:
    resolution: {integrity: sha512-aYeC/jDgSEx8SHWZvANYMioYMZ2KX02W6f6uVfyteuCGcadDLcYVHdfdygsTQkQ4TKn5lghoojAsPj5pu0SnvQ==}
    engines: {pnpm: '>=8'}

  check-error@2.1.1:
    resolution: {integrity: sha512-OAlb+T7V4Op9OwdkjmguYRqncdlx5JiofwOAUkmTF+jNdHwzTaTs4sRAGpzLF3oOz5xAyDGrPgeIDFQmDOTiJw==}
    engines: {node: '>= 16'}

  chokidar@3.6.0:
    resolution: {integrity: sha512-7VT13fmjotKpGipCW9JEQAusEPE+Ei8nl6/g4FBAmIm0GOOLMua9NDDo/DWp0ZAxCr3cPq5ZpBqmPAQgDda2Pw==}
    engines: {node: '>= 8.10.0'}

  chownr@3.0.0:
    resolution: {integrity: sha512-+IxzY9BZOQd/XuYPRmrvEVjF/nqj5kgT4kEq7VofrDoM1MxoRjEWkrCC3EtLi59TVawxTAn+orJwFQcrqEN1+g==}
    engines: {node: '>=18'}

  clean-css@5.3.3:
    resolution: {integrity: sha512-D5J+kHaVb/wKSFcyyV75uCn8fiY4sV38XJoe4CUyGQ+mOU/fMVYUdH1hJC+CJQ5uY3EnW27SbJYS4X8BiLrAFg==}
    engines: {node: '>= 10.0'}

  cli-boxes@3.0.0:
    resolution: {integrity: sha512-/lzGpEWL/8PfI0BmBOPRwp0c/wFNX1RdUML3jK/RcSBA9T8mZDdQpqYBKtCFTOfQbwPqWEOpjqW+Fnayc0969g==}
    engines: {node: '>=10'}

  cli-cursor@3.1.0:
    resolution: {integrity: sha512-I/zHAwsKf9FqGoXM4WWRACob9+SNukZTd94DWF57E4toouRulbCxcUh6RKUEOQlYTHJnzkPMySvPNaaSLNfLZw==}
    engines: {node: '>=8'}

  cli-cursor@4.0.0:
    resolution: {integrity: sha512-VGtlMu3x/4DOtIUwEkRezxUZ2lBacNJCHash0N0WeZDBS+7Ux1dm3XWAgWYxLJFMMdOeXMHXorshEFhbMSGelg==}
    engines: {node: ^12.20.0 || ^14.13.1 || >=16.0.0}

  cli-spinners@2.6.1:
    resolution: {integrity: sha512-x/5fWmGMnbKQAaNwN+UZlV79qBLM9JFnJuJ03gIi5whrob0xV0ofNVHy9DhwGdsMJQc2OKv0oGmLzvaqvAVv+g==}
    engines: {node: '>=6'}

  cli-spinners@2.9.2:
    resolution: {integrity: sha512-ywqV+5MmyL4E7ybXgKys4DugZbX0FC6LnwrhjuykIjnK9k8OQacQ7axGKnjDXWNhns0xot3bZI5h55H8yo9cJg==}
    engines: {node: '>=6'}

  cli-spinners@3.2.0:
    resolution: {integrity: sha512-pXftdQloMZzjCr3pCTIRniDcys6dDzgpgVhAHHk6TKBDbRuP1MkuetTF5KSv4YUutbOPa7+7ZrAJ2kVtbMqyXA==}
    engines: {node: '>=18.20'}

  cli-truncate@4.0.0:
    resolution: {integrity: sha512-nPdaFdQ0h/GEigbPClz11D0v/ZJEwxmeVZGeMo3Z5StPtUTkA9o1lD6QwoirYiSDzbcwn2XcjwmCp68W1IS4TA==}
    engines: {node: '>=18'}

  cliui@8.0.1:
    resolution: {integrity: sha512-BSeNnyus75C4//NQ9gQt1/csTXyo/8Sb+afLAkzAptFuMsod9HFokGNudZpi/oQV73hnVK+sR+5PVRMd+Dr7YQ==}
    engines: {node: '>=12'}

  clone@1.0.4:
    resolution: {integrity: sha512-JQHZ2QMW6l3aH/j6xCqQThY/9OH4D/9ls34cgkUBiEeocRTU04tHfKPBsUK1PqZCUQM7GiA0IIXJSuXHI64Kbg==}
    engines: {node: '>=0.8'}

  clsx@2.1.1:
    resolution: {integrity: sha512-eYm0QWBtUrBWZWG0d386OGAw16Z995PiOVo2B7bjWSbHedGl5e0ZWaq65kOGgUSNesEIDkB9ISbTg/JK9dhCZA==}
    engines: {node: '>=6'}

  code-excerpt@4.0.0:
    resolution: {integrity: sha512-xxodCmBen3iy2i0WtAK8FlFNrRzjUqjRsMfho58xT/wvZU1YTM3fCnRjcy1gJPMepaRlgm/0e6w8SpWHpn3/cA==}
    engines: {node: ^12.20.0 || ^14.13.1 || >=16.0.0}

  color-convert@2.0.1:
    resolution: {integrity: sha512-RRECPsj7iu/xb5oKYcsFHSppFNnsj/52OVTRKb4zP5onXwVF3zVmmToNcOfGC+CRDpfK/U584fMg38ZHCaElKQ==}
    engines: {node: '>=7.0.0'}

  color-name@1.1.4:
    resolution: {integrity: sha512-dOy+3AuW3a2wNbZHIuMZpTcgjGuLU/uBL/ubcZF9OXbDo8ff4O8yVp5Bf0efS8uEoYo5q4Fx7dY9OgQGXgAsQA==}

  colorette@2.0.20:
    resolution: {integrity: sha512-IfEDxwoWIjkeXL1eXcDiow4UbKjhLdq6/EuSVR9GMN7KVH3r9gQ83e73hsz1Nd1T3ijd5xv1wcWRYO+D6kCI2w==}

  columnify@1.6.0:
    resolution: {integrity: sha512-lomjuFZKfM6MSAnV9aCZC9sc0qGbmZdfygNv+nCpqVkSKdCxCklLtd16O0EILGkImHw9ZpHkAnHaB+8Zxq5W6Q==}
    engines: {node: '>=8.0.0'}

  combined-stream@1.0.8:
    resolution: {integrity: sha512-FQN4MRfuJeHf7cBbBMJFXhKSDq+2kAArBlmRBvcvFE5BB1HZKXtSFASDhdlz9zOYwxh8lDdnvmMOe/+5cdoEdg==}
    engines: {node: '>= 0.8'}

  commander@10.0.1:
    resolution: {integrity: sha512-y4Mg2tXshplEbSGzx7amzPwKKOCGuoSRP/CjEdwwk0FOGlUbq6lKuoyDZTNZkmxHdJtp54hdfY/JUrdL7Xfdug==}
    engines: {node: '>=14'}

  commander@12.1.0:
    resolution: {integrity: sha512-Vw8qHK3bZM9y/P10u3Vib8o/DdkvA2OtPtZvD871QKjy74Wj1WSKFILMPRPSdUSx5RFK1arlJzEtA4PkFgnbuA==}
    engines: {node: '>=18'}

  commander@13.1.0:
    resolution: {integrity: sha512-/rFeCpNJQbhSZjGVwO9RFV3xPqbnERS8MmIQzCtD/zl6gpJuV/bMLuN92oG3F7d8oDEHHRrujSXNUr8fpjntKw==}
    engines: {node: '>=18'}

  commander@2.20.3:
    resolution: {integrity: sha512-GpVkmM8vF2vQUkj2LvZmD35JxeJOLCwJ9cUkugyk2nuhbv3+mJvpLYYt+0+USMxE+oj+ey/lJEnhZw75x/OMcQ==}

  commander@8.3.0:
    resolution: {integrity: sha512-OkTL9umf+He2DZkUq8f8J9of7yL6RJKI24dVITBmNfZBmri9zYZQrKkuXiKhyfPSu8tUhnVBB1iKXevvnlR4Ww==}
    engines: {node: '>= 12'}

  compare-versions@6.1.1:
    resolution: {integrity: sha512-4hm4VPpIecmlg59CHXnRDnqGplJFrbLG4aFEl5vl6cK1u76ws3LLvX7ikFnTDl5vo39sjWD6AaDPYodJp/NNHg==}

  computeds@0.0.1:
    resolution: {integrity: sha512-7CEBgcMjVmitjYo5q8JTJVra6X5mQ20uTThdK+0kR7UEaDrAWEQcRiBtWJzga4eRpP6afNwwLsX2SET2JhVB1Q==}

  concat-map@0.0.1:
    resolution: {integrity: sha512-/Srv4dswyQNBfohGpz9o6Yb3Gz3SrUDqBH5rTuhGR7ahtlbYKnVxw2bCFMRljaA7EXHaXZ8wsHdodFvbkhKmqg==}

  conf@13.1.0:
    resolution: {integrity: sha512-Bi6v586cy1CoTFViVO4lGTtx780lfF96fUmS1lSX6wpZf6330NvHUu6fReVuDP1de8Mg0nkZb01c8tAQdz1o3w==}
    engines: {node: '>=18'}

  confbox@0.1.8:
    resolution: {integrity: sha512-RMtmw0iFkeR4YV+fUOSucriAQNb9g8zFR52MWCtl+cCZOFRNL6zeB395vPzFhEjjn4fMxXudmELnl/KF/WrK6w==}

  confbox@0.2.2:
    resolution: {integrity: sha512-1NB+BKqhtNipMsov4xI/NnhCKp9XG9NamYp5PVm9klAT0fsrNPjaFICsCFhNhwZJKNh7zB/3q8qXz0E9oaMNtQ==}

  config-chain@1.1.13:
    resolution: {integrity: sha512-qj+f8APARXHrM0hraqXYb2/bOVSV4PvJQlNZ/DVj0QrmNM2q2euizkeuVckQ57J+W0mRH6Hvi+k50M4Jul2VRQ==}

  configstore@7.0.0:
    resolution: {integrity: sha512-yk7/5PN5im4qwz0WFZW3PXnzHgPu9mX29Y8uZ3aefe2lBPC1FYttWZRcaW9fKkT0pBCJyuQ2HfbmPVaODi9jcQ==}
    engines: {node: '>=18'}

  connect-history-api-fallback@1.6.0:
    resolution: {integrity: sha512-e54B99q/OUoH64zYYRf3HBP5z24G38h5D3qXu23JGRoigpX5Ss4r9ZnDk3g0Z8uQC2x2lPaJ+UlWBc1ZWBWdLg==}
    engines: {node: '>=0.8'}

  consola@2.15.3:
    resolution: {integrity: sha512-9vAdYbHj6x2fLKC4+oPH0kFzY/orMZyG2Aj+kNylHxKGJ/Ed4dpNyAQYwJOdqO4zdM7XpVHmyejQDcQHrnuXbw==}

  consola@3.4.2:
    resolution: {integrity: sha512-5IKcdX0nnYavi6G7TtOhwkYzyjfJlatbjMjuLSfE2kYT5pMDOilZ4OvMhi637CcDICTmz3wARPoyhqyX1Y+XvA==}
    engines: {node: ^14.18.0 || >=16.10.0}

  constantinople@4.0.1:
    resolution: {integrity: sha512-vCrqcSIq4//Gx74TXXCGnHpulY1dskqLTFGDmhrGxzeXL8lF8kvXv6mpNWlJj1uD4DW23D4ljAqbY4RRaaUZIw==}

  convert-source-map@2.0.0:
    resolution: {integrity: sha512-Kvp459HrV2FEJ1CAsi1Ku+MY3kasH19TFykTz2xWmMeq6bk2NU3XXvfJ+Q61m0xktWwt+1HSYf3JZsTms3aRJg==}

  convert-to-spaces@2.0.1:
    resolution: {integrity: sha512-rcQ1bsQO9799wq24uE5AM2tAILy4gXGIK/njFWcVQkGNZ96edlpY+A7bjwvzjYvLDyzmG1MmMLZhpcsb+klNMQ==}
    engines: {node: ^12.20.0 || ^14.13.1 || >=16.0.0}

  copy-anything@3.0.5:
    resolution: {integrity: sha512-yCEafptTtb4bk7GLEQoM8KVJpxAfdBJYaXyzQEgQQQgYrZiDp8SJmGKlYza6CYjEDNstAdNdKA3UuoULlEbS6w==}
    engines: {node: '>=12.13'}

  core-js-compat@3.45.1:
    resolution: {integrity: sha512-tqTt5T4PzsMIZ430XGviK4vzYSoeNJ6CXODi6c/voxOT6IZqBht5/EKaSNnYiEjjRYxjVz7DQIsOsY0XNi8PIA==}

  core-util-is@1.0.3:
    resolution: {integrity: sha512-ZQBvi1DcpJ4GDqanjucZ2Hj3wEO5pZDS89BWbkcrvdxksJorwUDDZamX9ldFkp9aw2lmBDLgkObEA4DWNJ9FYQ==}

  cosmiconfig@7.1.0:
    resolution: {integrity: sha512-AdmX6xUzdNASswsFtmwSt7Vj8po9IuqXm0UXz7QKPuEUmPB4XyjGfaAr2PSuELMwkRMVH1EpIkX5bTZGRB3eCA==}
    engines: {node: '>=10'}

  cosmiconfig@9.0.0:
    resolution: {integrity: sha512-itvL5h8RETACmOTFc4UfIyB2RfEHi71Ax6E/PivVxq9NseKbOWpeyHEOIbmAw1rs8Ak0VursQNww7lf7YtUwzg==}
    engines: {node: '>=14'}
    peerDependencies:
      typescript: '>=4.9.5'
    peerDependenciesMeta:
      typescript:
        optional: true

  crelt@1.0.6:
    resolution: {integrity: sha512-VQ2MBenTq1fWZUH9DJNGti7kKv6EeAuYr3cLwxUWhIu1baTaXh4Ib5W2CqHVqib4/MqbYGJqiL3Zb8GJZr3l4g==}

  cross-spawn@7.0.6:
    resolution: {integrity: sha512-uV2QOWP2nWzsy2aMp8aRibhi9dlzF5Hgh5SHaB9OiTGEyDTiJJyx0uy51QXdyWbtAHNua4XJzUKca3OzKUd3vA==}
    engines: {node: '>= 8'}

  css-select@4.3.0:
    resolution: {integrity: sha512-wPpOYtnsVontu2mODhA19JrqWxNsfdatRKd64kmpRbQgh1KtItko5sTnEpPdpSaJszTOhEMlF/RPz28qj4HqhQ==}

  css-what@6.1.0:
    resolution: {integrity: sha512-HTUrgRJ7r4dsZKU6GjmpfRK1O76h97Z8MfS1G0FozR+oF2kG6Vfe8JE6zwrkbxigziPHinCJ+gCPjA9EaBDtRw==}
    engines: {node: '>= 6'}

  css.escape@1.5.1:
    resolution: {integrity: sha512-YUifsXXuknHlUsmlgyY0PKzgPOr7/FjCePfHNt0jxm83wHZi44VDMQ7/fGNkjY3/jV1MC+1CmZbaHzugyeRtpg==}

  cssesc@3.0.0:
    resolution: {integrity: sha512-/Tb/JcjK111nNScGob5MNtsntNM1aCNUDipB/TkwZFhyDrrE47SOx/18wF2bbjgc3ZzCSKW1T5nt5EbFoAz/Vg==}
    engines: {node: '>=4'}
    hasBin: true

  cssstyle@4.6.0:
    resolution: {integrity: sha512-2z+rWdzbbSZv6/rhtvzvqeZQHrBaqgogqt85sqFNbabZOuFbCVFb8kPeEtZjiKkbrm395irpNKiYeFeLiQnFPg==}
    engines: {node: '>=18'}

  csstype@3.1.3:
    resolution: {integrity: sha512-M1uQkMl8rQK/szD0LNhtqxIPLpimGm8sOBwU7lLnCpSbTyY3yeU1Vc7l4KT5zT4s/yOxHH5O7tIuuLOCnLADRw==}

  data-urls@5.0.0:
    resolution: {integrity: sha512-ZYP5VBHshaDAiVZxjbRVcFJpc+4xGgT0bK3vzy1HLN8jTO975HEbuYzZJcHoQEY5K1a0z8YayJkyVETa08eNTg==}
    engines: {node: '>=18'}

  de-indent@1.0.2:
    resolution: {integrity: sha512-e/1zu3xH5MQryN2zdVaF0OrdNLUbvWxzMbi+iNA6Bky7l1RoP8a2fIbRocyHclXt/arDrrR6lL3TqFD9pMQTsg==}

  debounce-fn@6.0.0:
    resolution: {integrity: sha512-rBMW+F2TXryBwB54Q0d8drNEI+TfoS9JpNTAoVpukbWEhjXQq4rySFYLaqXMFXwdv61Zb2OHtj5bviSoimqxRQ==}
    engines: {node: '>=18'}

  debug@4.3.7:
    resolution: {integrity: sha512-Er2nc/H7RrMXZBFCEim6TCmMk02Z8vLC2Rbi1KEBggpo0fS6l0S1nnapwmIi3yW/+GOJap1Krg4w0Hg80oCqgQ==}
    engines: {node: '>=6.0'}
    peerDependencies:
      supports-color: '*'
    peerDependenciesMeta:
      supports-color:
        optional: true

  debug@4.4.1:
    resolution: {integrity: sha512-KcKCqiftBJcZr++7ykoDIEwSa3XWowTfNPo92BYxjXiyYEVrUQh2aLyhxBCwww+heortUFxEJYcRzosstTEBYQ==}
    engines: {node: '>=6.0'}
    peerDependencies:
      supports-color: '*'
    peerDependenciesMeta:
      supports-color:
        optional: true

  decimal.js@10.6.0:
    resolution: {integrity: sha512-YpgQiITW3JXGntzdUmyUR1V812Hn8T1YVXhCu+wO3OpS4eU9l4YdD3qjyiKdV6mvV29zapkMeD390UVEf2lkUg==}

  decode-named-character-reference@1.2.0:
    resolution: {integrity: sha512-c6fcElNV6ShtZXmsgNgFFV5tVX2PaV4g+MOAkb8eXHvn6sryJBrZa9r0zV6+dtTyoCKxtDy5tyQ5ZwQuidtd+Q==}

  deep-eql@5.0.2:
    resolution: {integrity: sha512-h5k/5U50IJJFpzfL6nO9jaaumfjO/f2NjK/oYB2Djzm4p9L+3T9qWpZqZ2hAbLPuuYq9wrU08WQyBTL5GbPk5Q==}
    engines: {node: '>=6'}

  deep-extend@0.6.0:
    resolution: {integrity: sha512-LOHxIOaPYdHlJRtCQfDIVZtfw/ufM8+rVj649RIHzcm/vGwQRXFt6OPqIFWsm2XEMrNIEtWR64sY1LEKD2vAOA==}
    engines: {node: '>=4.0.0'}

  deep-is@0.1.4:
    resolution: {integrity: sha512-oIPzksmTg4/MriiaYGO+okXDT7ztn/w3Eptv/+gSIdMdKsJo0u4CfYNFJPy+4SKMuCqGw2wxnA+URMg3t8a/bQ==}

  deepmerge@4.3.1:
    resolution: {integrity: sha512-3sUqbMEc77XqpdNO7FRyRog+eW3ph+GYCbj+rK+uYyRMuwsVy0rMiVtPn+QJlKFvWP/1PYpapqYn0Me2knFn+A==}
    engines: {node: '>=0.10.0'}

  default-browser-id@5.0.0:
    resolution: {integrity: sha512-A6p/pu/6fyBcA1TRz/GqWYPViplrftcW2gZC9q79ngNCKAeR/X3gcEdXQHl4KNXV+3wgIJ1CPkJQ3IHM6lcsyA==}
    engines: {node: '>=18'}

  default-browser@5.2.1:
    resolution: {integrity: sha512-WY/3TUME0x3KPYdRRxEJJvXRHV4PyPoUsxtZa78lwItwRQRHhd2U9xOscaT/YTf8uCXIAjeJOFBVEh/7FtD8Xg==}
    engines: {node: '>=18'}

  defaults@1.0.4:
    resolution: {integrity: sha512-eFuaLoy/Rxalv2kr+lqMlUnrDWV+3j4pljOIJgLIhI058IQfWJ7vXhyEIHu+HtC738klGALYxOKDO0bQP3tg8A==}

  define-data-property@1.1.4:
    resolution: {integrity: sha512-rBMvIzlpA8v6E+SJZoo++HAYqsLrkg7MSfIinMPFhmkorw7X+dOXVJQs+QT69zGkzMyfDnIMN2Wid1+NbL3T+A==}
    engines: {node: '>= 0.4'}

  define-lazy-prop@2.0.0:
    resolution: {integrity: sha512-Ds09qNh8yw3khSjiJjiUInaGX9xlqZDY7JVryGxdxV7NPeuqQfplOpQ66yJFZut3jLa5zOwkXw1g9EI2uKh4Og==}
    engines: {node: '>=8'}

  define-lazy-prop@3.0.0:
    resolution: {integrity: sha512-N+MeXYoqr3pOgn8xfyRPREN7gHakLYjhsHhWGT3fWAiL4IkAt0iDw14QiiEm2bE30c5XX5q0FtAA3CK5f9/BUg==}
    engines: {node: '>=12'}

  defu@6.1.4:
    resolution: {integrity: sha512-mEQCMmwJu317oSz8CwdIOdwf3xMif1ttiM8LTufzc3g6kR+9Pe236twL8j3IYT1F7GfRgGcW6MWxzZjLIkuHIg==}

  delayed-stream@1.0.0:
    resolution: {integrity: sha512-ZySD7Nf91aLB0RxL4KGrKHBXl7Eds1DAmEdcoVawXnLD7SDhpNgtuII2aAkg7a7QS41jxPSZ17p4VdGnMHk3MQ==}
    engines: {node: '>=0.4.0'}

  dequal@2.0.3:
    resolution: {integrity: sha512-0je+qPKHEMohvfRTCEo3CrPG6cAzAYgmzKyxRiYSSDkS6eGJdyVJm7WaYA5ECaAD9wLB2T4EEeymA5aFVcYXCA==}
    engines: {node: '>=6'}

  detect-libc@2.0.4:
    resolution: {integrity: sha512-3UDv+G9CsCKO1WKMGw9fwq/SWJYbI0c5Y7LU1AXYoDdbhE2AHQ6N6Nb34sG8Fj7T5APy8qXDCKuuIHd1BR0tVA==}
    engines: {node: '>=8'}

  detect-port@1.6.1:
    resolution: {integrity: sha512-CmnVc+Hek2egPx1PeTFVta2W78xy2K/9Rkf6cC4T59S50tVnzKj+tnx5mmx5lwvCkujZ4uRrpRSuV+IVs3f90Q==}
    engines: {node: '>= 4.0.0'}
    hasBin: true

  devlop@1.1.0:
    resolution: {integrity: sha512-RWmIqhcFf1lRYBvNmr7qTNuyCt/7/ns2jbpp1+PalgE/rDQcBT0fioSMUpJ93irlUhC5hrg4cYqe6U+0ImW0rA==}

  diff-match-patch@1.0.5:
    resolution: {integrity: sha512-IayShXAgj/QMXgB0IWmKx+rOPuGMhqm5w6jvFxmVenXKIzRqTAAsbBPT3kWQeGANj3jGgvcvv4yK6SxqYmikgw==}

  dirty-json@0.9.2:
    resolution: {integrity: sha512-7SCDfnQtBObcngVXNPZcnxGxqqPTK4UqeXeKAch+RGH5qpqadWbV9FmN71x9Bb4tTs0TNFb4FT/4Kz4P4Cjqcw==}
    engines: {node: '>=6.0.0'}

  doctypes@1.1.0:
    resolution: {integrity: sha512-LLBi6pEqS6Do3EKQ3J0NqHWV5hhb78Pi8vvESYwyOy2c31ZEZVdtitdzsQsKb7878PEERhzUk0ftqGhG6Mz+pQ==}

  dom-accessibility-api@0.5.16:
    resolution: {integrity: sha512-X7BJ2yElsnOJ30pZF4uIIDfBEVgF4XEBxL9Bxhy6dnrm5hkzqmsWHGTiHqRiITNhMyFLyAiWndIJP7Z1NTteDg==}

  dom-accessibility-api@0.6.3:
    resolution: {integrity: sha512-7ZgogeTnjuHbo+ct10G9Ffp0mif17idi0IyWNVA/wcwcm7NPOD/WEHVP3n7n3MhXqxoIYm8d6MuZohYWIZ4T3w==}

  dom-serializer@1.4.1:
    resolution: {integrity: sha512-VHwB3KfrcOOkelEG2ZOfxqLZdfkil8PtJi4P8N2MMXucZq2yLp75ClViUlOVwyoHEDjYU433Aq+5zWP61+RGag==}

  domelementtype@2.3.0:
    resolution: {integrity: sha512-OLETBj6w0OsagBwdXnPdN0cnMfF9opN69co+7ZrbfPGrdpPVNBUj02spi6B1N7wChLQiPn4CSH/zJvXw56gmHw==}

  domhandler@4.3.1:
    resolution: {integrity: sha512-GrwoxYN+uWlzO8uhUXRl0P+kHE4GtVPfYzVLcUxPL7KNdHKj66vvlhiweIHqYYXWlw+T8iLMp42Lm67ghw4WMQ==}
    engines: {node: '>= 4'}

  dompurify@3.2.5:
    resolution: {integrity: sha512-mLPd29uoRe9HpvwP2TxClGQBzGXeEC/we/q+bFlmPPmj2p2Ugl3r6ATu/UU1v77DXNcehiBg9zsr1dREyA/dJQ==}

  domutils@2.8.0:
    resolution: {integrity: sha512-w96Cjofp72M5IIhpjgobBimYEfoPjx1Vx0BSX9P30WBdZW2WIKU0T1Bd0kz2eNZ9ikjKgHbEyKx8BB6H1L3h3A==}

  dot-case@3.0.4:
    resolution: {integrity: sha512-Kv5nKlh6yRrdrGvxeJ2e5y2eRUpkUosIW4A2AS38zwSz27zu7ufDwQPi5Jhs3XAlGNetl3bmnGhQsMtkKJnj3w==}

  dot-prop@9.0.0:
    resolution: {integrity: sha512-1gxPBJpI/pcjQhKgIU91II6Wkay+dLcN3M6rf2uwP8hRur3HtQXjVrdAK3sjC0piaEuxzMwjXChcETiJl47lAQ==}
    engines: {node: '>=18'}

  dotenv-expand@11.0.7:
    resolution: {integrity: sha512-zIHwmZPRshsCdpMDyVsqGmgyP0yT8GAgXUnkdAoJisxvf33k7yO6OuoKmcTGuXPWSsm8Oh88nZicRLA9Y0rUeA==}
    engines: {node: '>=12'}

  dotenv-expand@8.0.3:
    resolution: {integrity: sha512-SErOMvge0ZUyWd5B0NXMQlDkN+8r+HhVUsxgOO7IoPDOdDRD2JjExpN6y3KnFR66jsJMwSn1pqIivhU5rcJiNg==}
    engines: {node: '>=12'}

  dotenv@16.4.5:
    resolution: {integrity: sha512-ZmdL2rui+eB2YwhsWzjInR8LldtZHGDoQ1ugH85ppHKwpUHL7j7rN0Ti9NCnGiQbhaZ11FpR+7ao1dNsmduNUg==}
    engines: {node: '>=12'}

  dotenv@16.6.1:
    resolution: {integrity: sha512-uBq4egWHTcTt33a72vpSG0z3HnPuIl6NqYcTrKEg2azoEyl2hpW0zqlxysq2pK9HlDIHyHyakeYaYnSAwd8bow==}
    engines: {node: '>=12'}

  dunder-proto@1.0.1:
    resolution: {integrity: sha512-KIN/nDJBQRcXw0MLVhZE9iQHmG68qAVIBg9CqmUYjmQIhgij9U5MFvrqkUL5FbtyyzZuOeOt0zdeRe4UY7ct+A==}
    engines: {node: '>= 0.4'}

  eastasianwidth@0.2.0:
    resolution: {integrity: sha512-I88TYZWc9XiYHRQ4/3c5rjjfgkjhLyW2luGIheGERbNQ6OY7yTybanSpDXZa8y7VUP9YmDcYa+eyq4ca7iLqWA==}

  editorconfig@1.0.4:
    resolution: {integrity: sha512-L9Qe08KWTlqYMVvMcTIvMAdl1cDUubzRNYL+WfA4bLDMHe4nemKkpmYzkznE1FwLKu0EEmy6obgQKzMJrg4x9Q==}
    engines: {node: '>=14'}
    hasBin: true

  ejs@3.1.10:
    resolution: {integrity: sha512-UeJmFfOrAQS8OJWPZ4qtgHyWExa088/MtK5UEyoJGFH67cDEXkZSviOiKRCZ4Xij0zxI3JECgYs3oKx+AizQBA==}
    engines: {node: '>=0.10.0'}
    hasBin: true

  electron-to-chromium@1.5.210:
    resolution: {integrity: sha512-20kSVv1tyNBN2VFsjCIJZfyvxqo7ylHPrJLME040f/030lzNMA7uQNpxtqJjWSNpccD8/2sqe53EAjrFPvQmjw==}

  emoji-regex@10.4.0:
    resolution: {integrity: sha512-EC+0oUMY1Rqm4O6LLrgjtYDvcVYTy7chDnM4Q7030tP4Kwj3u/pR6gP9ygnp2CJMK5Gq+9Q2oqmrFJAz01DXjw==}

  emoji-regex@8.0.0:
    resolution: {integrity: sha512-MSjYzcWNOA0ewAHpz0MxpYFvwg6yjy1NG3xteoqz644VCo/RPgnr1/GGt+ic3iJTzQ8Eu3TdM14SawnVUmGE6A==}

  emoji-regex@9.2.2:
    resolution: {integrity: sha512-L18DaJsXSUk2+42pv8mLs5jJT2hqFkFE4j21wOmgbUqsZ2hL72NsUU785g9RXgo3s0ZNgVl42TiHp3ZtOv/Vyg==}

  end-of-stream@1.4.5:
    resolution: {integrity: sha512-ooEGc6HP26xXq/N+GCGOT0JKCLDGrq2bQUZrQ7gyrJiZANJ/8YDTxTpQBXGMn+WbIQXNVpyWymm7KYVICQnyOg==}

  enhanced-resolve@5.18.3:
    resolution: {integrity: sha512-d4lC8xfavMeBjzGr2vECC3fsGXziXZQyJxD868h2M/mBI3PwAuODxAkLkq5HYuvrPYcUtiLzsTo8U3PgX3Ocww==}
    engines: {node: '>=10.13.0'}

  enquirer@2.3.6:
    resolution: {integrity: sha512-yjNnPr315/FjS4zIsUxYguYUPP2e1NK4d7E7ZOLiyYCcbFBiTMyID+2wvm2w6+pZ/odMA7cRkjhsPbltwBOrLg==}
    engines: {node: '>=8.6'}

  entities@2.2.0:
    resolution: {integrity: sha512-p92if5Nz619I0w+akJrLZH0MX0Pb5DX39XOwQTtXSdQQOaYH03S1uIQp4mhOZtAXrxq4ViO67YTiLBo2638o9A==}

  entities@4.5.0:
    resolution: {integrity: sha512-V0hjH4dGPh9Ao5p0MoRY6BVqtwCjhz6vI5LT8AJ55H+4g9/4vbHx1I54fS0XuclLhDHArPQCiMjDxjaL8fPxhw==}
    engines: {node: '>=0.12'}

  entities@6.0.1:
    resolution: {integrity: sha512-aN97NXWF6AWBTahfVOIrB/NShkzi5H7F9r1s9mD3cDj4Ko5f2qhhVoYMibXF7GlLveb/D2ioWay8lxI97Ven3g==}
    engines: {node: '>=0.12'}

  env-paths@2.2.1:
    resolution: {integrity: sha512-+h1lkLKhZMTYjog1VEpJNG7NZJWcuc2DDk/qsqSTRRCOXiLjeQ1d1/udrUGhqMxUgAlwKNZ0cf2uqan5GLuS2A==}
    engines: {node: '>=6'}

  env-paths@3.0.0:
    resolution: {integrity: sha512-dtJUTepzMW3Lm/NPxRf3wP4642UWhjL2sQxc+ym2YMj1m/H2zDNQOlezafzkHwn6sMstjHTwG6iQQsctDW/b1A==}
    engines: {node: ^12.20.0 || ^14.13.1 || >=16.0.0}

  environment@1.1.0:
    resolution: {integrity: sha512-xUtoPkMggbz0MPyPiIWr1Kp4aeWJjDZ6SMvURhimjdZgsRuDplF5/s9hcgGhyXMhs+6vpnuoiZ2kFiu3FMnS8Q==}
    engines: {node: '>=18'}

  error-ex@1.3.2:
    resolution: {integrity: sha512-7dFHNmqeFSEt2ZBsCriorKnn3Z2pj+fd9kmI6QoWw4//DL+icEBfc0U7qJCisqrTsKTjw4fNFy2pW9OqStD84g==}

  error-stack-parser-es@0.1.5:
    resolution: {integrity: sha512-xHku1X40RO+fO8yJ8Wh2f2rZWVjqyhb1zgq1yZ8aZRQkv6OOKhKWRUaht3eSCUbAOBaKIgM+ykwFLE+QUxgGeg==}

  es-define-property@1.0.1:
    resolution: {integrity: sha512-e3nRfgfUZ4rNGL232gUgX06QNyyez04KdjFrF+LTRoOXmrOgFKDg4BCdsjW8EnT69eqdYGmRpJwiPVYNrCaW3g==}
    engines: {node: '>= 0.4'}

  es-errors@1.3.0:
    resolution: {integrity: sha512-Zf5H2Kxt2xjTvbJvP2ZWLEICxA6j+hAmMzIlypy4xcBg1vKVnx89Wy0GbS+kf5cwCVFFzdCFh2XSCFNULS6csw==}
    engines: {node: '>= 0.4'}

  es-module-lexer@1.7.0:
    resolution: {integrity: sha512-jEQoCwk8hyb2AZziIOLhDqpm5+2ww5uIE6lkO/6jcOCusfk6LhMHpXXfBLXTZ7Ydyt0j4VoUQv6uGNYbdW+kBA==}

  es-object-atoms@1.1.1:
    resolution: {integrity: sha512-FGgH2h8zKNim9ljj7dankFPcICIK9Cp5bm+c2gQSYePhpaG5+esrLODihIorn+Pe6FGJzWhXQotPv73jTaldXA==}
    engines: {node: '>= 0.4'}

  es-set-tostringtag@2.1.0:
    resolution: {integrity: sha512-j6vWzfrGVfyXxge+O0x5sh6cvxAog0a/4Rdd2K36zCMV5eJ+/+tOAngRO8cODMNWbVRdVlmGZQL2YS3yR8bIUA==}
    engines: {node: '>= 0.4'}

  es-toolkit@1.39.10:
    resolution: {integrity: sha512-E0iGnTtbDhkeczB0T+mxmoVlT4YNweEKBLq7oaU4p11mecdsZpNWOglI4895Vh4usbQ+LsJiuLuI2L0Vdmfm2w==}

  es-toolkit@1.39.9:
    resolution: {integrity: sha512-9OtbkZmTA2Qc9groyA1PUNeb6knVTkvB2RSdr/LcJXDL8IdEakaxwXLHXa7VX/Wj0GmdMJPR3WhnPGhiP3E+qg==}

  esbuild-register@3.6.0:
    resolution: {integrity: sha512-H2/S7Pm8a9CL1uhp9OvjwrBh5Pvx0H8qVOxNu8Wed9Y7qv56MPtq+GGM8RJpq6glYJn9Wspr8uw7l55uyinNeg==}
    peerDependencies:
      esbuild: '>=0.12 <1'

  esbuild@0.21.5:
    resolution: {integrity: sha512-mg3OPMV4hXywwpoDxu3Qda5xCKQi+vCTZq8S9J/EpkhB2HzKXq4SNFZE3+NK93JYxc8VMSep+lOUSC/RVKaBqw==}
    engines: {node: '>=12'}
    hasBin: true

  esbuild@0.25.5:
    resolution: {integrity: sha512-P8OtKZRv/5J5hhz0cUAdu/cLuPIKXpQl1R9pZtvmHWQvrAUVd0UNIPT4IB4W3rNOqVO0rlqHmCIbSwxh/c9yUQ==}
    engines: {node: '>=18'}
    hasBin: true

  escalade@3.2.0:
    resolution: {integrity: sha512-WUj2qlxaQtO4g6Pq5c29GTcWGDyd8itL8zTlipgECz3JesAiiOKotd8JU6otB3PACgG6xkJUyVhboMS+bje/jA==}
    engines: {node: '>=6'}

  escape-goat@4.0.0:
    resolution: {integrity: sha512-2Sd4ShcWxbx6OY1IHyla/CVNwvg7XwZVoXZHcSu9w9SReNP1EzzD5T8NWKIR38fIqEns9kDWKUQTXXAmlDrdPg==}
    engines: {node: '>=12'}

  escape-string-regexp@1.0.5:
    resolution: {integrity: sha512-vbRorB5FUQWvla16U8R/qgaFIya2qGzwDrNmCZuYKrbdSUMG6I1ZCGQRefkRVhuOkIGVne7BQ35DSfo1qvJqFg==}
    engines: {node: '>=0.8.0'}

  escape-string-regexp@2.0.0:
    resolution: {integrity: sha512-UpzcLCXolUWcNu5HtVMHYdXJjArjsF9C0aNnquZYY4uW/Vu0miy5YoWvbV345HauVvcAUnpRuhMMcqTcGOY2+w==}
    engines: {node: '>=8'}

  escape-string-regexp@4.0.0:
    resolution: {integrity: sha512-TtpcNJ3XAzx3Gq8sWRzJaVajRs0uVxA2YAkdb1jm2YkPz4G6egUFAyA3n5vtEIZefPk5Wa4UXbKuS5fKkJWdgA==}
    engines: {node: '>=10'}

  escape-string-regexp@5.0.0:
    resolution: {integrity: sha512-/veY75JbMK4j1yjvuUxuVsiS/hr/4iHs9FTT6cgTexxdE0Ly/glccBAkloH/DofkjRbZU3bnoj38mOmhkZ0lHw==}
    engines: {node: '>=12'}

  eslint-compat-utils@0.6.5:
    resolution: {integrity: sha512-vAUHYzue4YAa2hNACjB8HvUQj5yehAZgiClyFVVom9cP8z5NSFq3PwB/TtJslN2zAMgRX6FCFCjYBbQh71g5RQ==}
    engines: {node: '>=12'}
    peerDependencies:
      eslint: '>=6.0.0'

  eslint-config-prettier@10.1.2:
    resolution: {integrity: sha512-Epgp/EofAUeEpIdZkW60MHKvPyru1ruQJxPL+WIycnaPApuseK0Zpkrh/FwL9oIpQvIhJwV7ptOy0DWUjTlCiA==}
    hasBin: true
    peerDependencies:
      eslint: '>=7.0.0'

  eslint-plugin-prettier@5.2.6:
    resolution: {integrity: sha512-mUcf7QG2Tjk7H055Jk0lGBjbgDnfrvqjhXh9t2xLMSCjZVcw9Rb1V6sVNXO0th3jgeO7zllWPTNRil3JW94TnQ==}
    engines: {node: ^14.18.0 || >=16.0.0}
    peerDependencies:
      '@types/eslint': '>=8.0.0'
      eslint: '>=8.0.0'
      eslint-config-prettier: '>= 7.0.0 <10.0.0 || >=10.1.0'
      prettier: '>=3.0.0'
    peerDependenciesMeta:
      '@types/eslint':
        optional: true
      eslint-config-prettier:
        optional: true

  eslint-plugin-storybook@9.1.1:
    resolution: {integrity: sha512-g4/i9yW6cl4TCEMzYyALNvO3d/jB6TDvSs/Pmye7dHDrra2B7dgZJGzmEWILD62brVrLVHNoXgy2dNPtx80kmw==}
    engines: {node: '>=20.0.0'}
    peerDependencies:
      eslint: '>=8'
      storybook: ^9.1.1

  eslint-plugin-unused-imports@4.1.4:
    resolution: {integrity: sha512-YptD6IzQjDardkl0POxnnRBhU1OEePMV0nd6siHaRBbd+lyh6NAhFEobiznKU7kTsSsDeSD62Pe7kAM1b7dAZQ==}
    peerDependencies:
      '@typescript-eslint/eslint-plugin': ^8.0.0-0 || ^7.0.0 || ^6.0.0 || ^5.0.0
      eslint: ^9.0.0 || ^8.0.0
    peerDependenciesMeta:
      '@typescript-eslint/eslint-plugin':
        optional: true

  eslint-plugin-vue@9.27.0:
    resolution: {integrity: sha512-5Dw3yxEyuBSXTzT5/Ge1X5kIkRTQ3nvBn/VwPwInNiZBSJOO/timWMUaflONnFBzU6NhB68lxnCda7ULV5N7LA==}
    engines: {node: ^14.17.0 || >=16.0.0}
    peerDependencies:
      eslint: ^6.2.0 || ^7.0.0 || ^8.0.0 || ^9.0.0

  eslint-scope@7.2.2:
    resolution: {integrity: sha512-dOt21O7lTMhDM+X9mB4GX+DZrZtCUJPL/wlcTqxyrx5IvO0IYtILdtrQGQp+8n5S0gwSVmOf9NQrjMOgfQZlIg==}
    engines: {node: ^12.22.0 || ^14.17.0 || >=16.0.0}

  eslint-scope@8.4.0:
    resolution: {integrity: sha512-sNXOfKCn74rt8RICKMvJS7XKV/Xk9kA7DyJr8mJik3S7Cwgy3qlkkmyS2uQB3jiJg6VNdZd/pDBJu0nvG2NlTg==}
    engines: {node: ^18.18.0 || ^20.9.0 || >=21.1.0}

  eslint-visitor-keys@3.4.3:
    resolution: {integrity: sha512-wpc+LXeiyiisxPlEkUzU6svyS1frIO3Mgxj1fdy7Pm8Ygzguax2N3Fa/D/ag1WqbOprdI+uY6wMUl8/a2G+iag==}
    engines: {node: ^12.22.0 || ^14.17.0 || >=16.0.0}

  eslint-visitor-keys@4.2.1:
    resolution: {integrity: sha512-Uhdk5sfqcee/9H/rCOJikYz67o0a2Tw2hGRPOG2Y1R2dg7brRe1uG0yaNQDHu+TO/uQPF/5eCapvYSmHUjt7JQ==}
    engines: {node: ^18.18.0 || ^20.9.0 || >=21.1.0}

  eslint@9.35.0:
    resolution: {integrity: sha512-QePbBFMJFjgmlE+cXAlbHZbHpdFVS2E/6vzCy7aKlebddvl1vadiC4JFV5u/wqTkNUwEV8WrQi257jf5f06hrg==}
    engines: {node: ^18.18.0 || ^20.9.0 || >=21.1.0}
    hasBin: true
    peerDependencies:
      jiti: '*'
    peerDependenciesMeta:
      jiti:
        optional: true

  esm-resolve@1.0.11:
    resolution: {integrity: sha512-LxF0wfUQm3ldUDHkkV2MIbvvY0TgzIpJ420jHSV1Dm+IlplBEWiJTKWM61GtxUfvjV6iD4OtTYFGAGM2uuIUWg==}

  espree@10.2.0:
    resolution: {integrity: sha512-upbkBJbckcCNBDBDXEbuhjbP68n+scUd3k/U2EkyM9nw+I/jPiL4cLF/Al06CF96wRltFda16sxDFrxsI1v0/g==}
    engines: {node: ^18.18.0 || ^20.9.0 || >=21.1.0}

  espree@10.4.0:
    resolution: {integrity: sha512-j6PAQ2uUr79PZhBjP5C5fhl8e39FmRnOjsD5lGnWrFU8i2G776tBK7+nP8KuQUTTyAZUwfQqXAgrVH5MbH9CYQ==}
    engines: {node: ^18.18.0 || ^20.9.0 || >=21.1.0}

  espree@9.6.1:
    resolution: {integrity: sha512-oruZaFkjorTpF32kDSI5/75ViwGeZginGGy2NoOSg3Q9bnwlnmDm4HLnkl0RE3n+njDXR037aY1+x58Z/zFdwQ==}
    engines: {node: ^12.22.0 || ^14.17.0 || >=16.0.0}

  esprima@4.0.1:
    resolution: {integrity: sha512-eGuFFw7Upda+g4p+QHvnW0RyTX/SVeJBDM/gCtMARO0cLuT2HcEKnTPvhjV6aGeqrCB/sbNop0Kszm0jsaWU4A==}
    engines: {node: '>=4'}
    hasBin: true

  esquery@1.6.0:
    resolution: {integrity: sha512-ca9pw9fomFcKPvFLXhBKUK90ZvGibiGOvRJNbjljY7s7uq/5YO4BOzcYtJqExdx99rF6aAcnRxHmcUHcz6sQsg==}
    engines: {node: '>=0.10'}

  esrecurse@4.3.0:
    resolution: {integrity: sha512-KmfKL3b6G+RXvP8N1vr3Tq1kL/oCFgn2NYXEtqP8/L3pKapUA4G8cFVaoF3SU323CD4XypR/ffioHmkti6/Tag==}
    engines: {node: '>=4.0'}

  estraverse@5.3.0:
    resolution: {integrity: sha512-MMdARuVEQziNTeJD8DgMqmhwR11BRQ/cBP+pLtYdSTnf3MIO8fFeiINEbX36ZdNlfU/7A9f3gUw49B3oQsvwBA==}
    engines: {node: '>=4.0'}

  estree-walker@2.0.2:
    resolution: {integrity: sha512-Rfkk/Mp/DL7JVje3u18FxFujQlTNR2q6QfMSMB7AvCBx91NGj/ba3kCfza0f6dVDbw7YlRf/nDrn7pQrCCyQ/w==}

  estree-walker@3.0.3:
    resolution: {integrity: sha512-7RUKfXgSMMkzt6ZuXmqapOurLGPPfgj6l9uRZ7lRGolvk0y2yocc35LdcxKC5PQZdn2DMqioAQ2NoWcrTKmm6g==}

  esutils@2.0.3:
    resolution: {integrity: sha512-kVscqXk4OCp68SZ0dkgEKVi6/8ij300KBWTJq32P/dYeWTSwK41WyTxalN1eRmA5Z9UU/LX9D7FWSmV9SAYx6g==}
    engines: {node: '>=0.10.0'}

  event-target-shim@5.0.1:
    resolution: {integrity: sha512-i/2XbnSz/uxRCU6+NdVJgKWDTM427+MqYbkQzD321DuCQJUqOuJKIA0IM2+W2xtYHdKOmZ4dR6fExsd4SXL+WQ==}
    engines: {node: '>=6'}

  eventemitter3@5.0.1:
    resolution: {integrity: sha512-GWkBvjiSZK87ELrYOSESUYeVIc9mvLLf/nXalMOS5dYrgZq9o5OVkbZAVM06CVxYsCwH9BDZFPlQTlPA1j4ahA==}

  execa@8.0.1:
    resolution: {integrity: sha512-VyhnebXciFV2DESc+p6B+y0LjSm0krU4OgJN44qFAhBY0TJ+1V61tYD2+wHusZ6F9n5K+vl8k0sTy7PEfV4qpg==}
    engines: {node: '>=16.17'}

  execa@9.5.3:
    resolution: {integrity: sha512-QFNnTvU3UjgWFy8Ef9iDHvIdcgZ344ebkwYx4/KLbR+CKQA4xBaHzv+iRpp86QfMHP8faFQLh8iOc57215y4Rg==}
    engines: {node: ^18.19.0 || >=20.5.0}

  expect-type@1.2.2:
    resolution: {integrity: sha512-JhFGDVJ7tmDJItKhYgJCGLOWjuK9vPxiXoUFLwLDc99NlmklilbiQJwoctZtt13+xMw91MCk/REan6MWHqDjyA==}
    engines: {node: '>=12.0.0'}

  exsolve@1.0.7:
    resolution: {integrity: sha512-VO5fQUzZtI6C+vx4w/4BWJpg3s/5l+6pRQEHzFRM8WFi4XffSP1Z+4qi7GbjWbvRQEbdIco5mIMq+zX4rPuLrw==}

  extend-shallow@2.0.1:
    resolution: {integrity: sha512-zCnTtlxNoAiDc3gqY2aYAWFx7XWWiasuF2K8Me5WbN8otHKTUKBwjPtNpRs/rbUZm7KxWAaNj7P1a/p52GbVug==}
    engines: {node: '>=0.10.0'}

  extend@3.0.2:
    resolution: {integrity: sha512-fjquC59cD7CyW6urNXK0FBufkZcoiGG80wTuPujX590cB5Ttln20E2UB4S/WARVqhXffZl2LNgS+gQdPIIim/g==}

  extendable-media-recorder-wav-encoder-broker@7.0.119:
    resolution: {integrity: sha512-BLrFOnqFLpsmmNpSk/TfjNs4j6ImCSGtoryIpRlqNu5S/Avt6gRJI0s4UYvdK7h17PCi+8vaDr75blvmU1sYlw==}

  extendable-media-recorder-wav-encoder-worker@8.0.116:
    resolution: {integrity: sha512-bJPR0B7ZHeoqi9YoSie+UXAfEYya3efQ9eLiWuyK4KcOv+SuYQvWCoyzX5kjvb6GqIBCUnev5xulfeHRlyCwvw==}

  extendable-media-recorder-wav-encoder@7.0.129:
    resolution: {integrity: sha512-/wqM2hnzvLy/iUlg/EU3JIF8MJcidy8I77Z7CCm5+CVEClDfcs6bH9PgghuisndwKTaud0Dh48RTD83gkfEjCw==}

  extendable-media-recorder@9.2.27:
    resolution: {integrity: sha512-2X+Ixi1cxLek0Cj9x9atmhQ+apG+LwJpP2p3ypP8Pxau0poDnicrg7FTfPVQV5PW/3DHFm/eQ16vbgo5Yk3HGQ==}

  fast-deep-equal@3.1.3:
    resolution: {integrity: sha512-f3qQ9oQy9j2AhBe/H9VC91wLmKBCCU/gDOnKNAYG5hswO7BLKj09Hc5HYNz9cGI++xlpDCIgDaitVs03ATR84Q==}

  fast-diff@1.3.0:
    resolution: {integrity: sha512-VxPP4NqbUjj6MaAOafWeUn2cXWLcCtljklUtZf0Ind4XQ+QPtmA0b18zZy0jIQx+ExRVCR/ZQpBmik5lXshNsw==}

  fast-glob@3.3.3:
    resolution: {integrity: sha512-7MptL8U0cqcFdzIzwOTHoilX9x5BrNqye7Z/LuC7kCMRio1EMSyqRK3BEAUD7sXRq4iT4AzTVuZdhgQ2TCvYLg==}
    engines: {node: '>=8.6.0'}

  fast-json-stable-stringify@2.1.0:
    resolution: {integrity: sha512-lhd/wF+Lk98HZoTCtlVraHtfh5XYijIjalXck7saUtuanSDyLMxnHhSXEDJqHxD7msR8D0uCmqlkwjCV8xvwHw==}

  fast-levenshtein@2.0.6:
    resolution: {integrity: sha512-DCXu6Ifhqcks7TZKY3Hxp3y6qphY5SJZmrWMDrKcERSOXWQdMhU9Ig/PYrzyw/ul9jOIyh0N4M0tbC5hodg8dw==}

  fast-unique-numbers@9.0.22:
    resolution: {integrity: sha512-dBR+30yHAqBGvOuxxQdnn2lTLHCO6r/9B+M4yF8mNrzr3u1yiF+YVJ6u3GTyPN/VRWqaE1FcscZDdBgVKmrmQQ==}
    engines: {node: '>=18.2.0'}

  fast-uri@3.0.3:
    resolution: {integrity: sha512-aLrHthzCjH5He4Z2H9YZ+v6Ujb9ocRuW6ZzkJQOrTxleEijANq4v1TsaPaVG1PZcuurEzrLcWRyYBYXD5cEiaw==}

  fastq@1.17.1:
    resolution: {integrity: sha512-sRVD3lWVIXWg6By68ZN7vho9a1pQcN/WBFaAAsDDFzlJjvoGx0P8z7V1t72grFJfJhu3YPZBuu25f7Kaw2jN1w==}

  fault@2.0.1:
    resolution: {integrity: sha512-WtySTkS4OKev5JtpHXnib4Gxiurzh5NCGvWrFaZ34m6JehfTUhKZvn9njTfw48t6JumVQOmrKqpmGcdwxnhqBQ==}

  faye-websocket@0.11.4:
    resolution: {integrity: sha512-CzbClwlXAuiRQAlUyfqPgvPoNKTckTPGfwZV4ZdAhVcP2lh9KUxJg2b5GkE7XbjKQ3YJnQ9z6D9ntLAlB+tP8g==}
    engines: {node: '>=0.8.0'}

  fd-package-json@2.0.0:
    resolution: {integrity: sha512-jKmm9YtsNXN789RS/0mSzOC1NUq9mkVd65vbSSVsKdjGvYXBuE4oWe2QOEoFeRmJg+lPuZxpmrfFclNhoRMneQ==}

  fdir@6.5.0:
    resolution: {integrity: sha512-tIbYtZbucOs0BRGqPJkshJUYdL+SDH7dVM8gjy+ERp3WAUjLEFJE+02kanyHtwjWOnwrKYBiwAmM0p4kLJAnXg==}
    engines: {node: '>=12.0.0'}
    peerDependencies:
      picomatch: ^3 || ^4
    peerDependenciesMeta:
      picomatch:
        optional: true

  fflate@0.8.2:
    resolution: {integrity: sha512-cPJU47OaAoCbg0pBvzsgpTPhmhqI5eJjh/JIu8tPj5q+T7iLvW/JAYUqmE7KOB4R1ZyEhzBaIQpQpardBF5z8A==}

  figures@3.2.0:
    resolution: {integrity: sha512-yaduQFRKLXYOGgEn6AZau90j3ggSOyiqXU0F9JZfeXYhNa+Jk4X+s45A2zg5jns87GAFa34BBm2kXw4XpNcbdg==}
    engines: {node: '>=8'}

  figures@6.1.0:
    resolution: {integrity: sha512-d+l3qxjSesT4V7v2fh+QnmFnUWv9lSpjarhShNTgBOfA0ttejbQUAlHLitbjkoRiDulW0OPoQPYIGhIC8ohejg==}
    engines: {node: '>=18'}

  file-entry-cache@8.0.0:
    resolution: {integrity: sha512-XXTUwCvisa5oacNGRP9SfNtYBNAMi+RPwBFmblZEF7N7swHYQS6/Zfk7SRwx4D5j3CH211YNRco1DEMNVfZCnQ==}
    engines: {node: '>=16.0.0'}

  filelist@1.0.4:
    resolution: {integrity: sha512-w1cEuf3S+DrLCQL7ET6kz+gmlJdbq9J7yXCSjK/OZCPA+qEN1WyF4ZAf0YYJa4/shHJra2t/d/r8SV4Ji+x+8Q==}

  fill-range@7.1.1:
    resolution: {integrity: sha512-YsGpe3WHLK8ZYi4tWDg2Jy3ebRz2rXowDxnld4bkQB00cc/1Zw9AWnC0i9ztDJitivtQvaI9KaLyKrc+hBW0yg==}
    engines: {node: '>=8'}

  find-package-json@1.2.0:
    resolution: {integrity: sha512-+SOGcLGYDJHtyqHd87ysBhmaeQ95oWspDKnMXBrnQ9Eq4OkLNqejgoaD8xVWu6GPa0B6roa6KinCMEMcVeqONw==}

  find-up@5.0.0:
    resolution: {integrity: sha512-78/PXT1wlLLDgTzDs7sjq9hzz0vXD+zn+7wypEe4fXQxCmdmqfGsEPQxmiCSQI3ajFV91bVSsvNtrJRiW6nGng==}
    engines: {node: '>=10'}

  firebase@11.6.0:
    resolution: {integrity: sha512-Xqm6j6zszIEmI5nW1MPR8yTafoRTSrW3mWG9Lk9elCJtQDQSiTEkKZiNtUm9y6XfOPl8xoF1TNpxZe8HjgA0Og==}

  flat-cache@4.0.1:
    resolution: {integrity: sha512-f7ccFPK3SXFHpx15UIGyRJ/FJQctuKZ0zVuN3frBo4HnK3cay9VEW0R6yPYFHC0AgqhukPzKjq22t5DmAyqGyw==}
    engines: {node: '>=16'}

  flat@5.0.2:
    resolution: {integrity: sha512-b6suED+5/3rTpUBdG1gupIl8MPFCAMA0QXwmljLhvCUKcUvdE4gWky9zpuGCcXHOsz4J9wPGNWq6OKpmIzz3hQ==}
    hasBin: true

  flatted@3.3.3:
    resolution: {integrity: sha512-GX+ysw4PBCz0PzosHDepZGANEuFCMLrnRTiEy9McGjmkCQYwRq4A/X786G/fjM/+OjsWSU1ZrY5qyARZmO/uwg==}

  follow-redirects@1.15.6:
    resolution: {integrity: sha512-wWN62YITEaOpSK584EZXJafH1AGpO8RVgElfkuXbTOrPX4fIfOyEpW/CsiNd8JdYrAoOvafRTOEnvsO++qCqFA==}
    engines: {node: '>=4.0'}
    peerDependencies:
      debug: '*'
    peerDependenciesMeta:
      debug:
        optional: true

  foreground-child@3.2.1:
    resolution: {integrity: sha512-PXUUyLqrR2XCWICfv6ukppP96sdFwWbNEnfEMt7jNsISjMsvaLNinAHNDYyvkyU+SZG2BTSbT5NjG+vZslfGTA==}
    engines: {node: '>=14'}

  foreground-child@3.3.1:
    resolution: {integrity: sha512-gIXjKqtFuWEgzFRJA9WCQeSJLZDjgJUOMCMzxtvFq/37KojM1BFGufqsCy0r4qSQmYLsZYMeyRqzIWOMup03sw==}
    engines: {node: '>=14'}

  form-data-encoder@1.7.2:
    resolution: {integrity: sha512-qfqtYan3rxrnCk1VYaA4H+Ms9xdpPqvLZa6xmMgFvhO32x7/3J/ExcTd6qpxM0vH2GdMI+poehyBZvqfMTto8A==}

  form-data@4.0.4:
    resolution: {integrity: sha512-KrGhL9Q4zjj0kiUt5OO4Mr/A/jlI2jDYs5eHBpYHPcBEVSiipAvn2Ko2HnPe20rmcuuvMHNdZFp+4IlGTMF0Ow==}
    engines: {node: '>= 6'}

  format@0.2.2:
    resolution: {integrity: sha512-wzsgA6WOq+09wrU1tsJ09udeR/YZRaeArL9e1wPbFg3GG2yDnC2ldKpxs4xunpFF9DgqCqOIra3bc1HWrJ37Ww==}
    engines: {node: '>=0.4.x'}

  formatly@0.2.4:
    resolution: {integrity: sha512-lIN7GpcvX/l/i24r/L9bnJ0I8Qn01qijWpQpDDvTLL29nKqSaJJu4h20+7VJ6m2CAhQ2/En/GbxDiHCzq/0MyA==}
    engines: {node: '>=18.3.0'}
    hasBin: true

  formdata-node@4.4.1:
    resolution: {integrity: sha512-0iirZp3uVDjVGt9p49aTaqjk84TrglENEDuqfdlZQ1roC9CWlPk6Avf8EEnZNcAqPonwkG35x4n3ww/1THYAeQ==}
    engines: {node: '>= 12.20'}

  front-matter@4.0.2:
    resolution: {integrity: sha512-I8ZuJ/qG92NWX8i5x1Y8qyj3vizhXS31OxjKDu3LKP+7/qBgfIKValiZIEwoVoJKUHlhWtYrktkxV1XsX+pPlg==}

  fs-constants@1.0.0:
    resolution: {integrity: sha512-y6OAwoSIf7FyjMIv94u+b5rdheZEjzR63GTyZJm5qh4Bi+2YgwLCcI/fPFZkL5PSixOt6ZNKm+w+Hfp/Bciwow==}

  fs-extra@10.1.0:
    resolution: {integrity: sha512-oRXApq54ETRj4eMiFzGnHWGy+zo5raudjuxN0b8H7s/RU2oW0Wvsx9O0ACRN/kRq9E8Vu/ReskGB5o3ji+FzHQ==}
    engines: {node: '>=12'}

  fs-extra@11.2.0:
    resolution: {integrity: sha512-PmDi3uwK5nFuXh7XDTlVnS17xJS7vW36is2+w3xcv8SVxiB4NyATf4ctkVY5bkSjX0Y4nbvZCq1/EjtEyr9ktw==}
    engines: {node: '>=14.14'}

  fs-extra@7.0.1:
    resolution: {integrity: sha512-YJDaCJZEnBmcbw13fvdAM9AwNOJwOzrE4pqMqBq5nFiEqXUqHwlK4B+3pUw6JNvfSPtX05xFHtYy/1ni01eGCw==}
    engines: {node: '>=6 <7 || >=8'}

  fsevents@2.3.2:
    resolution: {integrity: sha512-xiqMQR4xAeHTuB9uWm+fFRcIOgKBMiOBP+eXiyT7jsgVCq1bkVygt00oASowB7EdtpOHaaPgKt812P9ab+DDKA==}
    engines: {node: ^8.16.0 || ^10.6.0 || >=11.0.0}
    os: [darwin]

  fsevents@2.3.3:
    resolution: {integrity: sha512-5xoDfX+fL7faATnagmWPpbFtwh/R77WmMMqqHGS65C3vvB0YHrgF+B1YmZ3441tMj5n63k0212XNoJwzlhffQw==}
    engines: {node: ^8.16.0 || ^10.6.0 || >=11.0.0}
    os: [darwin]

  function-bind@1.1.2:
    resolution: {integrity: sha512-7XHNxH7qX9xG5mIwxkhumTox/MIRNcOgDrxWsMt2pAr23WHp6MrRlN7FBSFpCpr+oVO0F744iUgR82nJMfG2SA==}

  fuse.js@7.0.0:
    resolution: {integrity: sha512-14F4hBIxqKvD4Zz/XjDc3y94mNZN6pRv3U13Udo0lNLCWRBUsrMv2xwcF/y/Z5sV6+FQW+/ow68cHpm4sunt8Q==}
    engines: {node: '>=10'}

  gensync@1.0.0-beta.2:
    resolution: {integrity: sha512-3hN7NaskYvMDLQY55gnW3NQ+mesEAepTqlg+VEbj7zzqEMBVNhzcGYYeqFo/TlYz6eQiFcp1HcsCZO+nGgS8zg==}
    engines: {node: '>=6.9.0'}

  get-caller-file@2.0.5:
    resolution: {integrity: sha512-DyFP3BM/3YHTQOCUL/w0OZHR0lpKeGrxotcHWcqNEdnltqFwXVfhEBQ94eIo34AfQpo0rGki4cyIiftY06h2Fg==}
    engines: {node: 6.* || 8.* || >= 10.*}

  get-east-asian-width@1.3.0:
    resolution: {integrity: sha512-vpeMIQKxczTD/0s2CdEWHcb0eeJe6TFjxb+J5xgX7hScxqrGuyjmv4c1D4A/gelKfyox0gJJwIHF+fLjeaM8kQ==}
    engines: {node: '>=18'}

  get-intrinsic@1.3.0:
    resolution: {integrity: sha512-9fSjSaos/fRIVIp+xSJlE6lfwhES7LNtKaCBIamHsjr2na1BiABJPo0mOjjz8GJDURarmCPGqaiVg5mfjb98CQ==}
    engines: {node: '>= 0.4'}

  get-proto@1.0.1:
    resolution: {integrity: sha512-sTSfBjoXBp89JvIKIefqw7U2CCebsc74kiY6awiGogKtoSGbgjYE/G/+l9sF3MWFPNc9IcoOC4ODfKHfxFmp0g==}
    engines: {node: '>= 0.4'}

  get-stream@8.0.1:
    resolution: {integrity: sha512-VaUJspBffn/LMCJVoMvSAdmscJyS1auj5Zulnn5UoYcY531UWmdwhRWkcGKnGU93m5HSXP9LP2usOryrBtQowA==}
    engines: {node: '>=16'}

  get-stream@9.0.1:
    resolution: {integrity: sha512-kVCxPF3vQM/N0B1PmoqVUqgHP+EeVjmZSQn+1oCRPxd2P21P2F19lIgbR3HBosbB1PUhOAoctJnfEn2GbN2eZA==}
    engines: {node: '>=18'}

  get-tsconfig@4.7.5:
    resolution: {integrity: sha512-ZCuZCnlqNzjb4QprAzXKdpp/gh6KTxSJuw3IBsPnV/7fV4NxC9ckB+vPTt8w7fJA0TaSD7c55BR47JD6MEDyDw==}

  glob-parent@5.1.2:
    resolution: {integrity: sha512-AOIgSQCepiJYwP3ARnGx+5VnTu2HBYdzbGP45eLw1vr3zB3vZLeyed1sC9hnbcOc9/SrMyM5RPQrkGz4aS9Zow==}
    engines: {node: '>= 6'}

  glob-parent@6.0.2:
    resolution: {integrity: sha512-XxwI8EOhVQgWp6iDL+3b0r86f4d6AX6zSU55HfB4ydCEuXLXc5FcYeOu+nnGftS4TEju/11rt4KJPTMgbfmv4A==}
    engines: {node: '>=10.13.0'}

  glob@10.4.5:
    resolution: {integrity: sha512-7Bv8RF0k6xjo7d4A/PxYLbUCfb6c+Vpd2/mB2yRDlew7Jb5hEXiCD9ibfO7wpk8i4sevK6DFny9h7EYbM3/sHg==}
    hasBin: true

  glob@11.0.3:
    resolution: {integrity: sha512-2Nim7dha1KVkaiF4q6Dj+ngPPMdfvLJEOpZk/jKiUAkqKebpGAWQXAq9z1xu9HKu5lWfqw/FASuccEjyznjPaA==}
    engines: {node: 20 || >=22}
    hasBin: true

  global-directory@4.0.1:
    resolution: {integrity: sha512-wHTUcDUoZ1H5/0iVqEudYW4/kAlN5cZ3j/bXn0Dpbizl9iaUVeWSHqiOjsgk6OW2bkLclbBjzewBz6weQ1zA2Q==}
    engines: {node: '>=18'}

  globals@13.24.0:
    resolution: {integrity: sha512-AhO5QUcj8llrbG09iWhPU2B204J1xnPeL8kQmVorSsy+Sjj1sk8gIyh6cUocGmH4L0UuhAJy+hJMRA4mgA4mFQ==}
    engines: {node: '>=8'}

  globals@14.0.0:
    resolution: {integrity: sha512-oahGvuMGQlPw/ivIYBjVSrWAfWLBeku5tpPE2fOPLi+WHffIWbuh2tCjhyQhTBPMf5E9jDEH4FOmTYgYwbKwtQ==}
    engines: {node: '>=18'}

  globals@15.15.0:
    resolution: {integrity: sha512-7ACyT3wmyp3I61S4fG682L0VA2RGD9otkqGJIwNUMF1SWUombIIk+af1unuDYgMm082aHYwD+mzJvv9Iu8dsgg==}
    engines: {node: '>=18'}

  gopd@1.2.0:
    resolution: {integrity: sha512-ZUKRh6/kUFoAiTAtTYPZJ3hw9wNxx+BIBOijnlG9PnrJsCcSjs1wyyD6vJpaYtgnzDrKYRSqf3OO6Rfa93xsRg==}
    engines: {node: '>= 0.4'}

  gpt-tokenizer@2.9.0:
    resolution: {integrity: sha512-YSpexBL/k4bfliAzMrRqn3M6+it02LutVyhVpDeMKrC/O9+pCe/5s8U2hYKa2vFLD5/vHhsKc8sOn/qGqII8Kg==}

  graceful-fs@4.2.10:
    resolution: {integrity: sha512-9ByhssR2fPVsNZj478qUUbKfmL0+t5BDVyjShtyZZLiK7ZDAArFFfopyOTj0M05wE2tJPisA4iTnnXl2YoPvOA==}

  graceful-fs@4.2.11:
    resolution: {integrity: sha512-RbJ5/jmFcNNCcDV5o9eTnBLJ/HszWV0P73bc+Ff4nS/rJj+YaS6IGyiOL0VoBYX+l1Wrl3k63h/KrH+nhJ0XvQ==}

  graphemer@1.4.0:
    resolution: {integrity: sha512-EtKwoO6kxCL9WO5xipiHTZlSzBm7WLT627TqC/uVRd0HKmq8NXyebnNYxDoBi7wt8eTWrUrKXCOVaFq9x1kgag==}

  gray-matter@4.0.3:
    resolution: {integrity: sha512-5v6yZd4JK3eMI3FqqCouswVqwugaA9r4dNZB1wwcmrD02QkV5H0y7XBQW8QwQqEaZY1pM9aqORSORhJRdNK44Q==}
    engines: {node: '>=6.0'}

  happy-dom@15.11.0:
    resolution: {integrity: sha512-/zyxHbXriYJ8b9Urh43ILk/jd9tC07djURnJuAimJ3tJCOLOzOUp7dEHDwJOZyzROlrrooUhr/0INZIDBj1Bjw==}
    engines: {node: '>=18.0.0'}

  has-flag@4.0.0:
    resolution: {integrity: sha512-EykJT/Q1KjTWctppgIAgfSO0tKVuZUjhgMr17kqTumMl6Afv3EISleU7qZUzoXDFTAHTDC4NOoG/ZxU3EvlMPQ==}
    engines: {node: '>=8'}

  has-property-descriptors@1.0.2:
    resolution: {integrity: sha512-55JNKuIW+vq4Ke1BjOTjM2YctQIvCT7GFzHwmfZPGo5wnrgkid0YQtnAleFSqumZm4az3n2BS+erby5ipJdgrg==}

  has-symbols@1.1.0:
    resolution: {integrity: sha512-1cDNdwJ2Jaohmb3sg4OmKaMBwuC48sYni5HUw2DvsC8LjGTLK9h+eb1X6RyuOHe4hT0ULCW68iomhjUoKUqlPQ==}
    engines: {node: '>= 0.4'}

  has-tostringtag@1.0.2:
    resolution: {integrity: sha512-NqADB8VjPFLM2V0VvHUewwwsw0ZWBaIdgo+ieHtK3hasLz4qeCRjYcqfB6AQrBggRKppKF8L52/VqdVsO47Dlw==}
    engines: {node: '>= 0.4'}

  hash-sum@2.0.0:
    resolution: {integrity: sha512-WdZTbAByD+pHfl/g9QSsBIIwy8IT+EsPiKDs0KNX+zSHhdDLFKdZu0BQHljvO+0QI/BasbMSUa8wYNCZTvhslg==}

  hasown@2.0.2:
    resolution: {integrity: sha512-0hJU9SCPvmMzIBdZFqNPXWa6dqh7WdH0cII9y+CyS8rG3nL48Bclra9HmKhVVUHyPWNH5Y7xDwAB7bfgSjkUMQ==}
    engines: {node: '>= 0.4'}

  he@1.2.0:
    resolution: {integrity: sha512-F/1DnUGPopORZi0ni+CvrCgHQ5FyEAHRLSApuYWMmrbSwoN2Mn/7k+Gl38gJnR7yyDZk6WLXwiGod1JOWNDKGw==}
    hasBin: true

  hookable@5.5.3:
    resolution: {integrity: sha512-Yc+BQe8SvoXH1643Qez1zqLRmbA5rCL+sSmk6TVos0LWVfNIB7PGncdlId77WzLGSIB5KaWgTaNTs2lNVEI6VQ==}

  hosted-git-info@7.0.2:
    resolution: {integrity: sha512-puUZAUKT5m8Zzvs72XWy3HtvVbTWljRE66cP60bxJzAqf2DgICo7lYTY2IHUmLnNpjYvw5bvmoHvPc0QO2a62w==}
    engines: {node: ^16.14.0 || >=18.0.0}

  html-encoding-sniffer@4.0.0:
    resolution: {integrity: sha512-Y22oTqIU4uuPgEemfz7NDJz6OeKf12Lsu+QC+s3BVpda64lTiMYCyGwg5ki4vFxkMwQdeZDl2adZoqUgdFuTgQ==}
    engines: {node: '>=18'}

  html-escaper@2.0.2:
    resolution: {integrity: sha512-H2iMtd0I4Mt5eYiapRdIDjp+XzelXQ0tFE4JS7YFwFevXXMmOp9myNrUvCg0D6ws8iqkRPBfKHgbwig1SmlLfg==}

  html-minifier-terser@6.1.0:
    resolution: {integrity: sha512-YXxSlJBZTP7RS3tWnQw74ooKa6L9b9i9QYXY21eUEvhZ3u9XLfv6OnFsQq6RxkhHygsaUMvYsZRV5rU/OVNZxw==}
    engines: {node: '>=12'}
    hasBin: true

  http-parser-js@0.5.10:
    resolution: {integrity: sha512-Pysuw9XpUq5dVc/2SMHpuTY01RFl8fttgcyunjL7eEMhGM3cI4eOmiCycJDVCo/7O7ClfQD3SaI6ftDzqOXYMA==}

  http-proxy-agent@7.0.2:
    resolution: {integrity: sha512-T1gkAiYYDWYx3V5Bmyu7HcfcvL7mUrTWiM6yOfa3PIphViJ/gFPbvidQ+veqSOHci/PxBcDabeUNCzpOODJZig==}
    engines: {node: '>= 14'}

  https-proxy-agent@7.0.6:
    resolution: {integrity: sha512-vK9P5/iUfdl95AI+JVyUuIcVtd4ofvtrOr3HNtM2yxC9bnMbEdp3x01OhQNnjb8IJYi38VlTE3mBXwcfvywuSw==}
    engines: {node: '>= 14'}

  human-signals@5.0.0:
    resolution: {integrity: sha512-AXcZb6vzzrFAUE61HnN4mpLqd/cSIwNQjtNWR0euPm6y0iqx3G4gOXaIDdtdDwZmhwe82LA6+zinmW4UBWVePQ==}
    engines: {node: '>=16.17.0'}

  human-signals@8.0.1:
    resolution: {integrity: sha512-eKCa6bwnJhvxj14kZk5NCPc6Hb6BdsU9DZcOnmQKSnO1VKrfV0zCvtttPZUsBvjmNDn8rpcJfpwSYnHBjc95MQ==}
    engines: {node: '>=18.18.0'}

  humanize-ms@1.2.1:
    resolution: {integrity: sha512-Fl70vYtsAFb/C06PTS9dZBo7ihau+Tu/DNCk/OyHhea07S+aeMWpFFkUaXRa8fI+ScZbEI8dfSxwY7gxZ9SAVQ==}

  husky@9.0.11:
    resolution: {integrity: sha512-AB6lFlbwwyIqMdHYhwPe+kjOC3Oc5P3nThEoW/AaO2BX3vJDjWPFxYLxokUZOo6RNX20He3AaT8sESs9NJcmEw==}
    engines: {node: '>=18'}
    hasBin: true

  iconv-lite@0.6.3:
    resolution: {integrity: sha512-4fCk79wshMdzMp2rH06qWrJE4iolqLhCUH+OiuIgU++RB0+94NlDL81atO7GX55uUKueo0txHNtvEyI6D7WdMw==}
    engines: {node: '>=0.10.0'}

  idb@7.1.1:
    resolution: {integrity: sha512-gchesWBzyvGHRO9W8tzUWFDycow5gwjvFKfyV9FF32Y7F50yZMp7mP+T2mJIWFx49zicqyC4uefHM17o6xKIVQ==}

  ieee754@1.2.1:
    resolution: {integrity: sha512-dcyqhDvX1C46lXZcVqCpK+FtMRQVdIMN6/Df5js2zouUsqG7I6sFxitIC+7KYK29KdXOLHdu9zL4sFnoVQnqaA==}

  ignore@5.3.1:
    resolution: {integrity: sha512-5Fytz/IraMjqpwfd34ke28PTVMjZjJG2MPn5t7OE4eUCUNf8BAa7b5WUS9/Qvr6mwOQS7Mk6vdsMno5he+T8Xw==}
    engines: {node: '>= 4'}

  ignore@6.0.2:
    resolution: {integrity: sha512-InwqeHHN2XpumIkMvpl/DCJVrAHgCsG5+cn1XlnLWGwtZBm8QJfSusItfrwx81CTp5agNZqpKU2J/ccC5nGT4A==}
    engines: {node: '>= 4'}

  ignore@7.0.5:
    resolution: {integrity: sha512-Hs59xBNfUIunMFgWAbGX5cq6893IbWg4KnrjbYwX3tx0ztorVgTDA6B2sxf8ejHJ4wz8BqGUMYlnzNBer5NvGg==}
    engines: {node: '>= 4'}

  immediate@3.0.6:
    resolution: {integrity: sha512-XXOFtyqDjNDAQxVfYxuF7g9Il/IbWmmlQg2MYKOH8ExIT1qg6xc4zyS3HaEEATgs1btfzxq15ciUiY7gjSXRGQ==}

  import-fresh@3.3.0:
    resolution: {integrity: sha512-veYYhQa+D1QBKznvhUHxb8faxlrwUnxseDAbAp457E0wLNio2bOSKnjYDhMj+YiAq61xrMGhQk9iXVk5FzgQMw==}
    engines: {node: '>=6'}

  import-fresh@3.3.1:
    resolution: {integrity: sha512-TR3KfrTZTYLPB6jUjfx6MF9WcWrHL9su5TObK4ZkYgBdWKPOFoSoQIdEuTuR82pmtxH2spWG9h6etwfr1pLBqQ==}
    engines: {node: '>=6'}

  import-lazy@4.0.0:
    resolution: {integrity: sha512-rKtvo6a868b5Hu3heneU+L4yEQ4jYKLtjpnPeUdK7h0yzXGmyBTypknlkCvHFBqfX9YlorEiMM6Dnq/5atfHkw==}
    engines: {node: '>=8'}

  imurmurhash@0.1.4:
    resolution: {integrity: sha512-JmXMZ6wuvDmLiHEml9ykzqO6lwFbof0GG4IkcGaENdCRDDmMVnny7s5HsIgHCbaq0w2MyPhDqkhTUgS2LU2PHA==}
    engines: {node: '>=0.8.19'}

  indent-string@4.0.0:
    resolution: {integrity: sha512-EdDDZu4A2OyIK7Lr/2zG+w5jmbuk1DVBnEwREQvBzspBJkCEbRa8GxU1lghYcaGJCnRWibjDXlq779X1/y5xwg==}
    engines: {node: '>=8'}

  indent-string@5.0.0:
    resolution: {integrity: sha512-m6FAo/spmsW2Ab2fU35JTYwtOKa2yAwXSwgjSv1TJzh4Mh7mC3lzAOVLBprb72XsTrgkEIsl7YrFNAiDiRhIGg==}
    engines: {node: '>=12'}

  inherits@2.0.4:
    resolution: {integrity: sha512-k/vGaX4/Yla3WzyMCvTQOXYeIHvqOKtnqBduzTHpzpQZzAskKMhZ2K+EnBiSM9zGSoIFeMpXKxa4dYeZIQqewQ==}

  ini@1.3.8:
    resolution: {integrity: sha512-JV/yugV2uzW5iMRSiZAyDtQd+nxtUnjeLt0acNdw98kKLrvuRVyB80tsREOE7yvGVgalhZ6RNXCmEHkUKBKxew==}

  ini@4.1.1:
    resolution: {integrity: sha512-QQnnxNyfvmHFIsj7gkPcYymR8Jdw/o7mp5ZFihxn6h8Ci6fh3Dx4E1gPjpQEpIuPo9XVNY/ZUwh4BPMjGyL01g==}
    engines: {node: ^14.17.0 || ^16.13.0 || >=18.0.0}

  ink@6.2.2:
    resolution: {integrity: sha512-LN1f+/D8KKqMqRux08fIfA9wsEAJ9Bu9CiI3L6ih7bnqNSDUXT/JVJ0rUIc4NkjPiPaeI3BVNREcLYLz9ePSEg==}
    engines: {node: '>=20'}
    peerDependencies:
      '@types/react': '>=19.0.0'
      react: '>=19.0.0'
      react-devtools-core: ^4.19.1
    peerDependenciesMeta:
      '@types/react':
        optional: true
      react-devtools-core:
        optional: true

  is-arrayish@0.2.1:
    resolution: {integrity: sha512-zz06S8t0ozoDXMG+ube26zeCTNXcKIPJZJi8hBrF4idCLms4CG9QtK7qBl1boi5ODzFpjswb5JPmHCbMpjaYzg==}

  is-binary-path@2.1.0:
    resolution: {integrity: sha512-ZMERYes6pDydyuGidse7OsHxtbI7WVeUEozgR/g7rd0xUimYNlvZRE/K2MgZTjWy725IfelLeVcEM97mmtRGXw==}
    engines: {node: '>=8'}

  is-core-module@2.16.1:
    resolution: {integrity: sha512-UfoeMA6fIJ8wTYFEUjelnaGI67v6+N7qXJEvQuIGa99l4xsCruSYOVSQ0uPANn4dAzm8lkYPaKLrrijLq7x23w==}
    engines: {node: '>= 0.4'}

  is-docker@2.2.1:
    resolution: {integrity: sha512-F+i2BKsFrH66iaUFc0woD8sLy8getkwTwtOBjvs56Cx4CgJDeKQeqfz8wAYiSb8JOprWhHH5p77PbmYCvvUuXQ==}
    engines: {node: '>=8'}
    hasBin: true

  is-docker@3.0.0:
    resolution: {integrity: sha512-eljcgEDlEns/7AXFosB5K/2nCM4P7FQPkGc/DWLy5rmFEWvZayGrik1d9/QIY5nJ4f9YsVvBkA6kJpHn9rISdQ==}
    engines: {node: ^12.20.0 || ^14.13.1 || >=16.0.0}
    hasBin: true

  is-expression@4.0.0:
    resolution: {integrity: sha512-zMIXX63sxzG3XrkHkrAPvm/OVZVSCPNkwMHU8oTX7/U3AL78I0QXCEICXUM13BIa8TYGZ68PiTKfQz3yaTNr4A==}

  is-extendable@0.1.1:
    resolution: {integrity: sha512-5BMULNob1vgFX6EjQw5izWDxrecWK9AM72rugNr0TFldMOi0fj6Jk+zeKIt0xGj4cEfQIJth4w3OKWOJ4f+AFw==}
    engines: {node: '>=0.10.0'}

  is-extglob@2.1.1:
    resolution: {integrity: sha512-SbKbANkN603Vi4jEZv49LeVJMn4yGwsbzZworEoyEiutsN3nJYdbO36zfhGJ6QEDpOZIFkDtnq5JRxmvl3jsoQ==}
    engines: {node: '>=0.10.0'}

  is-fullwidth-code-point@3.0.0:
    resolution: {integrity: sha512-zymm5+u+sCsSWyD9qNaejV3DFvhCKclKdizYaJUuHA83RLjb7nSuGnddCHGv0hk+KY7BMAlsWeK4Ueg6EV6XQg==}
    engines: {node: '>=8'}

  is-fullwidth-code-point@4.0.0:
    resolution: {integrity: sha512-O4L094N2/dZ7xqVdrXhh9r1KODPJpFms8B5sGdJLPy664AgvXsreZUyCQQNItZRDlYug4xStLjNp/sz3HvBowQ==}
    engines: {node: '>=12'}

  is-fullwidth-code-point@5.0.0:
    resolution: {integrity: sha512-OVa3u9kkBbw7b8Xw5F9P+D/T9X+Z4+JruYVNapTjPYZYUznQ5YfWeFkOj606XYYW8yugTfC8Pj0hYqvi4ryAhA==}
    engines: {node: '>=18'}

  is-glob@4.0.3:
    resolution: {integrity: sha512-xelSayHH36ZgE7ZWhli7pW34hNbNl8Ojv5KVmkJD4hBdD3th8Tfk9vYasLM+mXWOZhFkgZfxhLSnrwRr4elSSg==}
    engines: {node: '>=0.10.0'}

  is-in-ci@1.0.0:
    resolution: {integrity: sha512-eUuAjybVTHMYWm/U+vBO1sY/JOCgoPCXRxzdju0K+K0BiGW0SChEL1MLC0PoCIR1OlPo5YAp8HuQoUlsWEICwg==}
    engines: {node: '>=18'}
    hasBin: true

  is-in-ci@2.0.0:
    resolution: {integrity: sha512-cFeerHriAnhrQSbpAxL37W1wcJKUUX07HyLWZCW1URJT/ra3GyUTzBgUnh24TMVfNTV2Hij2HLxkPHFZfOZy5w==}
    engines: {node: '>=20'}
    hasBin: true

  is-inside-container@1.0.0:
    resolution: {integrity: sha512-KIYLCCJghfHZxqjYBE7rEy0OBuTd5xCHS7tHVgvCLkx7StIoaxwNW3hCALgEUjFfeRk+MG/Qxmp/vtETEF3tRA==}
    engines: {node: '>=14.16'}
    hasBin: true

  is-installed-globally@1.0.0:
    resolution: {integrity: sha512-K55T22lfpQ63N4KEN57jZUAaAYqYHEe8veb/TycJRk9DdSCLLcovXz/mL6mOnhQaZsQGwPhuFopdQIlqGSEjiQ==}
    engines: {node: '>=18'}

  is-interactive@1.0.0:
    resolution: {integrity: sha512-2HvIEKRoqS62guEC+qBjpvRubdX910WCMuJTZ+I9yvqKU2/12eSL549HMwtabb4oupdj2sMP50k+XJfB/8JE6w==}
    engines: {node: '>=8'}

  is-language-code@3.1.0:
    resolution: {integrity: sha512-zJdQ3QTeLye+iphMeK3wks+vXSRFKh68/Pnlw7aOfApFSEIOhYa8P9vwwa6QrImNNBMJTiL1PpYF0f4BxDuEgA==}

  is-npm@6.0.0:
    resolution: {integrity: sha512-JEjxbSmtPSt1c8XTkVrlujcXdKV1/tvuQ7GwKcAlyiVLeYFQ2VHat8xfrDJsIkhCdF/tZ7CiIR3sy141c6+gPQ==}
    engines: {node: ^12.20.0 || ^14.13.1 || >=16.0.0}

  is-number@7.0.0:
    resolution: {integrity: sha512-41Cifkg6e8TylSpdtTpeLVMqvSBEVzTttHvERD741+pnZ8ANv0004MRL43QKPDlK9cGvNp6NZWZUBlbGXYxxng==}
    engines: {node: '>=0.12.0'}

  is-path-inside@4.0.0:
    resolution: {integrity: sha512-lJJV/5dYS+RcL8uQdBDW9c9uWFLLBNRyFhnAKXw5tVqLlKZ4RMGZKv+YQ/IA3OhD+RpbJa1LLFM1FQPGyIXvOA==}
    engines: {node: '>=12'}

  is-plain-obj@4.1.0:
    resolution: {integrity: sha512-+Pgi+vMuUNkJyExiMBt5IlFoMyKnr5zhJ4Uspz58WOhBF5QoIZkFyNHIbBAtHwzVAgk5RtndVNsDRN61/mmDqg==}
    engines: {node: '>=12'}

  is-potential-custom-element-name@1.0.1:
    resolution: {integrity: sha512-bCYeRA2rVibKZd+s2625gGnGF/t7DSqDs4dP7CrLA1m7jKWz6pps0LpYLJN8Q64HtmPKJ1hrN3nzPNKFEKOUiQ==}

  is-promise@2.2.2:
    resolution: {integrity: sha512-+lP4/6lKUBfQjZ2pdxThZvLUAafmZb8OAxFb8XXtiQmS35INgr85hdOGoEs124ez1FCnZJt6jau/T+alh58QFQ==}

  is-regex@1.2.1:
    resolution: {integrity: sha512-MjYsKHO5O7mCsmRGxWcLWheFqN9DJ/2TmngvjKXihe6efViPqc274+Fx/4fYj/r03+ESvBdTXK0V6tA3rgez1g==}
    engines: {node: '>= 0.4'}

  is-stream@3.0.0:
    resolution: {integrity: sha512-LnQR4bZ9IADDRSkvpqMGvt/tEJWclzklNgSw48V5EAaAeDd6qGvN8ei6k5p0tvxSR171VmGyHuTiAOfxAbr8kA==}
    engines: {node: ^12.20.0 || ^14.13.1 || >=16.0.0}

  is-stream@4.0.1:
    resolution: {integrity: sha512-Dnz92NInDqYckGEUJv689RbRiTSEHCQ7wOVeALbkOz999YpqT46yMRIGtSNl2iCL1waAZSx40+h59NV/EwzV/A==}
    engines: {node: '>=18'}

  is-unicode-supported@0.1.0:
    resolution: {integrity: sha512-knxG2q4UC3u8stRGyAVJCOdxFmv5DZiRcdlIaAQXAbSfJya+OhopNotLQrstBhququ4ZpuKbDc/8S6mgXgPFPw==}
    engines: {node: '>=10'}

  is-unicode-supported@2.1.0:
    resolution: {integrity: sha512-mE00Gnza5EEB3Ds0HfMyllZzbBrmLOX3vfWoj9A9PEnTfratQ/BcaJOuMhnkhjXvb2+FkY3VuHqtAGpTPmglFQ==}
    engines: {node: '>=18'}

  is-what@4.1.16:
    resolution: {integrity: sha512-ZhMwEosbFJkA0YhFnNDgTM4ZxDRsS6HqTo7qsZM08fehyRYIYa0yHu5R6mgo1n/8MgaPBXiPimPD77baVFYg+A==}
    engines: {node: '>=12.13'}

  is-wsl@2.2.0:
    resolution: {integrity: sha512-fKzAra0rGJUUBwGBgNkHZuToZcn+TtXHpeCgmkMJMMYx1sQDYaCSyjJBSCa2nH1DGm7s3n1oBnohoVTBaN7Lww==}
    engines: {node: '>=8'}

  is-wsl@3.1.0:
    resolution: {integrity: sha512-UcVfVfaK4Sc4m7X3dUSoHoozQGBEFeDC+zVo06t98xe8CzHSZZBekNXH+tu0NalHolcJ/QAGqS46Hef7QXBIMw==}
    engines: {node: '>=16'}

  isarray@1.0.0:
    resolution: {integrity: sha512-VLghIWNM6ELQzo7zwmcg0NmTVyWKYjvIeM83yjp0wRDTmUnrM678fQbcKBo6n2CJEF0szoG//ytg+TKla89ALQ==}

  isarray@2.0.5:
    resolution: {integrity: sha512-xHjhDr3cNBK0BzdUJSPXZntQUx/mwMS5Rw4A7lPJ90XGAO6ISP/ePDNuo0vhqOZU+UD5JoodwCAAoZQd3FeAKw==}

  isexe@2.0.0:
    resolution: {integrity: sha512-RHxMLp9lnKHGHRng9QFhRCMbYAcVpn69smSGcq3f36xjgVVWThj4qqLbTLlq7Ssj8B+fIQ1EuCEGI2lKsyQeIw==}

  isomorphic.js@0.2.5:
    resolution: {integrity: sha512-PIeMbHqMt4DnUP3MA/Flc0HElYjMXArsw1qwJZcm9sqR8mq3l8NYizFMty0pWwE/tzIGH3EKK5+jes5mAr85yw==}

  istanbul-lib-coverage@3.2.2:
    resolution: {integrity: sha512-O8dpsF+r0WV/8MNRKfnmrtCWhuKjxrq2w+jpzBL5UZKTi2LeVWnWOmWRxFlesJONmc+wLAGvKQZEOanko0LFTg==}
    engines: {node: '>=8'}

  istanbul-lib-report@3.0.1:
    resolution: {integrity: sha512-GCfE1mtsHGOELCU8e/Z7YWzpmybrx/+dSTfLrvY8qRmaY6zXTKWn6WQIjaAFw069icm6GVMNkgu0NzI4iPZUNw==}
    engines: {node: '>=10'}

  istanbul-lib-source-maps@5.0.6:
    resolution: {integrity: sha512-yg2d+Em4KizZC5niWhQaIomgf5WlL4vOOjZ5xGCmF8SnPE/mDWWXgvRExdcpCgh9lLRRa1/fSYp2ymmbJ1pI+A==}
    engines: {node: '>=10'}

  istanbul-reports@3.2.0:
    resolution: {integrity: sha512-HGYWWS/ehqTV3xN10i23tkPkpH46MLCIMFNCaaKNavAXTF1RkqxawEPtnjnGZ6XKSInBKkiOA5BKS+aZiY3AvA==}
    engines: {node: '>=8'}

  jackspeak@3.4.0:
    resolution: {integrity: sha512-JVYhQnN59LVPFCEcVa2C3CrEKYacvjRfqIQl+h8oi91aLYQVWRYbxjPcv1bUiUy/kLmQaANrYfNMCO3kuEDHfw==}
    engines: {node: '>=14'}

  jackspeak@4.1.1:
    resolution: {integrity: sha512-zptv57P3GpL+O0I7VdMJNBZCu+BPHVQUk55Ft8/QCJjTVxrnJHuVuX/0Bl2A6/+2oyR/ZMEuFKwmzqqZ/U5nPQ==}
    engines: {node: 20 || >=22}

  jake@10.9.2:
    resolution: {integrity: sha512-2P4SQ0HrLQ+fw6llpLnOaGAvN2Zu6778SJMrCUwns4fOoG9ayrTiZk3VV8sCPkVZF8ab0zksVpS8FDY5pRCNBA==}
    engines: {node: '>=10'}
    hasBin: true

  javascript-natural-sort@0.7.1:
    resolution: {integrity: sha512-nO6jcEfZWQXDhOiBtG2KvKyEptz7RVbpGP4vTD2hLBdmNQSsCiicO2Ioinv6UI4y9ukqnBpy+XZ9H6uLNgJTlw==}

  jest-diff@30.1.1:
    resolution: {integrity: sha512-LUU2Gx8EhYxpdzTR6BmjL1ifgOAQJQELTHOiPv9KITaKjZvJ9Jmgigx01tuZ49id37LorpGc9dPBPlXTboXScw==}
    engines: {node: ^18.14.0 || ^20.0.0 || ^22.0.0 || >=24.0.0}

  jiti@2.4.2:
    resolution: {integrity: sha512-rg9zJN+G4n2nfJl5MW3BMygZX56zKPNVEYYqq7adpmMh4Jn2QNEwhvQlFy6jPVdcod7txZtKHWnyZiA3a0zP7A==}
    hasBin: true

  jiti@2.5.1:
    resolution: {integrity: sha512-twQoecYPiVA5K/h6SxtORw/Bs3ar+mLUtoPSc7iMXzQzK8d7eJ/R09wmTwAjiamETn1cXYPGfNnu7DMoHgu12w==}
    hasBin: true

  jju@1.4.0:
    resolution: {integrity: sha512-8wb9Yw966OSxApiCt0K3yNJL8pnNeIv+OEq2YMidz4FKP6nonSRoOXc80iXY4JaN2FC11B9qsNmDsm+ZOfMROA==}

  js-beautify@1.15.1:
    resolution: {integrity: sha512-ESjNzSlt/sWE8sciZH8kBF8BPlwXPwhR6pWKAw8bw4Bwj+iZcnKW6ONWUutJ7eObuBZQpiIb8S7OYspWrKt7rA==}
    engines: {node: '>=14'}
    hasBin: true

  js-cookie@3.0.5:
    resolution: {integrity: sha512-cEiJEAEoIbWfCZYKWhVwFuvPX1gETRYPw6LlaTKoxD3s2AkXzkCjnp6h0V77ozyqj0jakteJ4YqDJT830+lVGw==}
    engines: {node: '>=14'}

  js-stringify@1.0.2:
    resolution: {integrity: sha512-rtS5ATOo2Q5k1G+DADISilDA6lv79zIiwFd6CcjuIxGKLFm5C+RLImRscVap9k55i+MOZwgliw+NejvkLuGD5g==}

  js-tokens@4.0.0:
    resolution: {integrity: sha512-RdJUflcE3cUzKiMqQgsCu06FPu9UdIJO0beYbPhHN4k6apgJtifcoCtT9bcxOpYBtpD2kCM6Sbzg4CausW/PKQ==}

  js-tokens@9.0.1:
    resolution: {integrity: sha512-mxa9E9ITFOt0ban3j6L5MpjwegGz6lBQmM1IJkWeBZGcMxto50+eWdjC/52xDbS2vy0k7vIMK0Fe2wfL9OQSpQ==}

  js-yaml@3.14.1:
    resolution: {integrity: sha512-okMH7OXXJ7YrN9Ok3/SXrnu4iX9yOk+25nqX4imS2npuvTYDmo/QEZoqwZkYaIDk3jVvBOTOIEgEhaLOynBS9g==}
    hasBin: true

  js-yaml@4.1.0:
    resolution: {integrity: sha512-wpxZs9NoxZaJESJGIZTyDEaYpl0FKSA+FB9aJiyemKhMwkxQg63h4T1KJgUGHpTqPDNRcmmYLugrRjJlBtWvRA==}
    hasBin: true

  jsdom@26.1.0:
    resolution: {integrity: sha512-Cvc9WUhxSMEo4McES3P7oK3QaXldCfNWp7pl2NNeiIFlCoLr3kfq9kb1fxftiwk1FLV7CvpvDfonxtzUDeSOPg==}
    engines: {node: '>=18'}
    peerDependencies:
      canvas: ^3.0.0
    peerDependenciesMeta:
      canvas:
        optional: true

  jsesc@3.0.2:
    resolution: {integrity: sha512-xKqzzWXDttJuOcawBt4KnKHHIf5oQ/Cxax+0PWFG+DFDgHNAdi+TXECADI+RYiFUMmx8792xsMbbgXj4CwnP4g==}
    engines: {node: '>=6'}
    hasBin: true

  jsesc@3.1.0:
    resolution: {integrity: sha512-/sM3dO2FOzXjKQhJuo0Q173wf2KOo8t4I8vHy6lF9poUp7bKT0/NHE8fPX23PwfhnykfqnC2xRxOnVw5XuGIaA==}
    engines: {node: '>=6'}
    hasBin: true

  json-buffer@3.0.1:
    resolution: {integrity: sha512-4bV5BfR2mqfQTJm+V5tPPdf+ZpuhiIvTuAB5g8kcrXOZpTT/QwwVRWBywX1ozr6lEuPdbHxwaJlm9G6mI2sfSQ==}

  json-parse-even-better-errors@2.3.1:
    resolution: {integrity: sha512-xyFwyhro/JEof6Ghe2iz2NcXoj2sloNsWr/XsERDK/oiPCfaNhl5ONfp+jQdAZRQQ0IJWNzH9zIZF7li91kh2w==}

  json-schema-traverse@0.4.1:
    resolution: {integrity: sha512-xbbCH5dCYU5T8LcEhhuh7HJ88HXuW3qsI3Y0zOZFKfZEHcpWiHU/Jxzk629Brsab/mMiHQti9wMP+845RPe3Vg==}

  json-schema-traverse@1.0.0:
    resolution: {integrity: sha512-NM8/P9n3XjXhIZn1lLhkFaACTOURQXjWhV4BA/RnOv8xvgqtqpAX9IO4mRQxSx1Rlo4tqzeqb0sOlruaOy3dug==}

  json-schema-typed@8.0.1:
    resolution: {integrity: sha512-XQmWYj2Sm4kn4WeTYvmpKEbyPsL7nBsb647c7pMe6l02/yx2+Jfc4dT6UZkEXnIUb5LhD55r2HPsJ1milQ4rDg==}

  json-stable-stringify-without-jsonify@1.0.1:
    resolution: {integrity: sha512-Bdboy+l7tA3OGW6FjyFHWkP5LuByj1Tk33Ljyq0axyzdk9//JSi2u3fP1QSmd1KNwq6VOKYGlAu87CisVir6Pw==}

  json-stable-stringify@1.3.0:
    resolution: {integrity: sha512-qtYiSSFlwot9XHtF9bD9c7rwKjr+RecWT//ZnPvSmEjpV5mmPOCN4j8UjY5hbjNkOwZ/jQv3J6R1/pL7RwgMsg==}
    engines: {node: '>= 0.4'}

  json5@2.2.3:
    resolution: {integrity: sha512-XmOWe7eyHYH14cLdVPoyg+GOH3rYX++KpzrylJwSW98t3Nk+U8XOl8FWKOgwtzdb8lXGf6zYwDUzeHMWfxasyg==}
    engines: {node: '>=6'}
    hasBin: true

  jsonc-eslint-parser@2.4.0:
    resolution: {integrity: sha512-WYDyuc/uFcGp6YtM2H0uKmUwieOuzeE/5YocFJLnLfclZ4inf3mRn8ZVy1s7Hxji7Jxm6Ss8gqpexD/GlKoGgg==}
    engines: {node: ^12.22.0 || ^14.17.0 || >=16.0.0}

  jsonc-parser@3.2.0:
    resolution: {integrity: sha512-gfFQZrcTc8CnKXp6Y4/CBT3fTc0OVuDofpre4aEeEpSBPV5X5v4+Vmx+8snU7RLPrNHPKSgLxGo9YuQzz20o+w==}

  jsondiffpatch@0.6.0:
    resolution: {integrity: sha512-3QItJOXp2AP1uv7waBkao5nCvhEv+QmJAd38Ybq7wNI74Q+BBmnLn4EDKz6yI9xGAIQoUF87qHt+kc1IVxB4zQ==}
    engines: {node: ^18.0.0 || >=20.0.0}
    hasBin: true

  jsonfile@4.0.0:
    resolution: {integrity: sha512-m6F1R3z8jjlf2imQHS2Qez5sjKWQzbuuhuJ/FKYFRZvPE3PuHcSMVZzfsLhGVOkfd20obL5SWEBew5ShlquNxg==}

  jsonfile@6.1.0:
    resolution: {integrity: sha512-5dgndWOriYSm5cnYaJNhalLNDKOqFwyDB/rr1E9ZsGciGvKPs8R2xYGCacuf3z6K1YKDz182fd+fY3cn3pMqXQ==}

  jsonify@0.0.1:
    resolution: {integrity: sha512-2/Ki0GcmuqSrgFyelQq9M05y7PS0mEwuIzrf3f1fPqkVDVRvZrPZtVSMHxdgo8Aq0sxAOb/cr2aqqA3LeWHVPg==}

  jstransformer@1.0.0:
    resolution: {integrity: sha512-C9YK3Rf8q6VAPDCCU9fnqo3mAfOH6vUGnMcP4AQAYIEpWtfGLpwOTmZ+igtdK5y+VvI2n3CyYSzy4Qh34eq24A==}

  jszip@3.10.1:
    resolution: {integrity: sha512-xXDvecyTpGLrqFrvkrUSoxxfJI5AH7U8zxxtVclpsUtMCq4JQ290LY8AW5c7Ggnr/Y/oK+bQMbqK2qmtk3pN4g==}

  just-diff@6.0.2:
    resolution: {integrity: sha512-S59eriX5u3/QhMNq3v/gm8Kd0w8OS6Tz2FS1NG4blv+z0MuQcBRJyFWjdovM0Rad4/P4aUPFtnkNjMjyMlMSYA==}

  keyv@4.5.4:
    resolution: {integrity: sha512-oxVHkHR/EJf2CNXnWxRLW6mg7JyCCUcG0DtEGmL2ctUo1PNTin1PUil+r/+4r5MpVgC/fn1kjsx7mjSujKqIpw==}

  kind-of@6.0.3:
    resolution: {integrity: sha512-dcS1ul+9tmeD95T+x28/ehLgd9mENa3LsvDTtzm3vyBEO7RPptvAD+t44WVXaUjTBRcrpFeFlC8WCruUR456hw==}
    engines: {node: '>=0.10.0'}

  knip@5.62.0:
    resolution: {integrity: sha512-hfTUVzmrMNMT1khlZfAYmBABeehwWUUrizLQoLamoRhSFkygsGIXWx31kaWKBgEaIVL77T3Uz7IxGvSw+CvQ6A==}
    engines: {node: '>=18.18.0'}
    hasBin: true
    peerDependencies:
      '@types/node': '>=18'
      typescript: '>=5.0.4'

  kolorist@1.8.0:
    resolution: {integrity: sha512-Y+60/zizpJ3HRH8DCss+q95yr6145JXZo46OTpFvDZWLfRCE4qChOyk1b26nMaNpfHHgxagk9dXT5OP0Tfe+dQ==}

  ky@1.9.0:
    resolution: {integrity: sha512-NgBeR/cu7kuC4BAeF1rnXhfoI2uQ9RBe8zl5vo87ASsf1iIQoCeOxyt6Io6K4Ki++5ItCavXAtbEWWCGFciQ6g==}
    engines: {node: '>=18'}

  latest-version@9.0.0:
    resolution: {integrity: sha512-7W0vV3rqv5tokqkBAFV1LbR7HPOWzXQDpDgEuib/aJ1jsZZx6x3c2mBI+TJhJzOhkGeaLbCKEHXEXLfirtG2JA==}
    engines: {node: '>=18'}

  levn@0.4.1:
    resolution: {integrity: sha512-+bT2uH4E5LGE7h/n3evcS/sQlJXCpIp6ym8OWJ5eV6+67Dsql/LaaT7qJBAt2rzfoa/5QBGBhxDix1dMt2kQKQ==}
    engines: {node: '>= 0.8.0'}

  lex@1.7.9:
    resolution: {integrity: sha512-vzaalVBmFLnMaedq0QAsBAaXsWahzRpvnIBdBjj7y+7EKTS6lnziU2y/PsU2c6rV5qYj2B5IDw0uNJ9peXD0vw==}
    deprecated: Package no longer supported. Contact Support at https://www.npmjs.com/support for more info.

  lib0@0.2.114:
    resolution: {integrity: sha512-gcxmNFzA4hv8UYi8j43uPlQ7CGcyMJ2KQb5kZASw6SnAKAf10hK12i2fjrS3Cl/ugZa5Ui6WwIu1/6MIXiHttQ==}
    engines: {node: '>=16'}
    hasBin: true

  lie@3.3.0:
    resolution: {integrity: sha512-UaiMJzeWRlEujzAuw5LokY1L5ecNQYZKfmyZ9L7wDHb/p5etKaxXhohBcrw0EYby+G/NA52vRSN4N39dxHAIwQ==}

  lightningcss-darwin-arm64@1.30.1:
    resolution: {integrity: sha512-c8JK7hyE65X1MHMN+Viq9n11RRC7hgin3HhYKhrMyaXflk5GVplZ60IxyoVtzILeKr+xAJwg6zK6sjTBJ0FKYQ==}
    engines: {node: '>= 12.0.0'}
    cpu: [arm64]
    os: [darwin]

  lightningcss-darwin-x64@1.30.1:
    resolution: {integrity: sha512-k1EvjakfumAQoTfcXUcHQZhSpLlkAuEkdMBsI/ivWw9hL+7FtilQc0Cy3hrx0AAQrVtQAbMI7YjCgYgvn37PzA==}
    engines: {node: '>= 12.0.0'}
    cpu: [x64]
    os: [darwin]

  lightningcss-freebsd-x64@1.30.1:
    resolution: {integrity: sha512-kmW6UGCGg2PcyUE59K5r0kWfKPAVy4SltVeut+umLCFoJ53RdCUWxcRDzO1eTaxf/7Q2H7LTquFHPL5R+Gjyig==}
    engines: {node: '>= 12.0.0'}
    cpu: [x64]
    os: [freebsd]

  lightningcss-linux-arm-gnueabihf@1.30.1:
    resolution: {integrity: sha512-MjxUShl1v8pit+6D/zSPq9S9dQ2NPFSQwGvxBCYaBYLPlCWuPh9/t1MRS8iUaR8i+a6w7aps+B4N0S1TYP/R+Q==}
    engines: {node: '>= 12.0.0'}
    cpu: [arm]
    os: [linux]

  lightningcss-linux-arm64-gnu@1.30.1:
    resolution: {integrity: sha512-gB72maP8rmrKsnKYy8XUuXi/4OctJiuQjcuqWNlJQ6jZiWqtPvqFziskH3hnajfvKB27ynbVCucKSm2rkQp4Bw==}
    engines: {node: '>= 12.0.0'}
    cpu: [arm64]
    os: [linux]

  lightningcss-linux-arm64-musl@1.30.1:
    resolution: {integrity: sha512-jmUQVx4331m6LIX+0wUhBbmMX7TCfjF5FoOH6SD1CttzuYlGNVpA7QnrmLxrsub43ClTINfGSYyHe2HWeLl5CQ==}
    engines: {node: '>= 12.0.0'}
    cpu: [arm64]
    os: [linux]

  lightningcss-linux-x64-gnu@1.30.1:
    resolution: {integrity: sha512-piWx3z4wN8J8z3+O5kO74+yr6ze/dKmPnI7vLqfSqI8bccaTGY5xiSGVIJBDd5K5BHlvVLpUB3S2YCfelyJ1bw==}
    engines: {node: '>= 12.0.0'}
    cpu: [x64]
    os: [linux]

  lightningcss-linux-x64-musl@1.30.1:
    resolution: {integrity: sha512-rRomAK7eIkL+tHY0YPxbc5Dra2gXlI63HL+v1Pdi1a3sC+tJTcFrHX+E86sulgAXeI7rSzDYhPSeHHjqFhqfeQ==}
    engines: {node: '>= 12.0.0'}
    cpu: [x64]
    os: [linux]

  lightningcss-win32-arm64-msvc@1.30.1:
    resolution: {integrity: sha512-mSL4rqPi4iXq5YVqzSsJgMVFENoa4nGTT/GjO2c0Yl9OuQfPsIfncvLrEW6RbbB24WtZ3xP/2CCmI3tNkNV4oA==}
    engines: {node: '>= 12.0.0'}
    cpu: [arm64]
    os: [win32]

  lightningcss-win32-x64-msvc@1.30.1:
    resolution: {integrity: sha512-PVqXh48wh4T53F/1CCu8PIPCxLzWyCnn/9T5W1Jpmdy5h9Cwd+0YQS6/LwhHXSafuc61/xg9Lv5OrCby6a++jg==}
    engines: {node: '>= 12.0.0'}
    cpu: [x64]
    os: [win32]

  lightningcss@1.30.1:
    resolution: {integrity: sha512-xi6IyHML+c9+Q3W0S4fCQJOym42pyurFiJUHEcEyHS0CeKzia4yZDEsLlqOFykxOdHpNy0NmvVO31vcSqAxJCg==}
    engines: {node: '>= 12.0.0'}

  lilconfig@3.1.2:
    resolution: {integrity: sha512-eop+wDAvpItUys0FWkHIKeC9ybYrTGbU41U5K7+bttZZeohvnY7M9dZ5kB21GNWiFT2q1OoPTvncPCgSOVO5ow==}
    engines: {node: '>=14'}

  lines-and-columns@1.2.4:
    resolution: {integrity: sha512-7ylylesZQ/PV29jhEDl3Ufjo6ZX7gCqJr5F7PKrqc93v7fzSymt1BpwEU8nAUXs8qzzvqhbjhK5QZg6Mt/HkBg==}

  lines-and-columns@2.0.3:
    resolution: {integrity: sha512-cNOjgCnLB+FnvWWtyRTzmB3POJ+cXxTA81LoW7u8JdmhfXzriropYwpjShnz1QLLWsQwY7nIxoDmcPTwphDK9w==}
    engines: {node: ^12.20.0 || ^14.13.1 || >=16.0.0}

  linkify-it@5.0.0:
    resolution: {integrity: sha512-5aHCbzQRADcdP+ATqnDuhhJ/MRIqDkZX5pyjFHRRysS8vZ5AbqGEoFIb6pYHPZ+L/OC2Lc+xT8uHVVR5CAK/wQ==}

  linkifyjs@4.2.0:
    resolution: {integrity: sha512-pCj3PrQyATaoTYKHrgWRF3SJwsm61udVh+vuls/Rl6SptiDhgE7ziUIudAedRY9QEfynmM7/RmLEfPUyw1HPCw==}

  lint-staged@15.2.7:
    resolution: {integrity: sha512-+FdVbbCZ+yoh7E/RosSdqKJyUM2OEjTciH0TFNkawKgvFp1zbGlEC39RADg+xKBG1R4mhoH2j85myBQZ5wR+lw==}
    engines: {node: '>=18.12.0'}
    hasBin: true

  listr2@8.2.3:
    resolution: {integrity: sha512-Lllokma2mtoniUOS94CcOErHWAug5iu7HOmDrvWgpw8jyQH2fomgB+7lZS4HWZxytUuQwkGOwe49FvwVaA85Xw==}
    engines: {node: '>=18.0.0'}

  local-pkg@0.5.1:
    resolution: {integrity: sha512-9rrA30MRRP3gBD3HTGnC6cDFpaE1kVDWxWgqWJUN0RvDNAo+Nz/9GxB+nHOH0ifbVFy0hSA1V6vFDvnx54lTEQ==}
    engines: {node: '>=14'}

  local-pkg@1.1.2:
    resolution: {integrity: sha512-arhlxbFRmoQHl33a0Zkle/YWlmNwoyt6QNZEIJcqNbdrsix5Lvc4HyyI3EnwxTYlZYc32EbYrQ8SzEZ7dqgg9A==}
    engines: {node: '>=14'}

  locate-path@6.0.0:
    resolution: {integrity: sha512-iPZK6eYjbxRu3uB4/WZ3EsEIMJFMqAoopl3R+zuq0UjcAm/MO6KCweDgPfP3elTztoKP3KtnVHxTn2NHBSDVUw==}
    engines: {node: '>=10'}

  lodash-es@4.17.21:
    resolution: {integrity: sha512-mKnC+QJ9pWVzv+C4/U3rRsHapFfHvQFoFB92e52xeyGMcX6/OlIl78je1u8vePzYZSkkogMPJ2yjxxsb89cxyw==}

  lodash.camelcase@4.3.0:
    resolution: {integrity: sha512-TwuEnCnxbc3rAvhf/LbG7tJUDzhqXyFnv3dtzLOPgCG/hODL7WFnsbwktkD7yUV0RrreP/l1PALq/YSg6VvjlA==}

  lodash.debounce@4.0.8:
    resolution: {integrity: sha512-FT1yDzDYEoYWhnSGnpE/4Kj1fLZkDFyqRb7fNt6FdYOSxlUWAtp42Eh6Wb0rGIv/m9Bgo7x4GhQbm5Ys4SG5ow==}

  lodash.merge@4.6.2:
    resolution: {integrity: sha512-0KpjqXRVvrYyCsX1swR/XTK0va6VQkQM6MNo7PqW77ByjAhoARA8EfrP1N4+KlKj8YS0ZUCtRT/YUuhyYDujIQ==}

  lodash@4.17.21:
    resolution: {integrity: sha512-v2kDEe57lecTulaDIuNTPy3Ry4gLGJ6Z1O3vE1krgXZNrsQ+LFTGHVxVjcXPs17LhbZVGedAJv8XZ1tvj5FvSg==}

  log-symbols@4.1.0:
    resolution: {integrity: sha512-8XPvpAA8uyhfteu8pIvQxpJZ7SYYdpUivZpGy6sFsBuKRY/7rQGavedeB8aK+Zkyq6upMFVL/9AW6vOYzfRyLg==}
    engines: {node: '>=10'}

  log-update@6.0.0:
    resolution: {integrity: sha512-niTvB4gqvtof056rRIrTZvjNYE4rCUzO6X/X+kYjd7WFxXeJ0NwEFnRxX6ehkvv3jTwrXnNdtAak5XYZuIyPFw==}
    engines: {node: '>=18'}

  loglevel@1.9.2:
    resolution: {integrity: sha512-HgMmCqIJSAKqo68l0rS2AanEWfkxaZ5wNiEFb5ggm08lDs9Xl2KxBlX3PTcaD2chBM1gXAYf491/M2Rv8Jwayg==}
    engines: {node: '>= 0.6.0'}

  long@5.3.1:
    resolution: {integrity: sha512-ka87Jz3gcx/I7Hal94xaN2tZEOPoUOEVftkQqZx2EeQRN7LGdfLlI3FvZ+7WDplm+vK2Urx9ULrvSowtdCieng==}

  longest-streak@3.1.0:
    resolution: {integrity: sha512-9Ri+o0JYgehTaVBBDoMqIl8GXtbWg711O3srftcHhZ0dqnETqLaoIK0x17fUw9rFSlK/0NlsKe0Ahhyl5pXE2g==}

  loupe@3.2.1:
    resolution: {integrity: sha512-CdzqowRJCeLU72bHvWqwRBBlLcMEtIvGrlvef74kMnV2AolS9Y8xUv1I0U/MNAWMhBlKIoyuEgoJ0t/bbwHbLQ==}

  lower-case@2.0.2:
    resolution: {integrity: sha512-7fm3l3NAF9WfN6W3JOmf5drwpVqX78JtoGJ3A6W0a6ZnldM41w2fV5D490psKFTpMds8TJse/eHLFFsNHHjHgg==}

  lru-cache@10.3.0:
    resolution: {integrity: sha512-CQl19J/g+Hbjbv4Y3mFNNXFEL/5t/KCg8POCuUqd4rMKjGG+j1ybER83hxV58zL+dFI1PTkt3GNFSHRt+d8qEQ==}
    engines: {node: 14 || >=16.14}

  lru-cache@10.4.3:
    resolution: {integrity: sha512-JNAzZcXrCt42VGLuYz0zfAzDfAvJWW6AfYlDBQyDV5DClI2m5sAmK+OIO7s59XfsRsWHp02jAJrRadPRGTt6SQ==}

  lru-cache@11.1.0:
    resolution: {integrity: sha512-QIXZUBJUx+2zHUdQujWejBkcD9+cs94tLn0+YL8UrCh+D5sCXZ4c7LaEH48pNwRY3MLDgqUFyhlCyjJPf1WP0A==}
    engines: {node: 20 || >=22}

  lru-cache@5.1.1:
    resolution: {integrity: sha512-KpNARQA3Iwv+jTA0utUVVbrh+Jlrr1Fv0e56GGzAFOXN7dk/FviaDW8LHmK52DlcH4WP2n6gI8vN1aesBFgo9w==}

  lru-cache@6.0.0:
    resolution: {integrity: sha512-Jo6dJ04CmSjuznwJSS3pUeWmd/H0ffTlkXXgwZi+eq1UCmqQwCh+eLsYOYCwY991i2Fah4h1BEMCx4qThGbsiA==}
    engines: {node: '>=10'}

  lru-cache@8.0.5:
    resolution: {integrity: sha512-MhWWlVnuab1RG5/zMRRcVGXZLCXrZTgfwMikgzCegsPnG62yDQo5JnqKkrK4jO5iKqDAZGItAqN5CtKBCBWRUA==}
    engines: {node: '>=16.14'}

  lz-string@1.5.0:
    resolution: {integrity: sha512-h5bgJWpxJNswbU7qCrV0tIKQCaS3blPDrqKWx+QxzuzL1zGUzij9XCWLrSLsJPu5t+eWA/ycetzYAO5IOMcWAQ==}
    hasBin: true

  magic-string@0.30.17:
    resolution: {integrity: sha512-sNPKHvyjVf7gyjwS4xGTaW/mCnF8wnjtifKBEhxfZ7E/S8tQ0rssrwGNn6q8JH/ohItJfSQp9mBtQYuTlH5QnA==}

  magic-string@0.30.18:
    resolution: {integrity: sha512-yi8swmWbO17qHhwIBNeeZxTceJMeBvWJaId6dyvTSOwTipqeHhMhOrz6513r1sOKnpvQ7zkhlG8tPrpilwTxHQ==}

  magicast@0.3.5:
    resolution: {integrity: sha512-L0WhttDl+2BOsybvEOLK7fW3UA0OQ0IQ2d6Zl2x/a6vVRs3bAY0ECOSHHeL5jD+SbOpOCUEi0y1DgHEn9Qn1AQ==}

  make-dir@4.0.0:
    resolution: {integrity: sha512-hXdUTZYIVOt1Ex//jAQi+wTZZpUpwBj/0QsOzqegb3rGMMeJiSEu5xLHnYfBrRV4RH2+OCSOO95Is/7x1WJ4bw==}
    engines: {node: '>=10'}

  markdown-it-task-lists@2.1.1:
    resolution: {integrity: sha512-TxFAc76Jnhb2OUu+n3yz9RMu4CwGfaT788br6HhEDlvWfdeJcLUsxk1Hgw2yJio0OXsxv7pyIPmvECY7bMbluA==}

  markdown-it@14.1.0:
    resolution: {integrity: sha512-a54IwgWPaeBCAAsv13YgmALOF1elABB08FxO9i+r4VFk5Vl4pKokRPeX8u5TCgSsPi6ec1otfLjdOpVcgbpshg==}
    hasBin: true

  markdown-table@3.0.4:
    resolution: {integrity: sha512-wiYz4+JrLyb/DqW2hkFJxP7Vd7JuTDm77fvbM8VfEQdmSMqcImWeeRbHwZjBjIFki/VaMK2BhFi7oUUZeM5bqw==}

  marked@15.0.11:
    resolution: {integrity: sha512-1BEXAU2euRCG3xwgLVT1y0xbJEld1XOrmRJpUwRCcy7rxhSCwMrmEu9LXoPhHSCJG41V7YcQ2mjKRr5BA3ITIA==}
    engines: {node: '>= 18'}
    hasBin: true

  math-intrinsics@1.1.0:
    resolution: {integrity: sha512-/IXtbwEk5HTPyEwyKX6hGkYXxM9nbj64B+ilVJnC/R6B0pH5G4V3b0pVbL7DBj4tkhBAppbQUlf6F6Xl9LHu1g==}
    engines: {node: '>= 0.4'}

  mdast-util-find-and-replace@3.0.2:
    resolution: {integrity: sha512-Tmd1Vg/m3Xz43afeNxDIhWRtFZgM2VLyaf4vSTYwudTyeuTneoL3qtWMA5jeLyz/O1vDJmmV4QuScFCA2tBPwg==}

  mdast-util-from-markdown@2.0.2:
    resolution: {integrity: sha512-uZhTV/8NBuw0WHkPTrCqDOl0zVe1BIng5ZtHoDk49ME1qqcjYmmLmOf0gELgcRMxN4w2iuIeVso5/6QymSrgmA==}

  mdast-util-frontmatter@2.0.1:
    resolution: {integrity: sha512-LRqI9+wdgC25P0URIJY9vwocIzCcksduHQ9OF2joxQoyTNVduwLAFUzjoopuRJbJAReaKrNQKAZKL3uCMugWJA==}

  mdast-util-gfm-autolink-literal@2.0.1:
    resolution: {integrity: sha512-5HVP2MKaP6L+G6YaxPNjuL0BPrq9orG3TsrZ9YXbA3vDw/ACI4MEsnoDpn6ZNm7GnZgtAcONJyPhOP8tNJQavQ==}

  mdast-util-gfm-footnote@2.1.0:
    resolution: {integrity: sha512-sqpDWlsHn7Ac9GNZQMeUzPQSMzR6Wv0WKRNvQRg0KqHh02fpTz69Qc1QSseNX29bhz1ROIyNyxExfawVKTm1GQ==}

  mdast-util-gfm-strikethrough@2.0.0:
    resolution: {integrity: sha512-mKKb915TF+OC5ptj5bJ7WFRPdYtuHv0yTRxK2tJvi+BDqbkiG7h7u/9SI89nRAYcmap2xHQL9D+QG/6wSrTtXg==}

  mdast-util-gfm-table@2.0.0:
    resolution: {integrity: sha512-78UEvebzz/rJIxLvE7ZtDd/vIQ0RHv+3Mh5DR96p7cS7HsBhYIICDBCu8csTNWNO6tBWfqXPWekRuj2FNOGOZg==}

  mdast-util-gfm-task-list-item@2.0.0:
    resolution: {integrity: sha512-IrtvNvjxC1o06taBAVJznEnkiHxLFTzgonUdy8hzFVeDun0uTjxxrRGVaNFqkU1wJR3RBPEfsxmU6jDWPofrTQ==}

  mdast-util-gfm@3.1.0:
    resolution: {integrity: sha512-0ulfdQOM3ysHhCJ1p06l0b0VKlhU0wuQs3thxZQagjcjPrlFRqY215uZGHHJan9GEAXd9MbfPjFJz+qMkVR6zQ==}

  mdast-util-phrasing@4.1.0:
    resolution: {integrity: sha512-TqICwyvJJpBwvGAMZjj4J2n0X8QWp21b9l0o7eXyVJ25YNWYbJDVIyD1bZXE6WtV6RmKJVYmQAKWa0zWOABz2w==}

  mdast-util-to-markdown@2.1.2:
    resolution: {integrity: sha512-xj68wMTvGXVOKonmog6LwyJKrYXZPvlwabaryTjLh9LuvovB/KAH+kvi8Gjj+7rJjsFi23nkUxRQv1KqSroMqA==}

  mdast-util-to-string@4.0.0:
    resolution: {integrity: sha512-0H44vDimn51F0YwvxSJSm0eCDOJTRlmN0R1yBh4HLj9wiV1Dn0QoXGbvFAWj2hSItVTlCmBF1hqKlIyUBVFLPg==}

  mdurl@2.0.0:
    resolution: {integrity: sha512-Lf+9+2r+Tdp5wXDXC4PcIBjTDtq4UKjCPMQhKIuzpJNW0b96kVqSwW0bT7FhRSfmAiFYgP+SCRvdrDozfh0U5w==}

  media-encoder-host-broker@8.0.19:
    resolution: {integrity: sha512-lTpsNuaZdTCdtTHsOyww7Ae0Mwv+7mFS+O4YkFYWhXwVs0rm6XbRK5jRRn5JmcX3n1eTE1lQS5RgX8qbNaIjSg==}

  media-encoder-host-worker@10.0.19:
    resolution: {integrity: sha512-I8fwc6f41peER3RFSiwDxnIHbqU7p3pc2ghQozcw9CQfL0mWEo4IjQJtyswrrlL/HO2pgVSMQbaNzE4q/0mfDQ==}

  media-encoder-host@9.0.20:
    resolution: {integrity: sha512-IyEYxw6az97RNuETOAZV4YZqNAPOiF9GKIp5mVZb4HOyWd6mhkWQ34ydOzhqAWogMyc4W05kjN/VCgTtgyFmsw==}

  merge-stream@2.0.0:
    resolution: {integrity: sha512-abv/qOcuPfk3URPfDzmZU1LKmuw8kT+0nIHvKrKgFrwifol/doWcdA4ZqsWQ8ENrFKkd67Mfpo/LovbIUsbt3w==}

  merge2@1.4.1:
    resolution: {integrity: sha512-8q7VEgMJW4J8tcfVPy8g09NcQwZdbwFEqhe/WZkoIzjn/3TGDwtOCYtXGxA3O8tPzpczCCDgv+P2P5y00ZJOOg==}
    engines: {node: '>= 8'}

  meshoptimizer@0.18.1:
    resolution: {integrity: sha512-ZhoIoL7TNV4s5B6+rx5mC//fw8/POGyNxS/DZyCJeiZ12ScLfVwRE/GfsxwiTkMYYD5DmK2/JXnEVXqL4rF+Sw==}

  micromark-core-commonmark@2.0.3:
    resolution: {integrity: sha512-RDBrHEMSxVFLg6xvnXmb1Ayr2WzLAWjeSATAoxwKYJV94TeNavgoIdA0a9ytzDSVzBy2YKFK+emCPOEibLeCrg==}

  micromark-extension-frontmatter@2.0.0:
    resolution: {integrity: sha512-C4AkuM3dA58cgZha7zVnuVxBhDsbttIMiytjgsM2XbHAB2faRVaHRle40558FBN+DJcrLNCoqG5mlrpdU4cRtg==}

  micromark-extension-gfm-autolink-literal@2.1.0:
    resolution: {integrity: sha512-oOg7knzhicgQ3t4QCjCWgTmfNhvQbDDnJeVu9v81r7NltNCVmhPy1fJRX27pISafdjL+SVc4d3l48Gb6pbRypw==}

  micromark-extension-gfm-footnote@2.1.0:
    resolution: {integrity: sha512-/yPhxI1ntnDNsiHtzLKYnE3vf9JZ6cAisqVDauhp4CEHxlb4uoOTxOCJ+9s51bIB8U1N1FJ1RXOKTIlD5B/gqw==}

  micromark-extension-gfm-strikethrough@2.1.0:
    resolution: {integrity: sha512-ADVjpOOkjz1hhkZLlBiYA9cR2Anf8F4HqZUO6e5eDcPQd0Txw5fxLzzxnEkSkfnD0wziSGiv7sYhk/ktvbf1uw==}

  micromark-extension-gfm-table@2.1.1:
    resolution: {integrity: sha512-t2OU/dXXioARrC6yWfJ4hqB7rct14e8f7m0cbI5hUmDyyIlwv5vEtooptH8INkbLzOatzKuVbQmAYcbWoyz6Dg==}

  micromark-extension-gfm-tagfilter@2.0.0:
    resolution: {integrity: sha512-xHlTOmuCSotIA8TW1mDIM6X2O1SiX5P9IuDtqGonFhEK0qgRI4yeC6vMxEV2dgyr2TiD+2PQ10o+cOhdVAcwfg==}

  micromark-extension-gfm-task-list-item@2.1.0:
    resolution: {integrity: sha512-qIBZhqxqI6fjLDYFTBIa4eivDMnP+OZqsNwmQ3xNLE4Cxwc+zfQEfbs6tzAo2Hjq+bh6q5F+Z8/cksrLFYWQQw==}

  micromark-extension-gfm@3.0.0:
    resolution: {integrity: sha512-vsKArQsicm7t0z2GugkCKtZehqUm31oeGBV/KVSorWSy8ZlNAv7ytjFhvaryUiCUJYqs+NoE6AFhpQvBTM6Q4w==}

  micromark-factory-destination@2.0.1:
    resolution: {integrity: sha512-Xe6rDdJlkmbFRExpTOmRj9N3MaWmbAgdpSrBQvCFqhezUn4AHqJHbaEnfbVYYiexVSs//tqOdY/DxhjdCiJnIA==}

  micromark-factory-label@2.0.1:
    resolution: {integrity: sha512-VFMekyQExqIW7xIChcXn4ok29YE3rnuyveW3wZQWWqF4Nv9Wk5rgJ99KzPvHjkmPXF93FXIbBp6YdW3t71/7Vg==}

  micromark-factory-space@2.0.1:
    resolution: {integrity: sha512-zRkxjtBxxLd2Sc0d+fbnEunsTj46SWXgXciZmHq0kDYGnck/ZSGj9/wULTV95uoeYiK5hRXP2mJ98Uo4cq/LQg==}

  micromark-factory-title@2.0.1:
    resolution: {integrity: sha512-5bZ+3CjhAd9eChYTHsjy6TGxpOFSKgKKJPJxr293jTbfry2KDoWkhBb6TcPVB4NmzaPhMs1Frm9AZH7OD4Cjzw==}

  micromark-factory-whitespace@2.0.1:
    resolution: {integrity: sha512-Ob0nuZ3PKt/n0hORHyvoD9uZhr+Za8sFoP+OnMcnWK5lngSzALgQYKMr9RJVOWLqQYuyn6ulqGWSXdwf6F80lQ==}

  micromark-util-character@2.1.1:
    resolution: {integrity: sha512-wv8tdUTJ3thSFFFJKtpYKOYiGP2+v96Hvk4Tu8KpCAsTMs6yi+nVmGh1syvSCsaxz45J6Jbw+9DD6g97+NV67Q==}

  micromark-util-chunked@2.0.1:
    resolution: {integrity: sha512-QUNFEOPELfmvv+4xiNg2sRYeS/P84pTW0TCgP5zc9FpXetHY0ab7SxKyAQCNCc1eK0459uoLI1y5oO5Vc1dbhA==}

  micromark-util-classify-character@2.0.1:
    resolution: {integrity: sha512-K0kHzM6afW/MbeWYWLjoHQv1sgg2Q9EccHEDzSkxiP/EaagNzCm7T/WMKZ3rjMbvIpvBiZgwR3dKMygtA4mG1Q==}

  micromark-util-combine-extensions@2.0.1:
    resolution: {integrity: sha512-OnAnH8Ujmy59JcyZw8JSbK9cGpdVY44NKgSM7E9Eh7DiLS2E9RNQf0dONaGDzEG9yjEl5hcqeIsj4hfRkLH/Bg==}

  micromark-util-decode-numeric-character-reference@2.0.2:
    resolution: {integrity: sha512-ccUbYk6CwVdkmCQMyr64dXz42EfHGkPQlBj5p7YVGzq8I7CtjXZJrubAYezf7Rp+bjPseiROqe7G6foFd+lEuw==}

  micromark-util-decode-string@2.0.1:
    resolution: {integrity: sha512-nDV/77Fj6eH1ynwscYTOsbK7rR//Uj0bZXBwJZRfaLEJ1iGBR6kIfNmlNqaqJf649EP0F3NWNdeJi03elllNUQ==}

  micromark-util-encode@2.0.1:
    resolution: {integrity: sha512-c3cVx2y4KqUnwopcO9b/SCdo2O67LwJJ/UyqGfbigahfegL9myoEFoDYZgkT7f36T0bLrM9hZTAaAyH+PCAXjw==}

  micromark-util-html-tag-name@2.0.1:
    resolution: {integrity: sha512-2cNEiYDhCWKI+Gs9T0Tiysk136SnR13hhO8yW6BGNyhOC4qYFnwF1nKfD3HFAIXA5c45RrIG1ub11GiXeYd1xA==}

  micromark-util-normalize-identifier@2.0.1:
    resolution: {integrity: sha512-sxPqmo70LyARJs0w2UclACPUUEqltCkJ6PhKdMIDuJ3gSf/Q+/GIe3WKl0Ijb/GyH9lOpUkRAO2wp0GVkLvS9Q==}

  micromark-util-resolve-all@2.0.1:
    resolution: {integrity: sha512-VdQyxFWFT2/FGJgwQnJYbe1jjQoNTS4RjglmSjTUlpUMa95Htx9NHeYW4rGDJzbjvCsl9eLjMQwGeElsqmzcHg==}

  micromark-util-sanitize-uri@2.0.1:
    resolution: {integrity: sha512-9N9IomZ/YuGGZZmQec1MbgxtlgougxTodVwDzzEouPKo3qFWvymFHWcnDi2vzV1ff6kas9ucW+o3yzJK9YB1AQ==}

  micromark-util-subtokenize@2.1.0:
    resolution: {integrity: sha512-XQLu552iSctvnEcgXw6+Sx75GflAPNED1qx7eBJ+wydBb2KCbRZe+NwvIEEMM83uml1+2WSXpBAcp9IUCgCYWA==}

  micromark-util-symbol@2.0.1:
    resolution: {integrity: sha512-vs5t8Apaud9N28kgCrRUdEed4UJ+wWNvicHLPxCa9ENlYuAY31M0ETy5y1vA33YoNPDFTghEbnh6efaE8h4x0Q==}

  micromark-util-types@2.0.2:
    resolution: {integrity: sha512-Yw0ECSpJoViF1qTU4DC6NwtC4aWGt1EkzaQB8KPPyCRR8z9TWeV0HbEFGTO+ZY1wB22zmxnJqhPyTpOVCpeHTA==}

  micromark@4.0.2:
    resolution: {integrity: sha512-zpe98Q6kvavpCr1NPVSCMebCKfD7CA2NqZ+rykeNhONIJBpc1tFKt9hucLGwha3jNTNI8lHpctWJWoimVF4PfA==}

  micromatch@4.0.8:
    resolution: {integrity: sha512-PXwfBhYu0hBCPw8Dn0E+WDYb7af3dSLVWKi3HGv84IdF4TyFoC0ysxFd0Goxw7nSv4T/PzEJQxsYsEiFCKo2BA==}
    engines: {node: '>=8.6'}

  mime-db@1.52.0:
    resolution: {integrity: sha512-sPU4uV7dYlvtWJxwwxHD0PuihVNiE7TyAbQ5SWxDCB9mUYvOgroQOwYQQOKPJ8CIbE+1ETVlOoK1UC2nU3gYvg==}
    engines: {node: '>= 0.6'}

  mime-types@2.1.35:
    resolution: {integrity: sha512-ZDY+bPm5zTTF+YpCrAU9nK0UgICYPT0QtT1NZWFv4s++TNkcgVaT0g6+4R2uI4MjQjzysHB1zxuWL50hzaeXiw==}
    engines: {node: '>= 0.6'}

  mimic-fn@2.1.0:
    resolution: {integrity: sha512-OqbOk5oEQeAZ8WXWydlu9HJjz9WVdEIvamMCcXmuqUYjTknH/sqsWvhQ3vgwKFRR1HpjvNBKQ37nbJgYzGqGcg==}
    engines: {node: '>=6'}

  mimic-fn@4.0.0:
    resolution: {integrity: sha512-vqiC06CuhBTUdZH+RYl8sFrL096vA45Ok5ISO6sE/Mr1jRbGH4Csnhi8f3wKVl7x8mO4Au7Ir9D3Oyv1VYMFJw==}
    engines: {node: '>=12'}

  mimic-function@5.0.1:
    resolution: {integrity: sha512-VP79XUPxV2CigYP3jWwAUFSku2aKqBH7uTAapFWCBqutsbmDo96KY5o8uh6U+/YSIn5OxJnXp73beVkpqMIGhA==}
    engines: {node: '>=18'}

  min-indent@1.0.1:
    resolution: {integrity: sha512-I9jwMn07Sy/IwOj3zVkVik2JTvgpaykDZEigL6Rx6N9LbMywwUSMtxET+7lVoDLLd3O3IXwJwvuuns8UB/HeAg==}
    engines: {node: '>=4'}

  minimatch@10.0.3:
    resolution: {integrity: sha512-IPZ167aShDZZUMdRk66cyQAW3qr0WzbHkPdMYa8bzZhlHhO3jALbKdxcaak7W9FfT2rZNpQuUu4Od7ILEpXSaw==}
    engines: {node: 20 || >=22}

  minimatch@3.0.8:
    resolution: {integrity: sha512-6FsRAQsxQ61mw+qP1ZzbL9Bc78x2p5OqNgNpnoAFLTrX8n5Kxph0CsnhmKKNXTWjXqU5L0pGPR7hYk+XWZr60Q==}

  minimatch@3.1.2:
    resolution: {integrity: sha512-J7p63hRiAjw1NDEww1W7i37+ByIrOWO5XQQAzZ3VOcL0PNybwpfmV/N05zFAzwQ9USyEcX6t3UO+K5aqBQOIHw==}

  minimatch@5.1.6:
    resolution: {integrity: sha512-lKwV/1brpG6mBUFHtb7NUmtABCb2WZZmm2wNiOA5hAb8VdCS4B3dtMWyvcoViccwAW/COERjXLt0zP1zXUN26g==}
    engines: {node: '>=10'}

  minimatch@9.0.1:
    resolution: {integrity: sha512-0jWhJpD/MdhPXwPuiRkCbfYfSKp2qnn2eOc279qI7f+osl/l+prKSrvhg157zSYvx/1nmgn2NqdT6k2Z7zSH9w==}
    engines: {node: '>=16 || 14 >=14.17'}

  minimatch@9.0.3:
    resolution: {integrity: sha512-RHiac9mvaRw0x3AYRgDC1CxAP7HTcNrrECeA8YYJeWnpo+2Q5CegtZjaotWTWxDG3UeGA1coE05iH1mPjT/2mg==}
    engines: {node: '>=16 || 14 >=14.17'}

  minimatch@9.0.5:
    resolution: {integrity: sha512-G6T0ZX48xgozx7587koeX9Ys2NYy6Gmv//P89sEte9V9whIapMNF4idKxnW2QtCcLiTWlb/wfCabAtAFWhhBow==}
    engines: {node: '>=16 || 14 >=14.17'}

  minimist@1.2.8:
    resolution: {integrity: sha512-2yyAR8qBkN3YuheJanUpWC5U3bb5osDywNB8RzDVlDwDHbocAJveqqj1u8+SVD7jkWT4yvsHCpWqqWqAxb0zCA==}

  minipass@7.1.2:
    resolution: {integrity: sha512-qOOzS1cBTWYF4BH8fVePDBOO9iptMnGUEZwNc/cMWnTV2nVLZ7VoNWEPHkYczZA0pdoA7dl6e7FL659nX9S2aw==}
    engines: {node: '>=16 || 14 >=14.17'}

  minizlib@3.0.2:
    resolution: {integrity: sha512-oG62iEk+CYt5Xj2YqI5Xi9xWUeZhDI8jjQmC5oThVH5JGCTgIjr7ciJDzC7MBzYd//WvR1OTmP5Q38Q8ShQtVA==}
    engines: {node: '>= 18'}

  mitt@3.0.1:
    resolution: {integrity: sha512-vKivATfr97l2/QBCYAkXYDbrIWPM2IIKEl7YPhjCvKlG3kE2gm+uBo6nEXK3M5/Ffh/FLpKExzOQ3JJoJGFKBw==}

  mkdirp@3.0.1:
    resolution: {integrity: sha512-+NsyUUAZDmo6YVHzL/stxSu3t9YS1iljliy3BSDrXJ/dkn1KYdmtZODGGjLcc9XLgVVpH4KshHB8XmZgMhaBXg==}
    engines: {node: '>=10'}
    hasBin: true

  mlly@1.7.4:
    resolution: {integrity: sha512-qmdSIPC4bDJXgZTCR7XosJiNKySV7O215tsPtDN9iEO/7q/76b/ijtgRu/+epFXSJhijtTCCGp3DWS549P3xKw==}

  mrmime@2.0.1:
    resolution: {integrity: sha512-Y3wQdFg2Va6etvQ5I82yUhGdsKrcYox6p7FfL1LbK2J4V01F9TGlepTIhnK24t7koZibmg82KGglhA1XK5IsLQ==}
    engines: {node: '>=10'}

  ms@2.1.3:
    resolution: {integrity: sha512-6FlzubTLZG3J2a/NVCAleEhjzq5oxgHyaCU9yYXvcLsvoVaHJq/s5xXI6/XXP6tz7R9xAOtHnSO/tXtF3WRTlA==}

  muggle-string@0.4.1:
    resolution: {integrity: sha512-VNTrAak/KhO2i8dqqnqnAHOa3cYBwXEZe9h+D5h/1ZqFSTEFHdM65lR7RoIqq3tBBYavsOXV84NoHXZ0AkPyqQ==}

  multi-buffer-data-view@6.0.22:
    resolution: {integrity: sha512-SsI/exkodHsh+ofCV7An2PZWRaJC7eFVl7gtHQlMWFEDmWtb7cELr/GK32Nhe/6dZQhbr81o+Moswx9aXN3RRg==}
    engines: {node: '>=18.2.0'}

  nanoid@3.3.8:
    resolution: {integrity: sha512-WNLf5Sd8oZxOm+TzppcYk8gVOgP+l58xNy58D0nbUnOxOWRWvlcCV4kUF7ltmI6PsrLl/BgKEyS4mqsGChFN0w==}
    engines: {node: ^10 || ^12 || ^13.7 || ^14 || >=15.0.1}
    hasBin: true

  nanoid@5.1.5:
    resolution: {integrity: sha512-Ir/+ZpE9fDsNH0hQ3C68uyThDXzYcim2EqcZ8zn8Chtt1iylPT9xXJB0kPCnqzgcEGikO9RxSrh63MsmVCU7Fw==}
    engines: {node: ^18 || >=20}
    hasBin: true

  napi-postinstall@0.3.3:
    resolution: {integrity: sha512-uTp172LLXSxuSYHv/kou+f6KW3SMppU9ivthaVTXian9sOt3XM/zHYHpRZiLgQoxeWfYUnslNWQHF1+G71xcow==}
    engines: {node: ^12.20.0 || ^14.18.0 || >=16.0.0}
    hasBin: true

  natural-compare@1.4.0:
    resolution: {integrity: sha512-OWND8ei3VtNC9h7V60qff3SVobHr996CTwgxubgyQYEpg290h9J0buyECNNJexkFm5sOajh5G116RYA1c8ZMSw==}

  no-case@3.0.4:
    resolution: {integrity: sha512-fgAN3jGAh+RoxUGZHTSOLJIqUc2wmoBwGR4tbpNAKmmovFoWq0OdRkb0VkldReO2a2iBT/OEulG9XSUc10r3zg==}

  node-domexception@1.0.0:
    resolution: {integrity: sha512-/jKZoMpw0F8GRwl4/eLROPA3cfcXtLApP0QzLmUT/HuPCZWyB7IY9ZrMeKw2O/nFIqPQB3PVM9aYm0F312AXDQ==}
    engines: {node: '>=10.5.0'}
    deprecated: Use your platform's native DOMException instead

  node-fetch@2.7.0:
    resolution: {integrity: sha512-c4FRfUm/dbcWZ7U+1Wq0AwCyFL+3nt2bEw05wfxSz+DWpWsitgmSgYmy2dQdWyKC1694ELPqMs/YzUSNozLt8A==}
    engines: {node: 4.x || >=6.0.0}
    peerDependencies:
      encoding: ^0.1.0
    peerDependenciesMeta:
      encoding:
        optional: true

  node-html-parser@5.4.2:
    resolution: {integrity: sha512-RaBPP3+51hPne/OolXxcz89iYvQvKOydaqoePpOgXcrOKZhjVIzmpKZz+Hd/RBO2/zN2q6CNJhQzucVz+u3Jyw==}

  node-machine-id@1.1.12:
    resolution: {integrity: sha512-QNABxbrPa3qEIfrE6GOJ7BYIuignnJw7iQ2YPbc3Nla1HzRJjXzZOiikfF8m7eAMfichLt3M4VgLOetqgDmgGQ==}

  node-releases@2.0.19:
    resolution: {integrity: sha512-xxOWJsBKtzAq7DY0J+DTzuz58K8e7sJbdgwkbMWQe8UYB6ekmsQ45q0M/tJDsGaZmbC+l7n57UV8Hl5tHxO9uw==}

  nopt@7.2.1:
    resolution: {integrity: sha512-taM24ViiimT/XntxbPyJQzCG+p4EKOpgD3mxFwW38mGjVUrfERQOeY4EDHjdnptttfHuHQXFx+lTP08Q+mLa/w==}
    engines: {node: ^14.17.0 || ^16.13.0 || >=18.0.0}
    hasBin: true

  normalize-path@3.0.0:
    resolution: {integrity: sha512-6eZs5Ls3WtCisHWp9S2GUy8dqkpGi4BVSz3GaqiE6ezub0512ESztXUwUB6C6IKbQkY2Pnb/mD4WYojCRwcwLA==}
    engines: {node: '>=0.10.0'}

  npm-package-arg@11.0.1:
    resolution: {integrity: sha512-M7s1BD4NxdAvBKUPqqRW957Xwcl/4Zvo8Aj+ANrzvIPzGJZElrH7Z//rSaec2ORcND6FHHLnZeY8qgTpXDMFQQ==}
    engines: {node: ^16.14.0 || >=18.0.0}

  npm-run-path@4.0.1:
    resolution: {integrity: sha512-S48WzZW777zhNIrn7gxOlISNAqi9ZC/uQFnRdbeIHhZhCA6UqpkOT8T1G7BvfdgP4Er8gF4sUbaS0i7QvIfCWw==}
    engines: {node: '>=8'}

  npm-run-path@5.3.0:
    resolution: {integrity: sha512-ppwTtiJZq0O/ai0z7yfudtBpWIoxM8yE6nHi1X47eFR2EWORqfbu6CnPlNsjeN683eT0qG6H/Pyf9fCcvjnnnQ==}
    engines: {node: ^12.20.0 || ^14.13.1 || >=16.0.0}

  npm-run-path@6.0.0:
    resolution: {integrity: sha512-9qny7Z9DsQU8Ou39ERsPU4OZQlSTP47ShQzuKZ6PRXpYLtIFgl/DEBYEXKlvcEa+9tHVcK8CF81Y2V72qaZhWA==}
    engines: {node: '>=18'}

  nth-check@2.1.1:
    resolution: {integrity: sha512-lqjrjmaOoAnWfMmBPL+XNnynZh2+swxiX3WUE0s4yEHI6m+AwrK2UZOimIRl3X/4QctVqS8AiZjFqyOGrMXb/w==}

  nwsapi@2.2.21:
    resolution: {integrity: sha512-o6nIY3qwiSXl7/LuOU0Dmuctd34Yay0yeuZRLFmDPrrdHpXKFndPj3hM+YEPVHYC5fx2otBx4Ilc/gyYSAUaIA==}

  nx@21.4.1:
    resolution: {integrity: sha512-nD8NjJGYk5wcqiATzlsLauvyrSHV2S2YmM2HBIKqTTwVP2sey07MF3wDB9U2BwxIjboahiITQ6pfqFgB79TF2A==}
    hasBin: true
    peerDependencies:
      '@swc-node/register': ^1.8.0
      '@swc/core': ^1.3.85
    peerDependenciesMeta:
      '@swc-node/register':
        optional: true
      '@swc/core':
        optional: true

  object-assign@4.1.1:
    resolution: {integrity: sha512-rJgTQnkUnH1sFw8yT6VSU3zD3sWmu6sZhIseY8VX+GRu3P6F7Fu+JNDoXfklElbLJSnc3FUQHVe4cU5hj+BcUg==}
    engines: {node: '>=0.10.0'}

  object-keys@1.1.1:
    resolution: {integrity: sha512-NuAESUOUMrlIXOfHKzD6bpPu3tYt3xvjNdRIQ+FeT0lNb4K8WR70CaDxhuNguS2XG+GjkyMwOzsN5ZktImfhLA==}
    engines: {node: '>= 0.4'}

  ohash@2.0.11:
    resolution: {integrity: sha512-RdR9FQrFwNBNXAr4GixM8YaRZRJ5PUWbKYbE5eOsrwAjJW0q2REGcf79oYPsLyskQCZG1PLN+S/K1V00joZAoQ==}

  once@1.4.0:
    resolution: {integrity: sha512-lNaJgI+2Q5URQBkccEKHTQOPaXdUxnZZElQTZY0MFUAuaEqe1E+Nyvgdz/aIyNi6Z9MzO5dv1H8n58/GELp3+w==}

  onetime@5.1.2:
    resolution: {integrity: sha512-kbpaSSGJTWdAY5KPVeMOKXSrPtr8C8C7wodJbcsd51jRnmD+GZu8Y0VoU6Dm5Z4vWr0Ig/1NKuWRKf7j5aaYSg==}
    engines: {node: '>=6'}

  onetime@6.0.0:
    resolution: {integrity: sha512-1FlR+gjXK7X+AsAHso35MnyN5KqGwJRi/31ft6x0M194ht7S+rWAvd7PHss9xSKMzE0asv1pyIHaJYq+BbacAQ==}
    engines: {node: '>=12'}

  open@10.1.2:
    resolution: {integrity: sha512-cxN6aIDPz6rm8hbebcP7vrQNhvRcveZoJU72Y7vskh4oIm+BZwBECnx5nTmrlres1Qapvx27Qo1Auukpf8PKXw==}
    engines: {node: '>=18'}

  open@8.4.2:
    resolution: {integrity: sha512-7x81NCL719oNbsq/3mh+hVrAWmFuEYUqrq/Iw3kUzH8ReypT9QQ0BLoJS7/G9k6N81XjW4qHWtjWwe/9eLy1EQ==}
    engines: {node: '>=12'}

  openai@4.104.0:
    resolution: {integrity: sha512-p99EFNsA/yX6UhVO93f5kJsDRLAg+CTA2RBqdHK4RtK8u5IJw32Hyb2dTGKbnnFmnuoBv5r7Z2CURI9sGZpSuA==}
    hasBin: true
    peerDependencies:
      ws: ^8.18.0
      zod: ^3.23.8
    peerDependenciesMeta:
      ws:
        optional: true
      zod:
        optional: true

  optionator@0.9.4:
    resolution: {integrity: sha512-6IpQ7mKUxRcZNLIObR0hz7lxsapSSIYNZJwXPGeF0mTVqGKFIXj1DQcMoT22S3ROcLyY/rz0PWaWZ9ayWmad9g==}
    engines: {node: '>= 0.8.0'}

  ora@5.3.0:
    resolution: {integrity: sha512-zAKMgGXUim0Jyd6CXK9lraBnD3H5yPGBPPOkC23a2BG6hsm4Zu6OQSjQuEtV0BHDf4aKHcUFvJiGRrFuW3MG8g==}
    engines: {node: '>=10'}

  orderedmap@2.1.1:
    resolution: {integrity: sha512-TvAWxi0nDe1j/rtMcWcIj94+Ffe6n7zhow33h40SKxmsmozs6dz/e+EajymfoFcHd7sxNn8yHM8839uixMOV6g==}

  oxc-resolver@11.6.1:
    resolution: {integrity: sha512-WQgmxevT4cM5MZ9ioQnEwJiHpPzbvntV5nInGAKo9NQZzegcOonHvcVcnkYqld7bTG35UFHEKeF7VwwsmA3cZg==}

  p-limit@3.1.0:
    resolution: {integrity: sha512-TYOanM3wGwNGsZN2cVTYPArw454xnXj5qmWF1bEoAc4+cU/ol7GVh7odevjp1FNHduHc3KZMcFduxU5Xc6uJRQ==}
    engines: {node: '>=10'}

  p-locate@5.0.0:
    resolution: {integrity: sha512-LaNjtRWUBY++zB5nE/NwcaoMylSPk+S+ZHNB1TzdbMJMny6dynpAGt7X/tl/QYq3TIeE6nxHppbo2LGymrG5Pw==}
    engines: {node: '>=10'}

  p-map@7.0.3:
    resolution: {integrity: sha512-VkndIv2fIB99swvQoA65bm+fsmt6UNdGeIB0oxBs+WhAhdh08QA04JXpI7rbB9r08/nkbysKoya9rtDERYOYMA==}
    engines: {node: '>=18'}

  package-json-from-dist@1.0.0:
    resolution: {integrity: sha512-dATvCeZN/8wQsGywez1mzHtTlP22H8OEfPrVMLNr4/eGa+ijtLn/6M5f0dY8UKNrC2O9UCU6SSoG3qRKnt7STw==}

  package-json@10.0.1:
    resolution: {integrity: sha512-ua1L4OgXSBdsu1FPb7F3tYH0F48a6kxvod4pLUlGY9COeJAJQNX/sNH2IiEmsxw7lqYiAwrdHMjz1FctOsyDQg==}
    engines: {node: '>=18'}

  package-manager-detector@0.2.11:
    resolution: {integrity: sha512-BEnLolu+yuz22S56CU1SUKq3XC3PkwD5wv4ikR4MfGvnRVcmzXR9DwSlW2fEamyTPyXHomBJRzgapeuBvRNzJQ==}

  package-manager-detector@1.3.0:
    resolution: {integrity: sha512-ZsEbbZORsyHuO00lY1kV3/t72yp6Ysay6Pd17ZAlNGuGwmWDLCJxFpRs0IzfXfj1o4icJOkUEioexFHzyPurSQ==}

  pako@1.0.11:
    resolution: {integrity: sha512-4hLB8Py4zZce5s4yd9XzopqwVv/yGNhV1Bl8NTmCq1763HeK2+EwVTv+leGeL13Dnh2wfbqowVPXCIO0z4taYw==}

  pangu@4.0.7:
    resolution: {integrity: sha512-weZKJIwwy5gjt4STGVUH9bix3BGk7wZ2ahtIypwe3e/mllsrIZIvtfLx1dPX56GcpZFOCFKmeqI1qVuB9enRzA==}
    hasBin: true

  param-case@3.0.4:
    resolution: {integrity: sha512-RXlj7zCYokReqWpOPH9oYivUzLYZ5vAPIfEmCTNViosC78F8F0H9y7T7gG2M39ymgutxF5gcFEsyZQSph9Bp3A==}

  parent-module@1.0.1:
    resolution: {integrity: sha512-GQ2EWRpQV8/o+Aw8YqtfZZPfNRWZYkbidE9k5rpl/hC3vtHHBfGm2Ifi6qWV+coDGkrUKZAxE3Lot5kcsRlh+g==}
    engines: {node: '>=6'}

  parse-json@5.2.0:
    resolution: {integrity: sha512-ayCKvm/phCGxOkYRSCM82iDwct8/EonSEgCSxWxD7ve6jHggsFl4fZVQBPRNgQoKiuV/odhFrGzQXZwbifC8Rg==}
    engines: {node: '>=8'}

  parse-ms@4.0.0:
    resolution: {integrity: sha512-TXfryirbmq34y8QBwgqCVLi+8oA3oWx2eAnSn62ITyEhEYaWRlVZ2DvMM9eZbMs/RfxPu/PK/aBLyGj4IrqMHw==}
    engines: {node: '>=18'}

  parse5@7.1.2:
    resolution: {integrity: sha512-Czj1WaSVpaoj0wbhMzLmWD69anp2WH7FXMB9n1Sy8/ZFF9jolSQVMu1Ij5WIyGmcBmhk7EOndpO4mIpihVqAXw==}

  parse5@7.3.0:
    resolution: {integrity: sha512-IInvU7fabl34qmi9gY8XOVxhYyMyuH2xUNpb2q8/Y+7552KlejkRvqvD19nMoUW/uQGGbqNpA6Tufu5FL5BZgw==}

  pascal-case@3.1.2:
    resolution: {integrity: sha512-uWlGT3YSnK9x3BQJaOdcZwrnV6hPpd8jFH1/ucpiLRPh/2zCVJKS19E4GvYHvaCcACn3foXZ0cLB9Wrx1KGe5g==}

  patch-console@2.0.0:
    resolution: {integrity: sha512-0YNdUceMdaQwoKce1gatDScmMo5pu/tfABfnzEqeG0gtTmd7mh/WcwgUjtAeOU7N8nFFlbQBnFK2gXW5fGvmMA==}
    engines: {node: ^12.20.0 || ^14.13.1 || >=16.0.0}

  path-browserify@1.0.1:
    resolution: {integrity: sha512-b7uo2UCUOYZcnF/3ID0lulOJi/bafxa1xPe7ZPsammBSpjSWQkjNxlt635YGS2MiR9GjvuXCtz2emr3jbsz98g==}

  path-exists@4.0.0:
    resolution: {integrity: sha512-ak9Qy5Q7jYb2Wwcey5Fpvg2KoAc/ZIhLSLOSBmRmygPsGwkVVt0fZa0qrtMz+m6tJTAHfZQ8FnmB4MG4LWy7/w==}
    engines: {node: '>=8'}

  path-key@3.1.1:
    resolution: {integrity: sha512-ojmeN0qd+y0jszEtoY48r0Peq5dwMEkIlCOu6Q5f41lfkswXuKtYrhgoTpLnyIcHm24Uhqx+5Tqm2InSwLhE6Q==}
    engines: {node: '>=8'}

  path-key@4.0.0:
    resolution: {integrity: sha512-haREypq7xkM7ErfgIyA0z+Bj4AGKlMSdlQE2jvJo6huWD1EdkKYV+G/T4nq0YEF2vgTT8kqMFKo1uHn950r4SQ==}
    engines: {node: '>=12'}

  path-parse@1.0.7:
    resolution: {integrity: sha512-LDJzPVEEEPR+y48z93A0Ed0yXb8pAByGWo/k5YYdYgpY2/2EsOsksJrq7lOHxryrVOn1ejG6oAp8ahvOIQD8sw==}

  path-scurry@1.11.1:
    resolution: {integrity: sha512-Xa4Nw17FS9ApQFJ9umLiJS4orGjm7ZzwUrwamcGQuHSzDyth9boKDaycYdDcZDuqYATXw4HFXgaqWTctW/v1HA==}
    engines: {node: '>=16 || 14 >=14.18'}

  path-scurry@2.0.0:
    resolution: {integrity: sha512-ypGJsmGtdXUOeM5u93TyeIEfEhM6s+ljAhrk5vAvSx8uyY/02OvrZnA0YNGUrPXfpJMgI1ODd3nwz8Npx4O4cg==}
    engines: {node: 20 || >=22}

  path-type@4.0.0:
    resolution: {integrity: sha512-gDKb8aZMDeD/tZWs9P6+q0J9Mwkdl6xMV8TjnGP3qJVJ06bdMgkbBlLU8IdfOsIsFz2BW1rNVT3XuNEl8zPAvw==}
    engines: {node: '>=8'}

  pathe@0.2.0:
    resolution: {integrity: sha512-sTitTPYnn23esFR3RlqYBWn4c45WGeLcsKzQiUpXJAyfcWkolvlYpV8FLo7JishK946oQwMFUCHXQ9AjGPKExw==}

  pathe@1.1.2:
    resolution: {integrity: sha512-whLdWMYL2TwI08hn8/ZqAbrVemu0LNaNNJZX73O6qaIdCTfXutsLhMkjdENX0qhsQ9uIimo4/aQOmXkoon2nDQ==}

  pathe@2.0.3:
    resolution: {integrity: sha512-WUjGcAqP1gQacoQe+OBJsFA7Ld4DyXuUIjZ5cc75cLHvJ7dtNsTugphxIADwspS+AraAUePCKrSVtPLFj/F88w==}

  pathval@2.0.1:
    resolution: {integrity: sha512-//nshmD55c46FuFw26xV/xFAaB5HF9Xdap7HJBBnrKdAd6/GxDBaNA1870O79+9ueg61cZLSVc+OaFlfmObYVQ==}
    engines: {node: '>= 14.16'}

  perfect-debounce@1.0.0:
    resolution: {integrity: sha512-xCy9V055GLEqoFaHoC1SoLIaLmWctgCUaBaWxDZ7/Zx4CTyX7cJQLJOok/orfjZAh9kEYpjJa4d0KcJmCbctZA==}

  picocolors@1.1.1:
    resolution: {integrity: sha512-xceH2snhtb5M9liqDsmEw56le376mTZkEX/jEb/RxNFyegNul7eNslCXP9FDj/Lcu0X8KEyMceP2ntpaHrDEVA==}

  picomatch@2.3.1:
    resolution: {integrity: sha512-JU3teHTNjmE2VCGFzuY8EXzCDVwEqB2a8fsIvwaStHhAWJEeVd1o1QD80CU6+ZdEXXSLbSsuLwJjkCBWqRQUVA==}
    engines: {node: '>=8.6'}

  picomatch@4.0.2:
    resolution: {integrity: sha512-M7BAV6Rlcy5u+m6oPhAPFgJTzAioX/6B0DxyvDlo9l8+T3nLKbrczg2WLUyzd45L8RqfUMyGPzekbMvX2Ldkwg==}
    engines: {node: '>=12'}

  picomatch@4.0.3:
    resolution: {integrity: sha512-5gTmgEY/sqK6gFXLIsQNH19lWb4ebPDLA4SdLP7dsWkIXHWlG66oPuVvXSGFPppYZz8ZDZq0dYYrbHfBCVUb1Q==}
    engines: {node: '>=12'}

  pidtree@0.6.0:
    resolution: {integrity: sha512-eG2dWTVw5bzqGRztnHExczNxt5VGsE6OwTeCG3fdUf9KBsZzO3R5OIIIzWR+iZA0NtZ+RDVdaoE2dK1cn6jH4g==}
    engines: {node: '>=0.10'}
    hasBin: true

  pinia@2.2.2:
    resolution: {integrity: sha512-ja2XqFWZC36mupU4z1ZzxeTApV7DOw44cV4dhQ9sGwun+N89v/XP7+j7q6TanS1u1tdbK4r+1BUx7heMaIdagA==}
    peerDependencies:
      '@vue/composition-api': ^1.4.0
      typescript: '>=4.4.4'
      vue: ^2.6.14 || ^3.3.0
    peerDependenciesMeta:
      '@vue/composition-api':
        optional: true
      typescript:
        optional: true

  pkg-types@1.3.1:
    resolution: {integrity: sha512-/Jm5M4RvtBFVkKWRu2BLUTNP8/M2a+UwuAX+ae4770q1qVGtfjG+WTCupoZixokjmHiry8uI+dlY8KXYV5HVVQ==}

  pkg-types@2.3.0:
    resolution: {integrity: sha512-SIqCzDRg0s9npO5XQ3tNZioRY1uK06lA41ynBC1YmFTmnY6FjUjVt6s4LoADmwoig1qqD0oK8h1p/8mlMx8Oig==}

  playwright-core@1.52.0:
    resolution: {integrity: sha512-l2osTgLXSMeuLZOML9qYODUQoPPnUsKsb5/P6LJ2e6uPKXUdPK5WYhN4z03G+YNbWmGDY4YENauNu4ZKczreHg==}
    engines: {node: '>=18'}
    hasBin: true

  playwright@1.52.0:
    resolution: {integrity: sha512-JAwMNMBlxJ2oD1kce4KPtMkDeKGHQstdpFPcPH3maElAXon/QZeTvtsfXmTMRyO9TslfoYOXkSsvao2nE1ilTw==}
    engines: {node: '>=18'}
    hasBin: true

  postcss-selector-parser@6.1.0:
    resolution: {integrity: sha512-UMz42UD0UY0EApS0ZL9o1XnLhSTtvvvLe5Dc2H2O56fvRZi+KulDyf5ctDhhtYJBGKStV2FL1fy6253cmLgqVQ==}
    engines: {node: '>=4'}

  postcss@8.5.1:
    resolution: {integrity: sha512-6oz2beyjc5VMn/KV1pPw8fliQkhBXrVn1Z3TVyqZxU8kZpzEKhBdmCFqI6ZbmGtamQvQGuU1sgPTk8ZrXDD7jQ==}
    engines: {node: ^10 || ^12 || >=14}

  prelude-ls@1.2.1:
    resolution: {integrity: sha512-vkcDPrRZo1QZLbn5RLGPpg/WmIQ65qoWWhcGKf/b5eplkkarX0m9z8ppCat4mlOqUsWpyNuYgO3VRyrYHSzX5g==}
    engines: {node: '>= 0.8.0'}

  prettier-linter-helpers@1.0.0:
    resolution: {integrity: sha512-GbK2cP9nraSSUF9N2XwUwqfzlAFlMNYYl+ShE/V+H8a9uNl/oUqB1w2EL54Jh0OlyRSd8RfWYJ3coVS4TROP2w==}
    engines: {node: '>=6.0.0'}

  prettier@3.3.2:
    resolution: {integrity: sha512-rAVeHYMcv8ATV5d508CFdn+8/pHPpXeIid1DdrPwXnaAdH7cqjVbpJaT5eq4yRAFU/lsbwYwSF/n5iNrdJHPQA==}
    engines: {node: '>=14'}
    hasBin: true

  pretty-format@27.5.1:
    resolution: {integrity: sha512-Qb1gy5OrP5+zDf2Bvnzdl3jsTf1qXVMazbvCoKhtKqVs4/YK4ozX4gKQJJVyNe+cajNPn0KoC0MC3FUmaHWEmQ==}
    engines: {node: ^10.13.0 || ^12.13.0 || ^14.15.0 || >=15.0.0}

  pretty-format@30.0.5:
    resolution: {integrity: sha512-D1tKtYvByrBkFLe2wHJl2bwMJIiT8rW+XA+TiataH79/FszLQMrpGEvzUVkzPau7OCO0Qnrhpe87PqtOAIB8Yw==}
    engines: {node: ^18.14.0 || ^20.0.0 || ^22.0.0 || >=24.0.0}

  pretty-ms@9.2.0:
    resolution: {integrity: sha512-4yf0QO/sllf/1zbZWYnvWw3NxCQwLXKzIj0G849LSufP15BXKM0rbD2Z3wVnkMfjdn/CB0Dpp444gYAACdsplg==}
    engines: {node: '>=18'}

  primeicons@7.0.0:
    resolution: {integrity: sha512-jK3Et9UzwzTsd6tzl2RmwrVY/b8raJ3QZLzoDACj+oTJ0oX7L9Hy+XnVwgo4QVKlKpnP/Ur13SXV/pVh4LzaDw==}

  primevue@4.2.5:
    resolution: {integrity: sha512-7UMOIJvdFz4jQyhC76yhNdSlHtXvVpmE2JSo2ndUTBWjWJOkYyT562rQ4ayO+bMdJLtzBGqgY64I9ZfEvNd7vQ==}
    engines: {node: '>=12.11.0'}

  proc-log@3.0.0:
    resolution: {integrity: sha512-++Vn7NS4Xf9NacaU9Xq3URUuqZETPsf8L4j5/ckhaRYsfPeRyzGw+iDjFhV/Jr3uNmTvvddEJFWh5R1gRgUH8A==}
    engines: {node: ^14.17.0 || ^16.13.0 || >=18.0.0}

  process-nextick-args@2.0.1:
    resolution: {integrity: sha512-3ouUOpQhtgrbOa17J7+uxOTpITYWaGP7/AhoR3+A+/1e9skrzelGi/dXzEYyvbxubEF6Wn2ypscTKiKJFFn1ag==}

  promise@7.3.1:
    resolution: {integrity: sha512-nolQXZ/4L+bP/UGlkfaIujX9BKxGwmQ9OT4mOt5yvy8iK1h3wqTEJCijzGANTCCl9nWjY41juyAn2K3Q1hLLTg==}

  prosemirror-changeset@2.2.1:
    resolution: {integrity: sha512-J7msc6wbxB4ekDFj+n9gTW/jav/p53kdlivvuppHsrZXCaQdVgRghoZbSS3kwrRyAstRVQ4/+u5k7YfLgkkQvQ==}

  prosemirror-collab@1.3.1:
    resolution: {integrity: sha512-4SnynYR9TTYaQVXd/ieUvsVV4PDMBzrq2xPUWutHivDuOshZXqQ5rGbZM84HEaXKbLdItse7weMGOUdDVcLKEQ==}

  prosemirror-commands@1.6.2:
    resolution: {integrity: sha512-0nDHH++qcf/BuPLYvmqZTUUsPJUCPBUXt0J1ErTcDIS369CTp773itzLGIgIXG4LJXOlwYCr44+Mh4ii6MP1QA==}

  prosemirror-dropcursor@1.8.1:
    resolution: {integrity: sha512-M30WJdJZLyXHi3N8vxN6Zh5O8ZBbQCz0gURTfPmTIBNQ5pxrdU7A58QkNqfa98YEjSAL1HUyyU34f6Pm5xBSGw==}

  prosemirror-gapcursor@1.3.2:
    resolution: {integrity: sha512-wtjswVBd2vaQRrnYZaBCbyDqr232Ed4p2QPtRIUK5FuqHYKGWkEwl08oQM4Tw7DOR0FsasARV5uJFvMZWxdNxQ==}

  prosemirror-history@1.4.1:
    resolution: {integrity: sha512-2JZD8z2JviJrboD9cPuX/Sv/1ChFng+xh2tChQ2X4bB2HeK+rra/bmJ3xGntCcjhOqIzSDG6Id7e8RJ9QPXLEQ==}

  prosemirror-inputrules@1.4.0:
    resolution: {integrity: sha512-6ygpPRuTJ2lcOXs9JkefieMst63wVJBgHZGl5QOytN7oSZs3Co/BYbc3Yx9zm9H37Bxw8kVzCnDsihsVsL4yEg==}

  prosemirror-keymap@1.2.2:
    resolution: {integrity: sha512-EAlXoksqC6Vbocqc0GtzCruZEzYgrn+iiGnNjsJsH4mrnIGex4qbLdWWNza3AW5W36ZRrlBID0eM6bdKH4OStQ==}

  prosemirror-markdown@1.13.1:
    resolution: {integrity: sha512-Sl+oMfMtAjWtlcZoj/5L/Q39MpEnVZ840Xo330WJWUvgyhNmLBLN7MsHn07s53nG/KImevWHSE6fEj4q/GihHw==}

  prosemirror-menu@1.2.4:
    resolution: {integrity: sha512-S/bXlc0ODQup6aiBbWVsX/eM+xJgCTAfMq/nLqaO5ID/am4wS0tTCIkzwytmao7ypEtjj39i7YbJjAgO20mIqA==}

  prosemirror-model@1.24.1:
    resolution: {integrity: sha512-YM053N+vTThzlWJ/AtPtF1j0ebO36nvbmDy4U7qA2XQB8JVaQp1FmB9Jhrps8s+z+uxhhVTny4m20ptUvhk0Mg==}

  prosemirror-schema-basic@1.2.3:
    resolution: {integrity: sha512-h+H0OQwZVqMon1PNn0AG9cTfx513zgIG2DY00eJ00Yvgb3UD+GQ/VlWW5rcaxacpCGT1Yx8nuhwXk4+QbXUfJA==}

  prosemirror-schema-list@1.5.0:
    resolution: {integrity: sha512-gg1tAfH1sqpECdhIHOA/aLg2VH3ROKBWQ4m8Qp9mBKrOxQRW61zc+gMCI8nh22gnBzd1t2u1/NPLmO3nAa3ssg==}

  prosemirror-state@1.4.3:
    resolution: {integrity: sha512-goFKORVbvPuAQaXhpbemJFRKJ2aixr+AZMGiquiqKxaucC6hlpHNZHWgz5R7dS4roHiwq9vDctE//CZ++o0W1Q==}

  prosemirror-tables@1.6.2:
    resolution: {integrity: sha512-97dKocVLrEVTQjZ4GBLdrrMw7Gv3no8H8yMwf5IRM9OoHrzbWpcH5jJxYgNQIRCtdIqwDctT1HdMHrGTiwp1dQ==}

  prosemirror-trailing-node@3.0.0:
    resolution: {integrity: sha512-xiun5/3q0w5eRnGYfNlW1uU9W6x5MoFKWwq/0TIRgt09lv7Hcser2QYV8t4muXbEr+Fwo0geYn79Xs4GKywrRQ==}
    peerDependencies:
      prosemirror-model: ^1.22.1
      prosemirror-state: ^1.4.2
      prosemirror-view: ^1.33.8

  prosemirror-transform@1.10.2:
    resolution: {integrity: sha512-2iUq0wv2iRoJO/zj5mv8uDUriOHWzXRnOTVgCzSXnktS/2iQRa3UUQwVlkBlYZFtygw6Nh1+X4mGqoYBINn5KQ==}

  prosemirror-view@1.37.1:
    resolution: {integrity: sha512-MEAnjOdXU1InxEmhjgmEzQAikaS6lF3hD64MveTPpjOGNTl87iRLA1HupC/DEV6YuK7m4Q9DHFNTjwIVtqz5NA==}

  proto-list@1.2.4:
    resolution: {integrity: sha512-vtK/94akxsTMhe0/cbfpR+syPuszcuwhqVjJq26CuNDgFGj682oRBXOP5MJpv2r7JtE8MsiepGIqvvOTBwn2vA==}

  protobufjs@7.5.0:
    resolution: {integrity: sha512-Z2E/kOY1QjoMlCytmexzYfDm/w5fKAiRwpSzGtdnXW1zC88Z2yXazHHrOtwCzn+7wSxyE8PYM4rvVcMphF9sOA==}
    engines: {node: '>=12.0.0'}

  proxy-from-env@1.1.0:
    resolution: {integrity: sha512-D+zkORCbA9f1tdWRK0RaCR3GPv50cMxcrz4X8k5LTSUD1Dkw47mKJEZQNunItRTkWwgtaUSo1RVFRIG9ZXiFYg==}

  pug-attrs@3.0.0:
    resolution: {integrity: sha512-azINV9dUtzPMFQktvTXciNAfAuVh/L/JCl0vtPCwvOA21uZrC08K/UnmrL+SXGEVc1FwzjW62+xw5S/uaLj6cA==}

  pug-code-gen@3.0.3:
    resolution: {integrity: sha512-cYQg0JW0w32Ux+XTeZnBEeuWrAY7/HNE6TWnhiHGnnRYlCgyAUPoyh9KzCMa9WhcJlJ1AtQqpEYHc+vbCzA+Aw==}

  pug-error@2.1.0:
    resolution: {integrity: sha512-lv7sU9e5Jk8IeUheHata6/UThZ7RK2jnaaNztxfPYUY+VxZyk/ePVaNZ/vwmH8WqGvDz3LrNYt/+gA55NDg6Pg==}

  pug-filters@4.0.0:
    resolution: {integrity: sha512-yeNFtq5Yxmfz0f9z2rMXGw/8/4i1cCFecw/Q7+D0V2DdtII5UvqE12VaZ2AY7ri6o5RNXiweGH79OCq+2RQU4A==}

  pug-lexer@5.0.1:
    resolution: {integrity: sha512-0I6C62+keXlZPZkOJeVam9aBLVP2EnbeDw3An+k0/QlqdwH6rv8284nko14Na7c0TtqtogfWXcRoFE4O4Ff20w==}

  pug-linker@4.0.0:
    resolution: {integrity: sha512-gjD1yzp0yxbQqnzBAdlhbgoJL5qIFJw78juN1NpTLt/mfPJ5VgC4BvkoD3G23qKzJtIIXBbcCt6FioLSFLOHdw==}

  pug-load@3.0.0:
    resolution: {integrity: sha512-OCjTEnhLWZBvS4zni/WUMjH2YSUosnsmjGBB1An7CsKQarYSWQ0GCVyd4eQPMFJqZ8w9xgs01QdiZXKVjk92EQ==}

  pug-parser@6.0.0:
    resolution: {integrity: sha512-ukiYM/9cH6Cml+AOl5kETtM9NR3WulyVP2y4HOU45DyMim1IeP/OOiyEWRr6qk5I5klpsBnbuHpwKmTx6WURnw==}

  pug-runtime@3.0.1:
    resolution: {integrity: sha512-L50zbvrQ35TkpHwv0G6aLSuueDRwc/97XdY8kL3tOT0FmhgG7UypU3VztfV/LATAvmUfYi4wNxSajhSAeNN+Kg==}

  pug-strip-comments@2.0.0:
    resolution: {integrity: sha512-zo8DsDpH7eTkPHCXFeAk1xZXJbyoTfdPlNR0bK7rpOMuhBYb0f5qUVCO1xlsitYd3w5FQTK7zpNVKb3rZoUrrQ==}

  pug-walk@2.0.0:
    resolution: {integrity: sha512-yYELe9Q5q9IQhuvqsZNwA5hfPkMJ8u92bQLIMcsMxf/VADjNtEYptU+inlufAFYcWdHlwNfZOEnOOQrZrcyJCQ==}

  pug@3.0.3:
    resolution: {integrity: sha512-uBi6kmc9f3SZ3PXxqcHiUZLmIXgfgWooKWXcwSGwQd2Zi5Rb0bT14+8CJjJgI8AB+nndLaNgHGrcc6bPIB665g==}

  punycode.js@2.3.1:
    resolution: {integrity: sha512-uxFIHU0YlHYhDQtV4R9J6a52SLx28BCjT+4ieh7IGbgwVJWO+km431c4yRlREUAsAmt/uMjQUyQHNEPf0M39CA==}
    engines: {node: '>=6'}

  punycode@2.3.1:
    resolution: {integrity: sha512-vYt7UD1U9Wg6138shLtLOvdAu+8DsC/ilFtEVHcH+wydcSpNE20AfSOduf6MkRFahL5FY7X1oU7nKVZFtfq8Fg==}
    engines: {node: '>=6'}

  pupa@3.1.0:
    resolution: {integrity: sha512-FLpr4flz5xZTSJxSeaheeMKN/EDzMdK7b8PTOC6a5PYFKTucWbdqjgqaEyH0shFiSJrVB1+Qqi4Tk19ccU6Aug==}
    engines: {node: '>=12.20'}

  quansync@0.2.11:
    resolution: {integrity: sha512-AifT7QEbW9Nri4tAwR5M/uzpBuqfZf+zwaEM/QkzEjj7NBuFD2rBuy0K3dE+8wltbezDV7JMA0WfnCPYRSYbXA==}

  queue-microtask@1.2.3:
    resolution: {integrity: sha512-NuaNSa6flKT5JaSYQzJok04JzTL1CA6aGhv5rfLW3PgqA+M2ChpZQnAC8h8i4ZFkBS8X5RqkDBHA7r4hej3K9A==}

  raf-schd@4.0.3:
    resolution: {integrity: sha512-tQkJl2GRWh83ui2DiPTJz9wEiMN20syf+5oKfB03yYP7ioZcJwsIK8FjrtLwH1m7C7e+Tt2yYBlrOpdT+dyeIQ==}

  rc@1.2.8:
    resolution: {integrity: sha512-y3bGgqKj3QBdxLbLkomlohkvsA8gdAiUQlSBJnBhfn+BPxg4bc62d8TcBW15wavDfgexCgccckhcZvywyQYPOw==}
    hasBin: true

  react-dom@19.1.1:
    resolution: {integrity: sha512-Dlq/5LAZgF0Gaz6yiqZCf6VCcZs1ghAJyrsu84Q/GT0gV+mCxbfmKNoGRKBYMJ8IEdGPqu49YWXD02GCknEDkw==}
    peerDependencies:
      react: ^19.1.1

  react-is@17.0.2:
    resolution: {integrity: sha512-w2GsyukL62IJnlaff/nRegPQR94C/XXamvMWmSHRJ4y7Ts/4ocGRmTHvOs8PSE6pB3dWOrD/nueuU5sduBsQ4w==}

  react-is@18.3.1:
    resolution: {integrity: sha512-/LLMVyas0ljjAtoYiPqYiL8VWXzUUdThrmU5+n20DZv+a+ClRoevUzw5JxU+Ieh5/c87ytoTBV9G1FiKfNJdmg==}

  react-reconciler@0.32.0:
    resolution: {integrity: sha512-2NPMOzgTlG0ZWdIf3qG+dcbLSoAc/uLfOwckc3ofy5sSK0pLJqnQLpUFxvGcN2rlXSjnVtGeeFLNimCQEj5gOQ==}
    engines: {node: '>=0.10.0'}
    peerDependencies:
      react: ^19.1.0

  react@19.1.1:
    resolution: {integrity: sha512-w8nqGImo45dmMIfljjMwOGtbmC/mk4CMYhWIicdSflH91J9TyCyczcPFXJzrZ/ZXcgGRFeP6BU0BEJTw6tZdfQ==}
    engines: {node: '>=0.10.0'}

  readable-stream@2.3.8:
    resolution: {integrity: sha512-8p0AUk4XODgIewSi0l8Epjs+EVnWiK7NoDIEGU0HhE7+ZyY8D1IMY7odu5lRrFXGg71L15KG8QrPmum45RTtdA==}

  readable-stream@3.6.2:
    resolution: {integrity: sha512-9u/sniCrY3D5WdsERHzHE4G2YCXqoG5FTHUiCC4SIbr6XcLZBY05ya9EKjYek9O5xOAwjGq+1JdGBAS7Q9ScoA==}
    engines: {node: '>= 6'}

  readdirp@3.6.0:
    resolution: {integrity: sha512-hOS089on8RduqdbhvQ5Z37A0ESjsqz6qnRcffsMU3495FuTdqSm+7bhJ29JvIOsBDEEnan5DPu9t3To9VRlMzA==}
    engines: {node: '>=8.10.0'}

  recast@0.23.11:
    resolution: {integrity: sha512-YTUo+Flmw4ZXiWfQKGcwwc11KnoRAYgzAE2E7mXKCjSviTKShtxBsN6YUUBB2gtaBzKzeKunxhUwNHQuRryhWA==}
    engines: {node: '>= 4'}

  recorder-audio-worklet-processor@5.0.35:
    resolution: {integrity: sha512-5Nzbk/6QzC3QFQ1EG2SE34c1ygLE22lIOvLyjy7N6XxE/jpAZrL4e7xR+yihiTaG3ajiWy6UjqL4XEBMM9ahFQ==}

  recorder-audio-worklet@6.0.48:
    resolution: {integrity: sha512-PVlq/1hjCrPcUGqARg8rR30A303xDCao0jmlBTaUaKkN3Xme58RI7EQxurv8rw2eDwVrN+nrni0UoJoa5/v+zg==}

  redent@3.0.0:
    resolution: {integrity: sha512-6tDA8g98We0zd0GvVeMT9arEOnTw9qM03L9cJXaCjrip1OO764RDBLBfrB4cwzNGDj5OA5ioymC9GkizgWJDUg==}
    engines: {node: '>=8'}

  regenerate-unicode-properties@10.2.0:
    resolution: {integrity: sha512-DqHn3DwbmmPVzeKj9woBadqmXxLvQoQIwu7nopMc72ztvxVmVk2SBhSnx67zuye5TP+lJsb/TBQsjLKhnDf3MA==}
    engines: {node: '>=4'}

  regenerate@1.4.2:
    resolution: {integrity: sha512-zrceR/XhGYU/d/opr2EKO7aRHUeiBI8qjtfHqADTwZd6Szfy16la6kqD0MIUs5z5hx6AaKa+PixpPrR289+I0A==}

  regexpu-core@6.2.0:
    resolution: {integrity: sha512-H66BPQMrv+V16t8xtmq+UC0CBpiTBA60V8ibS1QVReIp8T1z8hwFxqcGzm9K6lgsN7sB5edVH8a+ze6Fqm4weA==}
    engines: {node: '>=4'}

  registry-auth-token@5.1.0:
    resolution: {integrity: sha512-GdekYuwLXLxMuFTwAPg5UKGLW/UXzQrZvH/Zj791BQif5T05T0RsaLfHc9q3ZOKi7n+BoprPD9mJ0O0k4xzUlw==}
    engines: {node: '>=14'}

  registry-url@6.0.1:
    resolution: {integrity: sha512-+crtS5QjFRqFCoQmvGduwYWEBng99ZvmFvF+cUJkGYF1L1BfU8C6Zp9T7f5vPAwyLkUExpvK+ANVZmGU49qi4Q==}
    engines: {node: '>=12'}

  regjsgen@0.8.0:
    resolution: {integrity: sha512-RvwtGe3d7LvWiDQXeQw8p5asZUmfU1G/l6WbUXeHta7Y2PEIvBTwH6E2EfmYUK8pxcxEdEmaomqyp0vZZ7C+3Q==}

  regjsparser@0.12.0:
    resolution: {integrity: sha512-cnE+y8bz4NhMjISKbgeVJtqNbtf5QpjZP+Bslo+UqkIt9QPnX9q095eiRRASJG1/tz6dlNr6Z5NsBiWYokp6EQ==}
    hasBin: true

  reka-ui@2.5.0:
    resolution: {integrity: sha512-81aMAmJeVCy2k0E6x7n1kypDY6aM1ldLis5+zcdV1/JtoAlSDck5OBsyLRJU9CfgbrQp1ImnRnBSmC4fZ2fkZQ==}
    peerDependencies:
      vue: '>= 3.2.0'

  relateurl@0.2.7:
    resolution: {integrity: sha512-G08Dxvm4iDN3MLM0EsP62EDV9IuhXPR6blNz6Utcp7zyV3tr4HVNINt6MpaRWbxoOHT3Q7YN2P+jaHX8vUbgog==}
    engines: {node: '>= 0.10'}

  remark-frontmatter@5.0.0:
    resolution: {integrity: sha512-XTFYvNASMe5iPN0719nPrdItC9aU0ssC4v14mH1BCi1u0n1gAocqcujWUrByftZTbLhRtiKRyjYTSIOcr69UVQ==}

  remark-gfm@4.0.1:
    resolution: {integrity: sha512-1quofZ2RQ9EWdeN34S79+KExV1764+wCUGop5CPL1WGdD0ocPpu91lzPGbwWMECpEpd42kJGQwzRfyov9j4yNg==}

  remark-parse@11.0.0:
    resolution: {integrity: sha512-FCxlKLNGknS5ba/1lmpYijMUzX2esxW5xQqjWxw2eHFfS2MSdaHVINFmhjo+qN1WhZhNimq0dZATN9pH0IDrpA==}

  remark-stringify@11.0.0:
    resolution: {integrity: sha512-1OSmLd3awB/t8qdoEOMazZkNsfVTeY4fTsgzcQFdXNq8ToTN4ZGwrMnlda4K6smTFKD+GRV6O48i6Z4iKgPPpw==}

  require-directory@2.1.1:
    resolution: {integrity: sha512-fGxEI7+wsG9xrvdjsrlmL22OMTTiHRwAMroiEeMgq8gzoLC/PQr7RsRDSTLUg/bZAZtF+TVIkHc6/4RIKrui+Q==}
    engines: {node: '>=0.10.0'}

  require-from-string@2.0.2:
    resolution: {integrity: sha512-Xf0nWe6RseziFMu+Ap9biiUbmplq6S9/p+7w7YXP/JBHhrUDDUhwa+vANyubuqfZWTveU//DYVGsDG7RKL/vEw==}
    engines: {node: '>=0.10.0'}

  resolve-from@4.0.0:
    resolution: {integrity: sha512-pb/MYmXstAkysRFx8piNI1tGFNQIFA3vkE3Gq4EuA1dF6gHp/+vgZqsCGJapvy8N3Q+4o7FwvquPJcnZ7RYy4g==}
    engines: {node: '>=4'}

  resolve-pkg-maps@1.0.0:
    resolution: {integrity: sha512-seS2Tj26TBVOC2NIc2rOe2y2ZO7efxITtLZcGSOnHHNOQ7CkiUBfw0Iw2ck6xkIhPwLhKNLS8BO+hEpngQlqzw==}

  resolve.exports@2.0.3:
    resolution: {integrity: sha512-OcXjMsGdhL4XnbShKpAcSqPMzQoYkYyhbEaeSko47MjRP9NfEQMhZkXL1DoFlt9LWQn4YttrdnV6X2OiyzBi+A==}
    engines: {node: '>=10'}

  resolve@1.22.10:
    resolution: {integrity: sha512-NPRy+/ncIMeDlTAsuqwKIiferiawhefFJtkNSW0qZJEqMEb+qBt/77B/jGeeek+F0uOeN05CDa6HXbbIgtVX4w==}
    engines: {node: '>= 0.4'}
    hasBin: true

  resolve@1.22.8:
    resolution: {integrity: sha512-oKWePCxqpd6FlLvGV1VU0x7bkPmmCNolxzjMf4NczoDnQcIWrAF+cPtZn5i6n+RfD2d9i0tzpKnG6Yk168yIyw==}
    hasBin: true

  restore-cursor@3.1.0:
    resolution: {integrity: sha512-l+sSefzHpj5qimhFSE5a8nufZYAM3sBSVMAPtYkmC+4EH2anSGaEMXSD0izRQbu9nfyQ9y5JrVmp7E8oZrUjvA==}
    engines: {node: '>=8'}

  restore-cursor@4.0.0:
    resolution: {integrity: sha512-I9fPXU9geO9bHOt9pHHOhOkYerIMsmVaWB0rA2AI9ERh/+x/i7MV5HKBNrg+ljO5eoPVgCcnFuRjJ9uH6I/3eg==}
    engines: {node: ^12.20.0 || ^14.13.1 || >=16.0.0}

  reusify@1.0.4:
    resolution: {integrity: sha512-U9nH88a3fc/ekCF1l0/UP1IosiuIjyTh7hBvXVMHYgVcfGvt897Xguj2UOLDeI5BG2m7/uwyaLVT6fbtCwTyzw==}
    engines: {iojs: '>=1.0.0', node: '>=0.10.0'}

  rfdc@1.4.1:
    resolution: {integrity: sha512-q1b3N5QkRUWUl7iyylaaj3kOpIT0N2i9MqIEQXP73GVsN9cw3fdx8X63cEmWhJGi2PPCF23Ijp7ktmd39rawIA==}

  rollup@4.22.4:
    resolution: {integrity: sha512-vD8HJ5raRcWOyymsR6Z3o6+RzfEPCnVLMFJ6vRslO1jt4LO6dUo5Qnpg7y4RkZFM2DMe3WUirkI5c16onjrc6A==}
    engines: {node: '>=18.0.0', npm: '>=8.0.0'}
    hasBin: true

  rope-sequence@1.3.4:
    resolution: {integrity: sha512-UT5EDe2cu2E/6O4igUr5PSFs23nvvukicWHx6GnOPlHAiiYbzNuCRQCuiUdHJQcqKalLKlrYJnjY0ySGsXNQXQ==}

  rrweb-cssom@0.8.0:
    resolution: {integrity: sha512-guoltQEx+9aMf2gDZ0s62EcV8lsXR+0w8915TC3ITdn2YueuNjdAYh/levpU9nFaoChh9RUS5ZdQMrKfVEN9tw==}

  run-applescript@7.0.0:
    resolution: {integrity: sha512-9by4Ij99JUr/MCFBUkDKLWK3G9HVXmabKz9U5MlIAIuvuzkiOicRYs8XJLxX+xahD+mLiiCYDqF9dKAgtzKP1A==}
    engines: {node: '>=18'}

  run-parallel@1.2.0:
    resolution: {integrity: sha512-5l4VyZR86LZ/lDxZTR6jqL8AFE2S0IFLMP26AbjsLVADxHdhB/c0GUsH+y39UfCi3dzz8OlQuPmnaJOMoDHQBA==}

  rxjs-interop@2.0.0:
    resolution: {integrity: sha512-ASEq9atUw7lualXB+knvgtvwkCEvGWV2gDD/8qnASzBkzEARZck9JAyxmY8OS6Nc1pCPEgDTKNcx+YqqYfzArw==}

  safe-buffer@5.1.2:
    resolution: {integrity: sha512-Gd2UZBJDkXlY7GbJxfsE8/nvKkUEU1G38c1siN6QP6a9PT9MmHB8GnpscSmMJSoF8LOIrt8ud/wPtojys4G6+g==}

  safe-buffer@5.2.1:
    resolution: {integrity: sha512-rp3So07KcdmmKbGvgaNxQSJr7bGVSVk5S9Eq1F+ppbRo70+YeaDxkw5Dd8NPN+GD6bjnYm2VuPuCXmpuYvmCXQ==}

  safer-buffer@2.1.2:
    resolution: {integrity: sha512-YZo3K82SD7Riyi0E1EQPojLz7kpepnSQI9IyPbHHg1XXXevb5dJI7tpyN2ADxGcQbHG7vcyRHk0cbwqcQriUtg==}

  saxes@6.0.0:
    resolution: {integrity: sha512-xAg7SOnEhrm5zI3puOOKyy1OMcMlIJZYNJY7xLBwSze0UjhPLnWfj2GF2EpT0jmzaJKIWKHLsaSSajf35bcYnA==}
    engines: {node: '>=v12.22.7'}

  scheduler@0.26.0:
    resolution: {integrity: sha512-NlHwttCI/l5gCPR3D1nNXtWABUmBwvZpEQiD4IXSbIDq8BzLIK/7Ir5gTFSGZDUu37K5cMNp0hFtzO38sC7gWA==}

  section-matter@1.0.0:
    resolution: {integrity: sha512-vfD3pmTzGpufjScBh50YHKzEu2lxBWhVEHsNGoEXmCmn2hKGfeNLYMzCJpe8cD7gqX7TJluOVpBkAequ6dgMmA==}
    engines: {node: '>=4'}

  semver@6.3.1:
    resolution: {integrity: sha512-BR7VvDCVHO+q2xBEWskxS6DJE1qRnb7DxzUrogb71CWoSficBxYsiAGd+Kl0mmq/MprG9yArRkyrQxTO6XjMzA==}
    hasBin: true

  semver@7.5.4:
    resolution: {integrity: sha512-1bCSESV6Pv+i21Hvpxp3Dx+pSD8lIPt8uVjRrxAUt/nbswYc+tK6Y2btiULjd4+fnq15PX+nqQDC7Oft7WkwcA==}
    engines: {node: '>=10'}
    hasBin: true

  semver@7.7.2:
    resolution: {integrity: sha512-RF0Fw+rO5AMf9MAyaRXI4AV0Ulj5lMHqVxxdSgiVbixSCXoEmmX/jk0CuJw4+3SqroYO9VoUh+HcuJivvtJemA==}
    engines: {node: '>=10'}
    hasBin: true

  set-function-length@1.2.2:
    resolution: {integrity: sha512-pgRc4hJ4/sNjWCSS9AmnS40x3bNMDTknHgL5UaMBTMyJnU90EgWh1Rz+MC9eFu4BuN/UwZjKQuY/1v3rM7HMfg==}
    engines: {node: '>= 0.4'}

  setimmediate@1.0.5:
    resolution: {integrity: sha512-MATJdZp8sLqDl/68LfQmbP8zKPLQNV6BIZoIgrscFDQ+RsvK/BxeDQOgyxKKoh0y/8h3BqVFnCqQ/gd+reiIXA==}

  shebang-command@2.0.0:
    resolution: {integrity: sha512-kHxr2zZpYtdmrN1qDjrrX/Z1rR1kG8Dx+gkpK1G4eXmvXswmcE1hTWBWYUzlraYw1/yZp6YuDY77YtvbN0dmDA==}
    engines: {node: '>=8'}

  shebang-regex@3.0.0:
    resolution: {integrity: sha512-7++dFhtcx3353uBaq8DDR4NuxBetBzC7ZQOhmTQInHEd6bSrXdiEyzCvG07Z44UYdLShWUyXt5M/yhz8ekcb1A==}
    engines: {node: '>=8'}

  siginfo@2.0.0:
    resolution: {integrity: sha512-ybx0WO1/8bSBLEWXZvEd7gMW3Sn3JFlW3TvX1nREbDLRNQNaeNN8WK0meBwPdAaOI7TtRRRJn/Es1zhrrCHu7g==}

  signal-exit@3.0.7:
    resolution: {integrity: sha512-wnD2ZE+l+SPC/uoS0vXeE9L1+0wuaMqKlfz9AMUo38JsyLSBWSFcHR1Rri62LZc12vLr1gb3jl7iwQhgwpAbGQ==}

  signal-exit@4.1.0:
    resolution: {integrity: sha512-bzyZ1e88w9O1iNJbKnOlvYTrWPDl46O1bG0D3XInv+9tkPrxrN8jUUTiFlDkkmKWgn1M6CfIA13SuGqOa9Korw==}
    engines: {node: '>=14'}

  sirv@3.0.1:
    resolution: {integrity: sha512-FoqMu0NCGBLCcAkS1qA+XJIQTR6/JHfQXl+uGteNCQ76T91DMUjPa9xfmeqMY3z80nLSg9yQmNjK0Px6RWsH/A==}
    engines: {node: '>=18'}

  slice-ansi@5.0.0:
    resolution: {integrity: sha512-FC+lgizVPfie0kkhqUScwRu1O/lF6NOgJmlCgK+/LYxDCTk8sGelYaHDhFcDN+Sn3Cv+3VSa4Byeo+IMCzpMgQ==}
    engines: {node: '>=12'}

  slice-ansi@7.1.0:
    resolution: {integrity: sha512-bSiSngZ/jWeX93BqeIAbImyTbEihizcwNjFoRUIY/T1wWQsfsm2Vw1agPKylXvQTU7iASGdHhyqRlqQzfz+Htg==}
    engines: {node: '>=18'}

  smol-toml@1.4.2:
    resolution: {integrity: sha512-rInDH6lCNiEyn3+hH8KVGFdbjc099j47+OSgbMrfDYX1CmXLfdKd7qi6IfcWj2wFxvSVkuI46M+wPGYfEOEj6g==}
    engines: {node: '>= 18'}

  source-map-js@1.2.1:
    resolution: {integrity: sha512-UXWMKhLOwVKb728IUtQPXxfYU+usdybtUrK/8uGE8CQMvrhOpwvzDBwj0QhSL7MQc7vIsISBG8VQ8+IDQxpfQA==}
    engines: {node: '>=0.10.0'}

  source-map-support@0.5.19:
    resolution: {integrity: sha512-Wonm7zOCIJzBGQdB+thsPar0kYuCIzYvxZwlBa87yi/Mdjv7Tip2cyVbLj5o0cFPN4EVkuTwb3GDDyUx2DGnGw==}

  source-map-support@0.5.21:
    resolution: {integrity: sha512-uBHU3L3czsIyYXKX88fdrGovxdSCoTGDRZ6SYXtSRxLZUzHg5P/66Ht6uoUlHu9EZod+inXhKo3qQgwXUT/y1w==}

  source-map@0.6.1:
    resolution: {integrity: sha512-UjgapumWlbMhkBgzT7Ykc5YXUT46F0iKu8SGXq0bcwP5dz/h0Plj6enJqjz1Zbq2l5WaqYnrVbwWOWMyF3F47g==}
    engines: {node: '>=0.10.0'}

  speakingurl@14.0.1:
    resolution: {integrity: sha512-1POYv7uv2gXoyGFpBCmpDVSNV74IfsWlDW216UPjbWufNf+bSU6GdbDsxdcxtfwb4xlI3yxzOTKClUosxARYrQ==}
    engines: {node: '>=0.10.0'}

  sprintf-js@1.0.3:
    resolution: {integrity: sha512-D9cPgkvLlV3t3IzL0D0YLvGA9Ahk4PcvVwUbN0dSGr1aP0Nrt4AEnTUbuGvquEC0mA64Gqt1fzirlRs5ibXx8g==}

  stack-utils@2.0.6:
    resolution: {integrity: sha512-XlkWvfIm6RmsWtNJx+uqtKLS8eqFbxUg0ZzLXqY0caEy9l7hruX8IpiDnjsLavoBgqCCR71TqWO8MaXYheJ3RQ==}
    engines: {node: '>=10'}

  stackback@0.0.2:
    resolution: {integrity: sha512-1XMJE5fQo1jGH6Y/7ebnwPOBEkIEnT4QF32d5R1+VXdXveM0IBMJt8zfaxX1P3QhVwrYe+576+jkANtSS2mBbw==}

  standardized-audio-context@25.3.77:
    resolution: {integrity: sha512-Ki9zNz6pKcC5Pi+QPjPyVsD9GwJIJWgryji0XL9cAJXMGyn+dPOf6Qik1AHei0+UNVcc4BOCa0hWLBzlwqsW/A==}

  std-env@3.9.0:
    resolution: {integrity: sha512-UGvjygr6F6tpH7o2qyqR6QYpwraIjKSdtzyBdyytFOHmPZY917kwdwLG0RbOjWOnKmnm3PeHjaoLLMie7kPLQw==}

  storybook@9.1.1:
    resolution: {integrity: sha512-q6GaGZdVZh6rjOdGnc+4hGTu8ECyhyjQDw4EZNxKtQjDO8kqtuxbFm8l/IP2l+zLVJAatGWKkaX9Qcd7QZxz+Q==}
    hasBin: true
    peerDependencies:
      prettier: ^2 || ^3
    peerDependenciesMeta:
      prettier:
        optional: true

  string-argv@0.3.2:
    resolution: {integrity: sha512-aqD2Q0144Z+/RqG52NeHEkZauTAUWJO8c6yTftGJKO3Tja5tUgIfmIl6kExvhtxSDP7fXB6DvzkfMpCd/F3G+Q==}
    engines: {node: '>=0.6.19'}

  string-width@4.2.3:
    resolution: {integrity: sha512-wKyQRQpjJ0sIp62ErSZdGsjMJWsap5oRNihHhu6G7JVO/9jIB6UyevL+tXuOqrng8j/cxKTWyWUwvSTriiZz/g==}
    engines: {node: '>=8'}

  string-width@5.1.2:
    resolution: {integrity: sha512-HnLOCR3vjcY8beoNLtcjZ5/nxn2afmME6lhrDrebokqMap+XbeW8n9TXpPDOqdGK5qcI3oT0GKTW6wC7EMiVqA==}
    engines: {node: '>=12'}

  string-width@7.2.0:
    resolution: {integrity: sha512-tsaTIkKW9b4N+AEj+SVA+WhJzV7/zMhcSu78mLKWSk7cXMOSHsBKFWUs0fWwq8QyK3MgJBQRX6Gbi4kYbdvGkQ==}
    engines: {node: '>=18'}

  string.fromcodepoint@0.2.1:
    resolution: {integrity: sha512-n69H31OnxSGSZyZbgBlvYIXlrMhJQ0dQAX1js1QDhpaUH6zmU3QYlj07bCwCNlPOu3oRXIubGPl2gDGnHsiCqg==}

  string_decoder@1.1.1:
    resolution: {integrity: sha512-n/ShnvDi6FHbbVfviro+WojiFzv+s8MPMHBczVePfUpDJLwoLT0ht1l4YwBCbi8pJAveEEdnkHyPyTP/mzRfwg==}

  strip-ansi@6.0.1:
    resolution: {integrity: sha512-Y38VPSHcqkFrCpFnQ9vuSXmquuv5oXOKpGeT6aGrr3o3Gc9AlVa6JBfUSOCnbxGGZF+/0ooI7KrPuUSztUdU5A==}
    engines: {node: '>=8'}

  strip-ansi@7.1.0:
    resolution: {integrity: sha512-iq6eVVI64nQQTRYq2KtEg2d2uU7LElhTJwsH4YzIHZshxlgZms/wIc4VoDQTlG/IvVIrBKG06CrZnp0qv7hkcQ==}
    engines: {node: '>=12'}

  strip-bom-string@1.0.0:
    resolution: {integrity: sha512-uCC2VHvQRYu+lMh4My/sFNmF2klFymLX1wHJeXnbEJERpV/ZsVuonzerjfrGpIGF7LBVa1O7i9kjiWvJiFck8g==}
    engines: {node: '>=0.10.0'}

  strip-bom@3.0.0:
    resolution: {integrity: sha512-vavAMRXOgBVNF6nyEEmL3DBK19iRpDcoIwW+swQ+CbGiu7lju6t+JklA1MHweoWtadgt4ISVUsXLyDq34ddcwA==}
    engines: {node: '>=4'}

  strip-final-newline@3.0.0:
    resolution: {integrity: sha512-dOESqjYr96iWYylGObzd39EuNTa5VJxyvVAEm5Jnh7KGo75V43Hk1odPQkNDyXNmUR6k+gEiDVXnjB8HJ3crXw==}
    engines: {node: '>=12'}

  strip-final-newline@4.0.0:
    resolution: {integrity: sha512-aulFJcD6YK8V1G7iRB5tigAP4TsHBZZrOV8pjV++zdUwmeV8uzbY7yn6h9MswN62adStNZFuCIx4haBnRuMDaw==}
    engines: {node: '>=18'}

  strip-indent@3.0.0:
    resolution: {integrity: sha512-laJTa3Jb+VQpaC6DseHhF7dXVqHTfJPCRDaEbid/drOhgitgYku/letMUqOXFoWV0zIIUbjpdH2t+tYj4bQMRQ==}
    engines: {node: '>=8'}

  strip-json-comments@2.0.1:
    resolution: {integrity: sha512-4gB8na07fecVVkOI6Rs4e7T6NOTki5EmL7TUduTs6bu3EdnSycntVJ4re8kgZA+wx9IueI2Y11bfbgwtzuE0KQ==}
    engines: {node: '>=0.10.0'}

  strip-json-comments@3.1.1:
    resolution: {integrity: sha512-6fPc+R4ihwqP6N/aIv2f1gMH8lOVtWQHoqC4yK6oSDVVocumAsfCqjkXnqiYMhmMwS/mEHLp7Vehlt3ql6lEig==}
    engines: {node: '>=8'}

  strip-json-comments@5.0.2:
    resolution: {integrity: sha512-4X2FR3UwhNUE9G49aIsJW5hRRR3GXGTBTZRMfv568O60ojM8HcWjV/VxAxCDW3SUND33O6ZY66ZuRcdkj73q2g==}
    engines: {node: '>=14.16'}

  strip-literal@3.0.0:
    resolution: {integrity: sha512-TcccoMhJOM3OebGhSBEmp3UZ2SfDMZUEBdRA/9ynfLi8yYajyWX3JiXArcJt4Umh4vISpspkQIY8ZZoCqjbviA==}

  stubborn-fs@1.2.5:
    resolution: {integrity: sha512-H2N9c26eXjzL/S/K+i/RHHcFanE74dptvvjM8iwzwbVcWY/zjBbgRqF3K0DY4+OD+uTTASTBvDoxPDaPN02D7g==}

  subscribable-things@2.1.53:
    resolution: {integrity: sha512-zWvN9F/eYQWDKszXl4NXkyqPXvMDZDmXfcHiM5C5WQZTTY2OK+2TZeDlA9oio69FEPqPu9T6yeEcAhQ2uRmnaw==}

  superjson@2.2.2:
    resolution: {integrity: sha512-5JRxVqC8I8NuOUjzBbvVJAKNM8qoVuH0O77h4WInc/qC2q5IreqKxYwgkga3PfA22OayK2ikceb/B26dztPl+Q==}
    engines: {node: '>=16'}

  supports-color@7.2.0:
    resolution: {integrity: sha512-qpCAvRl9stuOHveKsn7HncJRvv501qIacKzQlO/+Lwxc9+0q2wLyv4Dfvt80/DPn2pqOBsJdDiogXGR9+OvwRw==}
    engines: {node: '>=8'}

  supports-color@8.1.1:
    resolution: {integrity: sha512-MpUEN2OodtUzxvKQl72cUF7RQ5EiHsGvSsVG0ia9c5RbWGL2CI4C7EpPS8UTBIplnlzZiNuV56w+FuNxy3ty2Q==}
    engines: {node: '>=10'}

  supports-preserve-symlinks-flag@1.0.0:
    resolution: {integrity: sha512-ot0WnXS9fgdkgIcePe6RHNk1WA8+muPa6cSjeR3V8K27q9BB1rTE3R1p7Hv0z1ZyAc8s6Vvv8DIyWf681MAt0w==}
    engines: {node: '>= 0.4'}

  swr@2.3.6:
    resolution: {integrity: sha512-wfHRmHWk/isGNMwlLGlZX5Gzz/uTgo0o2IRuTMcf4CPuPFJZlq0rDaKUx+ozB5nBOReNV1kiOyzMfj+MBMikLw==}
    peerDependencies:
      react: ^16.11.0 || ^17.0.0 || ^18.0.0 || ^19.0.0

  symbol-tree@3.2.4:
    resolution: {integrity: sha512-9QNk5KwDF+Bvz+PyObkmSYjI5ksVUYtjW7AU22r2NKcfLJcXp96hkDWU3+XndOsUb+AQ9QhfzfCT2O+CNWT5Tw==}

  synckit@0.11.3:
    resolution: {integrity: sha512-szhWDqNNI9etJUvbZ1/cx1StnZx8yMmFxme48SwR4dty4ioSY50KEZlpv0qAfgc1fpRzuh9hBXEzoCpJ779dLg==}
    engines: {node: ^14.18.0 || >=16.0.0}

  synckit@0.9.3:
    resolution: {integrity: sha512-JJoOEKTfL1urb1mDoEblhD9NhEbWmq9jHEMEnxoC4ujUaZ4itA8vKgwkFAyNClgxplLi9tsUKX+EduK0p/l7sg==}
    engines: {node: ^14.18.0 || >=16.0.0}

  tailwind-merge@3.3.1:
    resolution: {integrity: sha512-gBXpgUm/3rp1lMZZrM/w7D8GKqshif0zAymAhbCyIt8KMe+0v9DQ7cdYLR4FHH/cKpdTXb+A/tKKU3eolfsI+g==}

  tailwindcss-primeui@0.6.1:
    resolution: {integrity: sha512-T69Rylcrmnt8zy9ik+qZvsLuRIrS9/k6rYJSIgZ1trnbEzGDDQSCIdmfyZknevqiHwpSJHSmQ9XT2C+S/hJY4A==}
    peerDependencies:
      tailwindcss: '>=3.1.0'

  tailwindcss@4.1.12:
    resolution: {integrity: sha512-DzFtxOi+7NsFf7DBtI3BJsynR+0Yp6etH+nRPTbpWnS2pZBaSksv/JGctNwSWzbFjp0vxSqknaUylseZqMDGrA==}

  tapable@2.2.3:
    resolution: {integrity: sha512-ZL6DDuAlRlLGghwcfmSn9sK3Hr6ArtyudlSAiCqQ6IfE+b+HHbydbYDIG15IfS5do+7XQQBdBiubF/cV2dnDzg==}
    engines: {node: '>=6'}

  tar-stream@2.2.0:
    resolution: {integrity: sha512-ujeqbceABgwMZxEJnk2HDY2DlnUZ+9oEcb1KzTVfYHio0UE6dG71n60d8D2I4qNvleWrrXpmjpt7vZeF1LnMZQ==}
    engines: {node: '>=6'}

  tar@7.4.3:
    resolution: {integrity: sha512-5S7Va8hKfV7W5U6g3aYxXmlPoZVAwUMy9AOKyF2fVuZa2UD3qZjg578OrLRt8PcNN1PleVaL/5/yYATNL0ICUw==}
    engines: {node: '>=18'}

  terser@5.39.2:
    resolution: {integrity: sha512-yEPUmWve+VA78bI71BW70Dh0TuV4HHd+I5SHOAfS1+QBOmvmCiiffgjR8ryyEd3KIfvPGFqoADt8LdQ6XpXIvg==}
    engines: {node: '>=10'}
    hasBin: true

  test-exclude@7.0.1:
    resolution: {integrity: sha512-pFYqmTw68LXVjeWJMST4+borgQP2AyMNbg1BpZh9LbyhUeNkeaPF9gzfPGUAnSMV3qPYdWUwDIjjCLiSDOl7vg==}
    engines: {node: '>=18'}

  three@0.170.0:
    resolution: {integrity: sha512-FQK+LEpYc0fBD+J8g6oSEyyNzjp+Q7Ks1C568WWaoMRLW+TkNNWmenWeGgJjV105Gd+p/2ql1ZcjYvNiPZBhuQ==}

  tiny-invariant@1.3.3:
    resolution: {integrity: sha512-+FbBPE1o9QAYvviau/qC5SE3caw21q3xkvWKBtja5vgqOWIHHJ3ioaq1VPfn/Szqctz2bU/oYeKd9/z5BL+PVg==}

  tinybench@2.9.0:
    resolution: {integrity: sha512-0+DUvqWMValLmha6lr4kD8iAMK1HzV0/aKnCtWb9v9641TnP/MFb7Pc2bxoxQjTXAErryXVgUOfv2YqNllqGeg==}

  tinyexec@0.3.2:
    resolution: {integrity: sha512-KQQR9yN7R5+OSwaK0XQoj22pwHoTlgYqmUscPYoknOoWCWfj/5/ABTMRi69FrKU5ffPVh5QcFikpWJI/P1ocHA==}

  tinyexec@1.0.1:
    resolution: {integrity: sha512-5uC6DDlmeqiOwCPmK9jMSdOuZTh8bU39Ys6yidB+UTt5hfZUPGAypSgFRiEp+jbi9qH40BLDvy85jIU88wKSqw==}

  tinyglobby@0.2.14:
    resolution: {integrity: sha512-tX5e7OM1HnYr2+a2C/4V0htOcSQcoSTH9KgJnVvNm5zm/cyEWKJ7j7YutsH9CxMdtOkkLFy2AHrMci9IM8IPZQ==}
    engines: {node: '>=12.0.0'}

  tinypool@1.1.1:
    resolution: {integrity: sha512-Zba82s87IFq9A9XmjiX5uZA/ARWDrB03OHlq+Vw1fSdt0I+4/Kutwy8BP4Y/y/aORMo61FQ0vIb5j44vSo5Pkg==}
    engines: {node: ^18.0.0 || >=20.0.0}

  tinyrainbow@2.0.0:
    resolution: {integrity: sha512-op4nsTR47R6p0vMUUoYl/a+ljLFVtlfaXkLQmqfLR1qHma1h/ysYk4hEXZ880bf2CYgTskvTa/e196Vd5dDQXw==}
    engines: {node: '>=14.0.0'}

  tinyspy@4.0.3:
    resolution: {integrity: sha512-t2T/WLB2WRgZ9EpE4jgPJ9w+i66UZfDc8wHh0xrwiRNN+UwH98GIJkTeZqX9rg0i0ptwzqW+uYeIF0T4F8LR7A==}
    engines: {node: '>=14.0.0'}

  tiptap-markdown@0.8.10:
    resolution: {integrity: sha512-iDVkR2BjAqkTDtFX0h94yVvE2AihCXlF0Q7RIXSJPRSR5I0PA1TMuAg6FHFpmqTn4tPxJ0by0CK7PUMlnFLGEQ==}
    peerDependencies:
      '@tiptap/core': ^2.0.3

  tldts-core@6.1.86:
    resolution: {integrity: sha512-Je6p7pkk+KMzMv2XXKmAE3McmolOQFdxkKw0R8EYNr7sELW46JqnNeTX8ybPiQgvg1ymCoF8LXs5fzFaZvJPTA==}

  tldts@6.1.86:
    resolution: {integrity: sha512-WMi/OQ2axVTf/ykqCQgXiIct+mSQDFdH2fkwhPwgEwvJ1kSzZRiinb0zF2Xb8u4+OqPChmyI6MEu4EezNJz+FQ==}
    hasBin: true

  tmp@0.2.5:
    resolution: {integrity: sha512-voyz6MApa1rQGUxT3E+BK7/ROe8itEx7vD8/HEvt4xwXucvQ5G5oeEiHkmHZJuBO21RpOf+YYm9MOivj709jow==}
    engines: {node: '>=14.14'}

  to-regex-range@5.0.1:
    resolution: {integrity: sha512-65P7iz6X5yEr1cwcgvQxbbIw7Uk3gOy5dIdtZ4rDveLqhrdJP+Li/Hx6tyK0NEb+2GCyneCMJiGqrADCSNk8sQ==}
    engines: {node: '>=8.0'}

  token-stream@1.0.0:
    resolution: {integrity: sha512-VSsyNPPW74RpHwR8Fc21uubwHY7wMDeJLys2IX5zJNih+OnAnaifKHo+1LHT7DAdloQ7apeaaWg8l7qnf/TnEg==}

  totalist@3.0.1:
    resolution: {integrity: sha512-sf4i37nQ2LBx4m3wB74y+ubopq6W/dIzXg0FDGjsYnZHVa1Da8FH853wlL2gtUhg+xJXjfk3kUZS3BRoQeoQBQ==}
    engines: {node: '>=6'}

  tough-cookie@5.1.2:
    resolution: {integrity: sha512-FVDYdxtnj0G6Qm/DhNPSb8Ju59ULcup3tuJxkFb5K8Bv2pUXILbf0xZWU8PX8Ov19OXljbUyveOFwRMwkXzO+A==}
    engines: {node: '>=16'}

  tr46@0.0.3:
    resolution: {integrity: sha512-N3WMsuqV66lT30CrXNbEjx4GEwlow3v6rr4mCcv6prnfwhS01rkgyFdjPNBYd9br7LpXV1+Emh01fHnq2Gdgrw==}

  tr46@5.1.1:
    resolution: {integrity: sha512-hdF5ZgjTqgAntKkklYw0R03MG2x/bSzTtkxmIRw/sTNV8YXsCJ1tfLAX23lhxhHJlEf3CRCOCGGWw3vI3GaSPw==}
    engines: {node: '>=18'}

  tree-kill@1.2.2:
    resolution: {integrity: sha512-L0Orpi8qGpRG//Nd+H90vFB+3iHnue1zSSGmNOOCh1GLJ7rUKVwV2HvijphGQS2UmhUZewS9VgvxYIdgr+fG1A==}
    hasBin: true

  trough@2.2.0:
    resolution: {integrity: sha512-tmMpK00BjZiUyVyvrBK7knerNgmgvcV/KLVyuma/SC+TQN167GrMRciANTz09+k3zW8L8t60jWO1GpfkZdjTaw==}

  ts-api-utils@2.1.0:
    resolution: {integrity: sha512-CUgTZL1irw8u29bzrOD/nH85jqyc74D6SshFgujOIA7osm2Rz7dYH77agkx7H4FBNxDq7Cjf+IjaX/8zwFW+ZQ==}
    engines: {node: '>=18.12'}
    peerDependencies:
      typescript: '>=4.8.4'

  ts-dedent@2.2.0:
    resolution: {integrity: sha512-q5W7tVM71e2xjHZTlgfTDoPF/SmqKG5hddq9SzR49CH2hayqRKJtQ4mtRlSxKaJlR/+9rEM+mnBHf7I2/BQcpQ==}
    engines: {node: '>=6.10'}

  ts-map@1.0.3:
    resolution: {integrity: sha512-vDWbsl26LIcPGmDpoVzjEP6+hvHZkBkLW7JpvwbCv/5IYPJlsbzCVXY3wsCeAxAUeTclNOUZxnLdGh3VBD/J6w==}

  tsconfig-paths@4.2.0:
    resolution: {integrity: sha512-NoZ4roiN7LnbKn9QqE1amc9DJfzvZXxF4xDavcOWt1BPkdx+m+0gJuPM+S0vCe7zTJMYUP0R8pO2XMr+Y8oLIg==}
    engines: {node: '>=6'}

  tslib@2.8.1:
    resolution: {integrity: sha512-oJFu94HQb+KVduSUQL7wnpmqnfmLsOA/nAh6b6EH0wCEoK0/mPeXU6c3wKDV83MkOuHPRHtSXKKU99IBazS/2w==}

  tsx@4.19.4:
    resolution: {integrity: sha512-gK5GVzDkJK1SI1zwHf32Mqxf2tSJkNx+eYcNly5+nHvWqXUJYUkWBQtKauoESz3ymezAI++ZwT855x5p5eop+Q==}
    engines: {node: '>=18.0.0'}
    hasBin: true

  tw-animate-css@1.3.8:
    resolution: {integrity: sha512-Qrk3PZ7l7wUcGYhwZloqfkWCmaXZAoqjkdbIDvzfGshwGtexa/DAs9koXxIkrpEasyevandomzCBAV1Yyop5rw==}

  type-check@0.4.0:
    resolution: {integrity: sha512-XleUoc9uwGXqjWwXaUTZAmzMcFZ5858QA2vvx1Ur5xIcixXIP+8LnFDgRplU30us6teqdlskFfu+ae4K79Ooew==}
    engines: {node: '>= 0.8.0'}

  type-fest@0.20.2:
    resolution: {integrity: sha512-Ne+eE4r0/iWnpAxD852z3A+N0Bt5RN//NjJwRd2VFHEmrywxf5vsZlh4R6lixl6B+wz/8d+maTSAkN1FIkI3LQ==}
    engines: {node: '>=10'}

  type-fest@2.19.0:
    resolution: {integrity: sha512-RAH822pAdBgcNMAfWnCBU3CFZcfZ/i1eZjwFU/dsLKumyuuP3niueg2UAukXYF0E2AAoc82ZSSf9J0WQBinzHA==}
    engines: {node: '>=12.20'}

  type-fest@4.41.0:
    resolution: {integrity: sha512-TeTSQ6H5YHvpqVwBRcnLDCBnDOHWYu7IvGbHT6N8AOymcr9PJGjc1GTtiWZTYg0NCgYwvnYWEkVChQAr9bjfwA==}
    engines: {node: '>=16'}

  typescript-eslint@8.42.0:
    resolution: {integrity: sha512-ozR/rQn+aQXQxh1YgbCzQWDFrsi9mcg+1PM3l/z5o1+20P7suOIaNg515bpr/OYt6FObz/NHcBstydDLHWeEKg==}
    engines: {node: ^18.18.0 || ^20.9.0 || >=21.1.0}
    peerDependencies:
      eslint: ^8.57.0 || ^9.0.0
      typescript: '>=4.8.4 <6.0.0'

  typescript@5.4.2:
    resolution: {integrity: sha512-+2/g0Fds1ERlP6JsakQQDXjZdZMM+rqpamFZJEKh4kwTIn3iDkgKtby0CeNd5ATNZ4Ry1ax15TMx0W2V+miizQ==}
    engines: {node: '>=14.17'}
    hasBin: true

  typescript@5.8.3:
    resolution: {integrity: sha512-p1diW6TqL9L07nNxvRMM7hMMw4c5XOo/1ibL4aAIGmSAt9slTE1Xgw5KWuof2uTOvCg9BY7ZRi+GaF+7sfgPeQ==}
    engines: {node: '>=14.17'}
    hasBin: true

  typescript@5.9.2:
    resolution: {integrity: sha512-CWBzXQrc/qOkhidw1OzBTQuYRbfyxDXJMVJ1XNwUHGROVmuaeiEm3OslpZ1RV96d7SKKjZKrSJu3+t/xlw3R9A==}
    engines: {node: '>=14.17'}
    hasBin: true

  uc.micro@2.1.0:
    resolution: {integrity: sha512-ARDJmphmdvUk6Glw7y9DQ2bFkKBHwQHLi2lsaH6PPmz/Ka9sFOBsBluozhDltWmnv9u/cF6Rt87znRTPV+yp/A==}

  ufo@1.5.4:
    resolution: {integrity: sha512-UsUk3byDzKd04EyoZ7U4DOlxQaD14JUKQl6/P7wiX4FNvUfm3XL246n9W5AmqwW5RSFJ27NAuM0iLscAOYUiGQ==}

  uint8array-extras@1.5.0:
    resolution: {integrity: sha512-rvKSBiC5zqCCiDZ9kAOszZcDvdAHwwIKJG33Ykj43OKcWsnmcBRL09YTU4nOeHZ8Y2a7l1MgTd08SBe9A8Qj6A==}
    engines: {node: '>=18'}

  undici-types@5.26.5:
    resolution: {integrity: sha512-JlCMO+ehdEIKqlFxk6IfVoAUVmgz7cU7zD/h9XZ0qzeosSHmUJVOzSQvvYSYWXkFXC+IfLKSIffhv0sVZup6pA==}

  unescape-js@1.1.4:
    resolution: {integrity: sha512-42SD8NOQEhdYntEiUQdYq/1V/YHwr1HLwlHuTJB5InVVdOSbgI6xu8jK5q65yIzuFCfczzyDF/7hbGzVbyCw0g==}

  unicode-canonical-property-names-ecmascript@2.0.1:
    resolution: {integrity: sha512-dA8WbNeb2a6oQzAQ55YlT5vQAWGV9WXOsi3SskE3bcCdM0P4SDd+24zS/OCacdRq5BkdsRj9q3Pg6YyQoxIGqg==}
    engines: {node: '>=4'}

  unicode-match-property-ecmascript@2.0.0:
    resolution: {integrity: sha512-5kaZCrbp5mmbz5ulBkDkbY0SsPOjKqVS35VpL9ulMPfSl0J0Xsm+9Evphv9CoIZFwre7aJoa94AY6seMKGVN5Q==}
    engines: {node: '>=4'}

  unicode-match-property-value-ecmascript@2.2.0:
    resolution: {integrity: sha512-4IehN3V/+kkr5YeSSDDQG8QLqO26XpL2XP3GQtqwlT/QYSECAwFztxVHjlbh0+gjJ3XmNLS0zDsbgs9jWKExLg==}
    engines: {node: '>=4'}

  unicode-property-aliases-ecmascript@2.1.0:
    resolution: {integrity: sha512-6t3foTQI9qne+OZoVQB/8x8rk2k1eVy1gRXhV3oFQ5T6R1dqQ1xtin3XqSlx3+ATBkliTaR/hHyJBm+LVPNM8w==}
    engines: {node: '>=4'}

  unicorn-magic@0.3.0:
    resolution: {integrity: sha512-+QBBXBCvifc56fsbuxZQ6Sic3wqqc3WWaqxs58gvJrcOuN83HGTCwz3oS5phzU9LthRNE9VrJCFCLUgHeeFnfA==}
    engines: {node: '>=18'}

  unified@11.0.5:
    resolution: {integrity: sha512-xKvGhPWw3k84Qjh8bI3ZeJjqnyadK+GEFtazSfZv/rKeTkTjOJho6mFqh2SM96iIcZokxiOpg78GazTSg8+KHA==}

  unist-util-is@6.0.0:
    resolution: {integrity: sha512-2qCTHimwdxLfz+YzdGfkqNlH0tLi9xjTnHddPmJwtIG9MGsdbutfTc4P+haPD7l7Cjxf/WZj+we5qfVPvvxfYw==}

  unist-util-stringify-position@4.0.0:
    resolution: {integrity: sha512-0ASV06AAoKCDkS2+xw5RXJywruurpbC4JZSm7nr7MOt1ojAzvyyaO+UxZf18j8FCF6kmzCZKcAgN/yu2gm2XgQ==}

  unist-util-visit-parents@6.0.1:
    resolution: {integrity: sha512-L/PqWzfTP9lzzEa6CKs0k2nARxTdZduw3zyh8d2NVBnsyvHjSX4TWse388YrrQKbvI8w20fGjGlhgT96WwKykw==}

  unist-util-visit@5.0.0:
    resolution: {integrity: sha512-MR04uvD+07cwl/yhVuVWAtw+3GOR/knlL55Nd/wAdblk27GCVt3lqpTivy/tkJcZoNPzTwS1Y+KMojlLDhoTzg==}

  universalify@0.1.2:
    resolution: {integrity: sha512-rBJeI5CXAlmy1pV+617WB9J63U6XcazHHF2f2dbJix4XzpUF0RS3Zbj0FGIOCAva5P/d/GBOYaACQ1w+0azUkg==}
    engines: {node: '>= 4.0.0'}

  universalify@2.0.1:
    resolution: {integrity: sha512-gptHNQghINnc/vTGIk0SOFGFNXw7JVrlRUtConJRlvaw6DuX0wO5Jeko9sWrMBhh+PsYAZ7oXAiOnf/UKogyiw==}
    engines: {node: '>= 10.0.0'}

  unplugin-icons@0.22.0:
    resolution: {integrity: sha512-CP+iZq5U7doOifer5bcM0jQ9t3Is7EGybIYt3myVxceI8Zuk8EZEpe1NPtJvh7iqMs1VdbK0L41t9+um9VuuLw==}
    peerDependencies:
      '@svgr/core': '>=7.0.0'
      '@svgx/core': ^1.0.1
      '@vue/compiler-sfc': ^3.0.2 || ^2.7.0
      svelte: ^3.0.0 || ^4.0.0 || ^5.0.0
      vue-template-compiler: ^2.6.12
      vue-template-es2015-compiler: ^1.9.0
    peerDependenciesMeta:
      '@svgr/core':
        optional: true
      '@svgx/core':
        optional: true
      '@vue/compiler-sfc':
        optional: true
      svelte:
        optional: true
      vue-template-compiler:
        optional: true
      vue-template-es2015-compiler:
        optional: true

  unplugin-vue-components@0.28.0:
    resolution: {integrity: sha512-jiTGtJ3JsRFBjgvyilfrX7yUoGKScFgbdNw+6p6kEXU+Spf/rhxzgvdfuMcvhCcLmflB/dY3pGQshYBVGOUx7Q==}
    engines: {node: '>=14'}
    peerDependencies:
      '@babel/parser': ^7.15.8
      '@nuxt/kit': ^3.2.2
      vue: 2 || 3
    peerDependenciesMeta:
      '@babel/parser':
        optional: true
      '@nuxt/kit':
        optional: true

  unplugin@1.16.1:
    resolution: {integrity: sha512-4/u/j4FrCKdi17jaxuJA0jClGxB1AvU2hw/IuayPc4ay1XGaJs/rbb4v5WKwAjNifjmXK9PIFyuPiaK8azyR9w==}
    engines: {node: '>=14.0.0'}

  unplugin@2.3.5:
    resolution: {integrity: sha512-RyWSb5AHmGtjjNQ6gIlA67sHOsWpsbWpwDokLwTcejVdOjEkJZh7QKu14J00gDDVSh8kGH4KYC/TNBceXFZhtw==}
    engines: {node: '>=18.12.0'}

  update-browserslist-db@1.1.3:
    resolution: {integrity: sha512-UxhIZQ+QInVdunkDAaiazvvT/+fXL5Osr0JZlJulepYu6Jd7qJtDZjlur0emRlT71EN3ScPoE7gvsuIKKNavKw==}
    hasBin: true
    peerDependencies:
      browserslist: '>= 4.21.0'

  update-notifier@7.3.1:
    resolution: {integrity: sha512-+dwUY4L35XFYEzE+OAL3sarJdUioVovq+8f7lcIJ7wnmnYQV5UD1Y/lcwaMSyaQ6Bj3JMj1XSTjZbNLHn/19yA==}
    engines: {node: '>=18'}

  uri-js@4.4.1:
    resolution: {integrity: sha512-7rKUyy33Q1yc98pQ1DAmLtwX109F7TIfWlW1Ydo8Wl1ii1SeHieeh0HHfPeL2fMXK6z0s8ecKs9frCuLJvndBg==}

  use-sync-external-store@1.5.0:
    resolution: {integrity: sha512-Rb46I4cGGVBmjamjphe8L/UnvJD+uPPtTkNvX5mZgqdbavhI4EbgIWJiIHXJ8bc/i9EQGPRh4DwEURJ552Do0A==}
    peerDependencies:
      react: ^16.8.0 || ^17.0.0 || ^18.0.0 || ^19.0.0

  utf8@3.0.0:
    resolution: {integrity: sha512-E8VjFIQ/TyQgp+TZfS6l8yp/xWppSAHzidGiRrqe4bK4XP9pTRyKFgGJpO3SN7zdX4DeomTrwaseCHovfpFcqQ==}

  util-deprecate@1.0.2:
    resolution: {integrity: sha512-EPD5q1uXyFxJpCrLnCc1nHnq3gOa6DZBocAIiI2TaSCA7VCJ1UJDMagCzIkXNsUYfD1daK//LTEQ8xiIbrHtcw==}

  uuid@11.1.0:
    resolution: {integrity: sha512-0/A9rDy9P7cJ+8w1c9WD9V//9Wj15Ce2MPz8Ri6032usz+NfePxx5AcN3bN+r6ZL6jEo066/yNYB3tn4pQEx+A==}
    hasBin: true

  validate-npm-package-name@5.0.1:
    resolution: {integrity: sha512-OljLrQ9SQdOUqTaQxqL5dEfZWrXExyyWsozYlAWFawPVNuD83igl7uJD2RTkNMbniIYgt8l81eCJGIdQF7avLQ==}
    engines: {node: ^14.17.0 || ^16.13.0 || >=18.0.0}

  vfile-message@4.0.3:
    resolution: {integrity: sha512-QTHzsGd1EhbZs4AsQ20JX1rC3cOlt/IWJruk893DfLRr57lcnOeMaWG4K0JrRta4mIJZKth2Au3mM3u03/JWKw==}

  vfile@6.0.3:
    resolution: {integrity: sha512-KzIbH/9tXat2u30jf+smMwFCsno4wHVdNmzFyL+T/L3UGqqk6JKfVqOFOZEpZSHADH1k40ab6NUIXZq422ov3Q==}

  vite-hot-client@2.0.4:
    resolution: {integrity: sha512-W9LOGAyGMrbGArYJN4LBCdOC5+Zwh7dHvOHC0KmGKkJhsOzaKbpo/jEjpPKVHIW0/jBWj8RZG0NUxfgA8BxgAg==}
    peerDependencies:
      vite: ^2.6.0 || ^3.0.0 || ^4.0.0 || ^5.0.0-0 || ^6.0.0-0

  vite-node@3.2.4:
    resolution: {integrity: sha512-EbKSKh+bh1E1IFxeO0pg1n4dvoOTt0UDiXMd/qn++r98+jPO1xtJilvXldeuQ8giIB5IkpjCgMleHMNEsGH6pg==}
    engines: {node: ^18.0.0 || ^20.0.0 || >=22.0.0}
    hasBin: true

  vite-plugin-dts@4.3.0:
    resolution: {integrity: sha512-LkBJh9IbLwL6/rxh0C1/bOurDrIEmRE7joC+jFdOEEciAFPbpEKOLSAr5nNh5R7CJ45cMbksTrFfy52szzC5eA==}
    engines: {node: ^14.18.0 || >=16.0.0}
    peerDependencies:
      typescript: '*'
      vite: '*'
    peerDependenciesMeta:
      vite:
        optional: true

  vite-plugin-html@3.2.2:
    resolution: {integrity: sha512-vb9C9kcdzcIo/Oc3CLZVS03dL5pDlOFuhGlZYDCJ840BhWl/0nGeZWf3Qy7NlOayscY4Cm/QRgULCQkEZige5Q==}
    peerDependencies:
      vite: '>=2.0.0'

  vite-plugin-inspect@0.8.9:
    resolution: {integrity: sha512-22/8qn+LYonzibb1VeFZmISdVao5kC22jmEKm24vfFE8siEn47EpVcCLYMv6iKOYMJfjSvSJfueOwcFCkUnV3A==}
    engines: {node: '>=14'}
    peerDependencies:
      '@nuxt/kit': '*'
      vite: ^3.1.0 || ^4.0.0 || ^5.0.0-0 || ^6.0.1
    peerDependenciesMeta:
      '@nuxt/kit':
        optional: true

  vite-plugin-vue-devtools@7.7.6:
    resolution: {integrity: sha512-L7nPVM5a7lgit/Z+36iwoqHOaP3wxqVi1UvaDJwGCfblS9Y6vNqf32ILlzJVH9c47aHu90BhDXeZc+rgzHRHcw==}
    engines: {node: '>=v14.21.3'}
    peerDependencies:
      vite: ^3.1.0 || ^4.0.0-0 || ^5.0.0-0 || ^6.0.0-0

  vite-plugin-vue-inspector@5.3.1:
    resolution: {integrity: sha512-cBk172kZKTdvGpJuzCCLg8lJ909wopwsu3Ve9FsL1XsnLBiRT9U3MePcqrgGHgCX2ZgkqZmAGR8taxw+TV6s7A==}
    peerDependencies:
      vite: ^3.0.0-0 || ^4.0.0-0 || ^5.0.0-0 || ^6.0.0-0

  vite@5.4.19:
    resolution: {integrity: sha512-qO3aKv3HoQC8QKiNSTuUM1l9o/XX3+c+VTgLHbJWHZGeTPVAg2XwazI9UWzoxjIJCGCV2zU60uqMzjeLZuULqA==}
    engines: {node: ^18.0.0 || >=20.0.0}
    hasBin: true
    peerDependencies:
      '@types/node': ^18.0.0 || >=20.0.0
      less: '*'
      lightningcss: ^1.21.0
      sass: '*'
      sass-embedded: '*'
      stylus: '*'
      sugarss: '*'
      terser: ^5.4.0
    peerDependenciesMeta:
      '@types/node':
        optional: true
      less:
        optional: true
      lightningcss:
        optional: true
      sass:
        optional: true
      sass-embedded:
        optional: true
      stylus:
        optional: true
      sugarss:
        optional: true
      terser:
        optional: true

  vitest@3.2.4:
    resolution: {integrity: sha512-LUCP5ev3GURDysTWiP47wRRUpLKMOfPh+yKTx3kVIEiu5KOMeqzpnYNsKyOoVrULivR8tLcks4+lga33Whn90A==}
    engines: {node: ^18.0.0 || ^20.0.0 || >=22.0.0}
    hasBin: true
    peerDependencies:
      '@edge-runtime/vm': '*'
      '@types/debug': ^4.1.12
      '@types/node': ^18.0.0 || ^20.0.0 || >=22.0.0
      '@vitest/browser': 3.2.4
      '@vitest/ui': 3.2.4
      happy-dom: '*'
      jsdom: '*'
    peerDependenciesMeta:
      '@edge-runtime/vm':
        optional: true
      '@types/debug':
        optional: true
      '@types/node':
        optional: true
      '@vitest/browser':
        optional: true
      '@vitest/ui':
        optional: true
      happy-dom:
        optional: true
      jsdom:
        optional: true

  void-elements@3.1.0:
    resolution: {integrity: sha512-Dhxzh5HZuiHQhbvTW9AMetFfBHDMYpo23Uo9btPXgdYP+3T5S+p+jgNy7spra+veYhBP2dCSgxR/i2Y02h5/6w==}
    engines: {node: '>=0.10.0'}

  vscode-uri@3.0.8:
    resolution: {integrity: sha512-AyFQ0EVmsOZOlAnxoFOGOq1SQDWAB7C6aqMGS23svWAllfOaxbuFvcT8D1i8z3Gyn8fraVeZNNmN6e9bxxXkKw==}

  vue-component-meta@2.2.12:
    resolution: {integrity: sha512-dQU6/obNSNbennJ1xd+rhDid4g3vQro+9qUBBIg8HMZH2Zs1jTpkFNxuQ3z77bOlU+ew08Qck9sbYkdSePr0Pw==}
    peerDependencies:
      typescript: '*'
    peerDependenciesMeta:
      typescript:
        optional: true

  vue-component-type-helpers@2.2.12:
    resolution: {integrity: sha512-YbGqHZ5/eW4SnkPNR44mKVc6ZKQoRs/Rux1sxC6rdwXb4qpbOSYfDr9DsTHolOTGmIKgM9j141mZbBeg05R1pw==}

  vue-component-type-helpers@3.0.7:
    resolution: {integrity: sha512-TvyUcFXmjZcXUvU+r1MOyn4/vv4iF+tPwg5Ig33l/FJ3myZkxeQpzzQMLMFWcQAjr6Xs7BRwVy/TwbmNZUA/4w==}

  vue-demi@0.14.10:
    resolution: {integrity: sha512-nMZBOwuzabUO0nLgIcc6rycZEebF6eeUfaiQx9+WSk8e29IbLvPU9feI6tqW4kTo3hvoYAJkMh8n8D0fuISphg==}
    engines: {node: '>=12'}
    hasBin: true
    peerDependencies:
      '@vue/composition-api': ^1.0.0-rc.1
      vue: ^3.0.0-0 || ^2.6.0
    peerDependenciesMeta:
      '@vue/composition-api':
        optional: true

  vue-docgen-api@4.79.2:
    resolution: {integrity: sha512-n9ENAcs+40awPZMsas7STqjkZiVlIjxIKgiJr5rSohDP0/JCrD9VtlzNojafsA1MChm/hz2h3PDtUedx3lbgfA==}
    peerDependencies:
      vue: '>=2'

  vue-eslint-parser@9.4.3:
    resolution: {integrity: sha512-2rYRLWlIpaiN8xbPiDyXZXRgLGOtWxERV7ND5fFAv5qo1D2N9Fu9MNajBNc6o13lZ+24DAWCkQCvj4klgmcITg==}
    engines: {node: ^14.17.0 || >=16.0.0}
    peerDependencies:
      eslint: '>=6.0.0'

  vue-i18n@9.14.3:
    resolution: {integrity: sha512-C+E0KE8ihKjdYCQx8oUkXX+8tBItrYNMnGJuzEPevBARQFUN2tKez6ZVOvBrWH0+KT5wEk3vOWjNk7ygb2u9ig==}
    engines: {node: '>= 16'}
    peerDependencies:
      vue: ^3.0.0

  vue-inbrowser-compiler-independent-utils@4.71.1:
    resolution: {integrity: sha512-K3wt3iVmNGaFEOUR4JIThQRWfqokxLfnPslD41FDZB2ajXp789+wCqJyGYlIFsvEQ2P61PInw6/ph5iiqg51gg==}
    peerDependencies:
      vue: '>=2'

  vue-router@4.4.3:
    resolution: {integrity: sha512-sv6wmNKx2j3aqJQDMxLFzs/u/mjA9Z5LCgy6BE0f7yFWMjrPLnS/sPNn8ARY/FXw6byV18EFutn5lTO6+UsV5A==}
    peerDependencies:
      vue: ^3.2.0

  vue-tsc@2.1.10:
    resolution: {integrity: sha512-RBNSfaaRHcN5uqVqJSZh++Gy/YUzryuv9u1aFWhsammDJXNtUiJMNoJ747lZcQ68wUQFx6E73y4FY3D8E7FGMA==}
    hasBin: true
    peerDependencies:
      typescript: '>=5.0.0'

  vue@3.5.13:
    resolution: {integrity: sha512-wmeiSMxkZCSc+PM2w2VRsOYAZC8GdipNFRTsLSfodVqI9mbejKeXEGr8SckuLnrQPGe3oJN5c3K0vpoU9q/wCQ==}
    peerDependencies:
      typescript: '*'
    peerDependenciesMeta:
      typescript:
        optional: true

  vuefire@3.2.1:
    resolution: {integrity: sha512-APj/iFdEec9kO71Lsiv/7opo9xL0D43l7cjwh84rJ5WMzrmpi9z774zzN+PPhBpD6bXyueLcfg0VlOUhI9/jUA==}
    engines: {node: '>=18'}
    peerDependencies:
      '@vue/composition-api': '*'
      consola: ^3.2.3
      firebase: ^9.0.0 || ^10.0.0 || ^11.0.0
      vue: ^2.7.0 || ^3.2.0
    peerDependenciesMeta:
      '@vue/composition-api':
        optional: true
      consola:
        optional: true
      firebase:
        optional: true

  w3c-keyname@2.2.8:
    resolution: {integrity: sha512-dpojBhNsCNN7T82Tm7k26A6G9ML3NkhDsnw9n/eoxSRlVBB4CEtIQ/KTCLI2Fwf3ataSXRhYFkQi3SlnFwPvPQ==}

  w3c-xmlserializer@5.0.0:
    resolution: {integrity: sha512-o8qghlI8NZHU1lLPrpi2+Uq7abh4GGPpYANlalzWxyWteJOCsr/P+oPBA49TOLu5FTZO4d3F9MnWJfiMo4BkmA==}
    engines: {node: '>=18'}

  walk-up-path@4.0.0:
    resolution: {integrity: sha512-3hu+tD8YzSLGuFYtPRb48vdhKMi0KQV5sn+uWr8+7dMEq/2G/dtLrdDinkLjqq5TIbIBjYJ4Ax/n3YiaW7QM8A==}
    engines: {node: 20 || >=22}

  wcwidth@1.0.1:
    resolution: {integrity: sha512-XHPEwS0q6TaxcvG85+8EYkbiCux2XtWG2mkc47Ng2A77BQu9+DqIOJldST4HgPkuea7dvKSj5VgX3P1d4rW8Tg==}

  web-streams-polyfill@4.0.0-beta.3:
    resolution: {integrity: sha512-QW95TCTaHmsYfHDybGMwO5IJIM93I/6vTRk+daHTWFPhwh+C8Cg7j7XyKrwrj8Ib6vYXe0ocYNrmzY4xAAN6ug==}
    engines: {node: '>= 14'}

  web-vitals@4.2.4:
    resolution: {integrity: sha512-r4DIlprAGwJ7YM11VZp4R884m0Vmgr6EAKe3P+kO0PPj3Unqyvv59rczf6UiGcb9Z8QxZVcqKNwv/g0WNdWwsw==}

  webidl-conversions@3.0.1:
    resolution: {integrity: sha512-2JAn3z8AR6rjK8Sm8orRC0h/bcl/DqL7tRPdGZ4I1CjdF+EaMLmYxBHyXuKL849eucPFhvBoxMsflfOb8kxaeQ==}

  webidl-conversions@7.0.0:
    resolution: {integrity: sha512-VwddBukDzu71offAQR975unBIGqfKZpM+8ZX6ySk8nYhVoo5CYaZyzt3YBvYtRtO+aoGlqxPg/B87NGVZ/fu6g==}
    engines: {node: '>=12'}

  webpack-virtual-modules@0.6.2:
    resolution: {integrity: sha512-66/V2i5hQanC51vBQKPH4aI8NMAcBW59FVBs+rC7eGHupMyfn34q7rZIE+ETlJ+XTevqfUhVVBgSUNSW2flEUQ==}

  websocket-driver@0.7.4:
    resolution: {integrity: sha512-b17KeDIQVjvb0ssuSDF2cYXSg2iztliJ4B9WdsuB6J952qCPKmnVq4DyW5motImXHDC1cBT/1UezrJVsKw5zjg==}
    engines: {node: '>=0.8.0'}

  websocket-extensions@0.1.4:
    resolution: {integrity: sha512-OqedPIGOfsDlo31UNwYbCFMSaO9m9G/0faIHj5/dZFDMFqPTcx6UwqyOy3COEaEOg/9VsGIpdqn62W5KhoKSpg==}
    engines: {node: '>=0.8.0'}

  whatwg-encoding@3.1.1:
    resolution: {integrity: sha512-6qN4hJdMwfYBtE3YBTTHhoeuUrDBPZmbQaxWAqSALV/MeEnR5z1xd8UKud2RAkFoPkmB+hli1TZSnyi84xz1vQ==}
    engines: {node: '>=18'}

  whatwg-mimetype@3.0.0:
    resolution: {integrity: sha512-nt+N2dzIutVRxARx1nghPKGv1xHikU7HKdfafKkLNLindmPU/ch3U31NOCGGA/dmPcmb1VlofO0vnKAcsm0o/Q==}
    engines: {node: '>=12'}

  whatwg-mimetype@4.0.0:
    resolution: {integrity: sha512-QaKxh0eNIi2mE9p2vEdzfagOKHCcj1pJ56EEHGQOVxp8r9/iszLUUV7v89x9O1p/T+NlTM5W7jW6+cz4Fq1YVg==}
    engines: {node: '>=18'}

  whatwg-url@14.2.0:
    resolution: {integrity: sha512-De72GdQZzNTUBBChsXueQUnPKDkg/5A5zp7pFDuQAj5UFoENpiACU0wlCvzpAGnTkj++ihpKwKyYewn/XNUbKw==}
    engines: {node: '>=18'}

  whatwg-url@5.0.0:
    resolution: {integrity: sha512-saE57nupxk6v3HY35+jzBwYa0rKSy0XR8JSxZPwgLr7ys0IBzhGviA1/TUGJLmSVqs8pb9AnvICXEuOHLprYTw==}

  when-exit@2.1.4:
    resolution: {integrity: sha512-4rnvd3A1t16PWzrBUcSDZqcAmsUIy4minDXT/CZ8F2mVDgd65i4Aalimgz1aQkRGU0iH5eT5+6Rx2TK8o443Pg==}

  which@2.0.2:
    resolution: {integrity: sha512-BLI3Tl1TW3Pvl70l3yq3Y64i+awpwXqsGBYWkkqMtnbXgrMD+yj7rhW0kuEDxzJaYXGjEW5ogapKNMEKNMjibA==}
    engines: {node: '>= 8'}
    hasBin: true

  why-is-node-running@2.3.0:
    resolution: {integrity: sha512-hUrmaWBdVDcxvYqnyh09zunKzROWjbZTiNy8dBEjkS7ehEDQibXJ7XvlmtbwuTclUiIyN+CyXQD4Vmko8fNm8w==}
    engines: {node: '>=8'}
    hasBin: true

  widest-line@5.0.0:
    resolution: {integrity: sha512-c9bZp7b5YtRj2wOe6dlj32MK+Bx/M/d+9VB2SHM1OtsUHR0aV0tdP6DWh/iMt0kWi1t5g1Iudu6hQRNd1A4PVA==}
    engines: {node: '>=18'}

  with@7.0.2:
    resolution: {integrity: sha512-RNGKj82nUPg3g5ygxkQl0R937xLyho1J24ItRCBTr/m1YnZkzJy1hUiHUJrc/VlsDQzsCnInEGSg3bci0Lmd4w==}
    engines: {node: '>= 10.0.0'}

  word-wrap@1.2.5:
    resolution: {integrity: sha512-BN22B5eaMMI9UMtjrGd5g5eCYPpCPDUy0FJXbYsaT5zYxjFOckS53SQDE3pWkVoWpHXVb3BrYcEN4Twa55B5cA==}
    engines: {node: '>=0.10.0'}

  worker-factory@7.0.43:
    resolution: {integrity: sha512-SACVoj3gWKtMVyT9N+VD11Pd/Xe58+ZFfp8b7y/PagOvj3i8lU3Uyj+Lj7WYTmSBvNLC0JFaQkx44E6DhH5+WA==}

  wrap-ansi@7.0.0:
    resolution: {integrity: sha512-YVGIj2kamLSTxw6NsZjoBxfSwsn0ycdesmc4p+Q21c5zPuZ1pl+NfxVdxPtdHvmNVOQ6XSYG4AUtyt/Fi7D16Q==}
    engines: {node: '>=10'}

  wrap-ansi@8.1.0:
    resolution: {integrity: sha512-si7QWI6zUMq56bESFvagtmzMdGOtoxfR+Sez11Mobfc7tm+VkUckk9bW2UeffTGVUbOksxmSw0AA2gs8g71NCQ==}
    engines: {node: '>=12'}

  wrap-ansi@9.0.0:
    resolution: {integrity: sha512-G8ura3S+3Z2G+mkgNRq8dqaFZAuxfsxpBB8OCTGRTCtp+l/v9nbFNmCUP1BZMts3G1142MsZfn6eeUKrr4PD1Q==}
    engines: {node: '>=18'}

  wrappy@1.0.2:
    resolution: {integrity: sha512-l4Sp/DRseor9wL6EvV2+TuQn63dMkPjZ/sp9XkghTEbV9KlPS1xUsZ3u7/IQO4wxtcFB4bgpQPRcR3QCvezPcQ==}

  ws@8.18.0:
    resolution: {integrity: sha512-8VbfWfHLbbwu3+N6OKsOMpBdT4kXPDDB9cJk2bJ6mh9ucxdlnNvH1e+roYkKmN9Nxw2yjz7VzeO9oOz2zJ04Pw==}
    engines: {node: '>=10.0.0'}
    peerDependencies:
      bufferutil: ^4.0.1
      utf-8-validate: '>=5.0.2'
    peerDependenciesMeta:
      bufferutil:
        optional: true
      utf-8-validate:
        optional: true

  ws@8.18.3:
    resolution: {integrity: sha512-PEIGCY5tSlUt50cqyMXfCzX+oOPqN0vuGqWzbcJ2xvnkzkq46oOpz7dQaTDBdfICb4N14+GARUDw2XV2N4tvzg==}
    engines: {node: '>=10.0.0'}
    peerDependencies:
      bufferutil: ^4.0.1
      utf-8-validate: '>=5.0.2'
    peerDependenciesMeta:
      bufferutil:
        optional: true
      utf-8-validate:
        optional: true

  xdg-basedir@5.1.0:
    resolution: {integrity: sha512-GCPAHLvrIH13+c0SuacwvRYj2SxJXQ4kaVTT5xgL3kPrz56XxkF21IGhjSE1+W0aw7gpBWRGXLCPnPby6lSpmQ==}
    engines: {node: '>=12'}

  xml-name-validator@4.0.0:
    resolution: {integrity: sha512-ICP2e+jsHvAj2E2lIHxa5tjXRlKDJo4IdvPvCXbXQGdzSfmSpNVyIKMvoZHjDY9DP0zV17iI85o90vRFXNccRw==}
    engines: {node: '>=12'}

  xml-name-validator@5.0.0:
    resolution: {integrity: sha512-EvGK8EJ3DhaHfbRlETOWAS5pO9MZITeauHKJyb8wyajUfQUenkIg2MvLDTZ4T/TgIcm3HU0TFBgWWboAZ30UHg==}
    engines: {node: '>=18'}

  xmlchars@2.2.0:
    resolution: {integrity: sha512-JZnDKK8B0RCDw84FNdDAIpZK+JuJw+s7Lz8nksI7SIuU3UXJJslUthsi+uWBUYOwPFwW7W7PRLRfUKpxjtjFCw==}

  y18n@5.0.8:
    resolution: {integrity: sha512-0pfFzegeDWJHJIAmTLRP2DwHjdF5s7jo9tuztdQxAhINCdvS+3nGINqPd00AphqJR/0LhANUS6/+7SCb98YOfA==}
    engines: {node: '>=10'}

  yallist@3.1.1:
    resolution: {integrity: sha512-a4UGQaWPH59mOXUYnAG2ewncQS4i4F43Tv3JoAM+s2VDAmS9NsK8GpDMLrCHPksFT7h3K6TOoUNn2pb7RoXx4g==}

  yallist@4.0.0:
    resolution: {integrity: sha512-3wdGidZyq5PB084XLES5TpOSRA3wjXAlIWMhum2kRcv/41Sn2emQ0dycQW4uZXLejwKvg6EsvbdlVL+FYEct7A==}

  yallist@5.0.0:
    resolution: {integrity: sha512-YgvUTfwqyc7UXVMrB+SImsVYSmTS8X/tSrtdNZMImM+n7+QTriRXyXim0mBrTXNeqzVF0KWGgHPeiyViFFrNDw==}
    engines: {node: '>=18'}

  yaml-eslint-parser@1.3.0:
    resolution: {integrity: sha512-E/+VitOorXSLiAqtTd7Yqax0/pAS3xaYMP+AUUJGOK1OZG3rhcj9fcJOM5HJ2VrP1FrStVCWr1muTfQCdj4tAA==}
    engines: {node: ^14.17.0 || >=16.0.0}

  yaml@1.10.2:
    resolution: {integrity: sha512-r3vXyErRCYJ7wg28yvBY5VSoAF8ZvlcW9/BwUzEtUsjvX/DKs24dIkuwjtuprwJJHsbyUbLApepYTR1BN4uHrg==}
    engines: {node: '>= 6'}

  yaml@2.4.5:
    resolution: {integrity: sha512-aBx2bnqDzVOyNKfsysjA2ms5ZlnjSAW2eG3/L5G/CSujfjLJTJsEw1bGw8kCf04KodQWk1pxlGnZ56CRxiawmg==}
    engines: {node: '>= 14'}
    hasBin: true

  yaml@2.8.1:
    resolution: {integrity: sha512-lcYcMxX2PO9XMGvAJkJ3OsNMw+/7FKes7/hgerGUYWIoWu5j/+YQqcZr5JnPZWzOsEBgMbSbiSTn/dv/69Mkpw==}
    engines: {node: '>= 14.6'}
    hasBin: true

  yargs-parser@21.1.1:
    resolution: {integrity: sha512-tVpsJW7DdjecAiFpbIB1e3qxIQsE6NoPc5/eTdrbbIC4h0LVsWhnoa3g+m2HclBIujHzsxZ4VJVA+GUuc2/LBw==}
    engines: {node: '>=12'}

  yargs@17.7.2:
    resolution: {integrity: sha512-7dSzzRQ++CKnNI/krKnYRV7JKKPUXMEh61soaHKg9mrWEhzFWhFnxPxGl+69cD1Ou63C13NUPCnmIcrvqCuM6w==}
    engines: {node: '>=12'}

  yjs@13.6.27:
    resolution: {integrity: sha512-OIDwaflOaq4wC6YlPBy2L6ceKeKuF7DeTxx+jPzv1FHn9tCZ0ZwSRnUBxD05E3yed46fv/FWJbvR+Ud7x0L7zw==}
    engines: {node: '>=16.0.0', npm: '>=8.0.0'}

  yocto-queue@0.1.0:
    resolution: {integrity: sha512-rVksvsnNCdJ/ohGc6xgPwyN8eheCxsiLM8mxuE/t/mOVqJewPuO1miLpTHQiRgTKCLexL4MeAFVagts7HmNZ2Q==}
    engines: {node: '>=10'}

  yoctocolors@2.1.1:
    resolution: {integrity: sha512-GQHQqAopRhwU8Kt1DDM8NjibDXHC8eoh1erhGAJPEyveY9qqVeXvVikNKrDz69sHowPMorbPUrH/mx8c50eiBQ==}
    engines: {node: '>=18'}

  yoga-layout@3.2.1:
    resolution: {integrity: sha512-0LPOt3AxKqMdFBZA3HBAt/t/8vIKq7VaQYbuA8WxCgung+p9TVyKRYdpvCb80HcdTN2NkbIKbhNwKUfm3tQywQ==}

  zip-dir@2.0.0:
    resolution: {integrity: sha512-uhlsJZWz26FLYXOD6WVuq+fIcZ3aBPGo/cFdiLlv3KNwpa52IF3ISV8fLhQLiqVu5No3VhlqlgthN6gehil1Dg==}

  zod-to-json-schema@3.24.1:
    resolution: {integrity: sha512-3h08nf3Vw3Wl3PK+q3ow/lIil81IT2Oa7YpQyUUDsEWbXveMesdfK1xBd2RhCkynwZndAxixji/7SYJJowr62w==}
    peerDependencies:
      zod: ^3.24.1

  zod-validation-error@3.3.0:
    resolution: {integrity: sha512-Syib9oumw1NTqEv4LT0e6U83Td9aVRk9iTXPUQr1otyV1PuXQKOvOwhMNqZIq5hluzHP2pMgnOmHEo7kPdI2mw==}
    engines: {node: '>=18.0.0'}
    peerDependencies:
      zod: ^3.18.0

  zod@3.24.1:
    resolution: {integrity: sha512-muH7gBL9sI1nciMZV67X5fTKKBLtwpZ5VBp1vsOQzj1MhrBZ4wlVCm3gedKZWLp0Oyel8sIGfeiz54Su+OVT+A==}

  zustand@5.0.8:
    resolution: {integrity: sha512-gyPKpIaxY9XcO2vSMrLbiER7QMAMGOQZVRdJ6Zi782jkbzZygq5GI9nG8g+sMgitRtndwaBSl7uiqC49o1SSiw==}
    engines: {node: '>=12.20.0'}
    peerDependencies:
      '@types/react': '>=18.0.0'
      immer: '>=9.0.6'
      react: '>=18.0.0'
      use-sync-external-store: '>=1.2.0'
    peerDependenciesMeta:
      '@types/react':
        optional: true
      immer:
        optional: true
      react:
        optional: true
      use-sync-external-store:
        optional: true

  zwitch@2.0.4:
    resolution: {integrity: sha512-bXE4cR/kVZhKZX/RjPEflHaKVhUVl85noU3v6b8apfQEc1x4A+zBxjZ4lN8LqGd6WZ3dl98pY4o717VFmoPp+A==}

snapshots:

  '@adobe/css-tools@4.4.3': {}

  '@alcalzone/ansi-tokenize@0.2.0':
    dependencies:
      ansi-styles: 6.2.1
      is-fullwidth-code-point: 5.0.0

  '@algolia/client-abtesting@5.21.0':
    dependencies:
      '@algolia/client-common': 5.21.0
      '@algolia/requester-browser-xhr': 5.21.0
      '@algolia/requester-fetch': 5.21.0
      '@algolia/requester-node-http': 5.21.0

  '@algolia/client-analytics@5.21.0':
    dependencies:
      '@algolia/client-common': 5.21.0
      '@algolia/requester-browser-xhr': 5.21.0
      '@algolia/requester-fetch': 5.21.0
      '@algolia/requester-node-http': 5.21.0

  '@algolia/client-common@5.21.0': {}

  '@algolia/client-insights@5.21.0':
    dependencies:
      '@algolia/client-common': 5.21.0
      '@algolia/requester-browser-xhr': 5.21.0
      '@algolia/requester-fetch': 5.21.0
      '@algolia/requester-node-http': 5.21.0

  '@algolia/client-personalization@5.21.0':
    dependencies:
      '@algolia/client-common': 5.21.0
      '@algolia/requester-browser-xhr': 5.21.0
      '@algolia/requester-fetch': 5.21.0
      '@algolia/requester-node-http': 5.21.0

  '@algolia/client-query-suggestions@5.21.0':
    dependencies:
      '@algolia/client-common': 5.21.0
      '@algolia/requester-browser-xhr': 5.21.0
      '@algolia/requester-fetch': 5.21.0
      '@algolia/requester-node-http': 5.21.0

  '@algolia/client-search@5.21.0':
    dependencies:
      '@algolia/client-common': 5.21.0
      '@algolia/requester-browser-xhr': 5.21.0
      '@algolia/requester-fetch': 5.21.0
      '@algolia/requester-node-http': 5.21.0

  '@algolia/ingestion@1.21.0':
    dependencies:
      '@algolia/client-common': 5.21.0
      '@algolia/requester-browser-xhr': 5.21.0
      '@algolia/requester-fetch': 5.21.0
      '@algolia/requester-node-http': 5.21.0

  '@algolia/monitoring@1.21.0':
    dependencies:
      '@algolia/client-common': 5.21.0
      '@algolia/requester-browser-xhr': 5.21.0
      '@algolia/requester-fetch': 5.21.0
      '@algolia/requester-node-http': 5.21.0

  '@algolia/recommend@5.21.0':
    dependencies:
      '@algolia/client-common': 5.21.0
      '@algolia/requester-browser-xhr': 5.21.0
      '@algolia/requester-fetch': 5.21.0
      '@algolia/requester-node-http': 5.21.0

  '@algolia/requester-browser-xhr@5.21.0':
    dependencies:
      '@algolia/client-common': 5.21.0

  '@algolia/requester-fetch@5.21.0':
    dependencies:
      '@algolia/client-common': 5.21.0

  '@algolia/requester-node-http@5.21.0':
    dependencies:
      '@algolia/client-common': 5.21.0

  '@alloc/quick-lru@5.2.0': {}

  '@ampproject/remapping@2.3.0':
    dependencies:
      '@jridgewell/gen-mapping': 0.3.13
      '@jridgewell/trace-mapping': 0.3.30

  '@antfu/install-pkg@0.5.0':
    dependencies:
      package-manager-detector: 0.2.11
      tinyexec: 0.3.2

  '@antfu/install-pkg@1.1.0':
    dependencies:
      package-manager-detector: 1.3.0
      tinyexec: 1.0.1

  '@antfu/utils@0.7.10': {}

  '@antfu/utils@8.1.1': {}

  '@asamuzakjp/css-color@3.2.0':
    dependencies:
      '@csstools/css-calc': 2.1.4(@csstools/css-parser-algorithms@3.0.5(@csstools/css-tokenizer@3.0.4))(@csstools/css-tokenizer@3.0.4)
      '@csstools/css-color-parser': 3.1.0(@csstools/css-parser-algorithms@3.0.5(@csstools/css-tokenizer@3.0.4))(@csstools/css-tokenizer@3.0.4)
      '@csstools/css-parser-algorithms': 3.0.5(@csstools/css-tokenizer@3.0.4)
      '@csstools/css-tokenizer': 3.0.4
      lru-cache: 10.4.3

  '@atlaskit/pragmatic-drag-and-drop@1.3.1':
    dependencies:
      '@babel/runtime': 7.27.6
      bind-event-listener: 3.0.0
      raf-schd: 4.0.3

  '@babel/code-frame@7.27.1':
    dependencies:
      '@babel/helper-validator-identifier': 7.27.1
      js-tokens: 4.0.0
      picocolors: 1.1.1

  '@babel/compat-data@7.28.0': {}

  '@babel/core@7.27.1':
    dependencies:
      '@ampproject/remapping': 2.3.0
      '@babel/code-frame': 7.27.1
      '@babel/generator': 7.28.3
      '@babel/helper-compilation-targets': 7.27.2
      '@babel/helper-module-transforms': 7.27.1(@babel/core@7.27.1)
      '@babel/helpers': 7.27.1
      '@babel/parser': 7.28.3
      '@babel/template': 7.27.2
      '@babel/traverse': 7.28.3
      '@babel/types': 7.28.2
      convert-source-map: 2.0.0
      debug: 4.4.1
      gensync: 1.0.0-beta.2
      json5: 2.2.3
      semver: 6.3.1
    transitivePeerDependencies:
      - supports-color

  '@babel/generator@7.28.3':
    dependencies:
      '@babel/parser': 7.28.3
      '@babel/types': 7.28.2
      '@jridgewell/gen-mapping': 0.3.13
      '@jridgewell/trace-mapping': 0.3.30
      jsesc: 3.1.0

  '@babel/helper-annotate-as-pure@7.27.3':
    dependencies:
      '@babel/types': 7.28.2

  '@babel/helper-compilation-targets@7.27.2':
    dependencies:
      '@babel/compat-data': 7.28.0
      '@babel/helper-validator-option': 7.27.1
      browserslist: 4.25.3
      lru-cache: 5.1.1
      semver: 6.3.1

  '@babel/helper-create-class-features-plugin@7.28.3(@babel/core@7.27.1)':
    dependencies:
      '@babel/core': 7.27.1
      '@babel/helper-annotate-as-pure': 7.27.3
      '@babel/helper-member-expression-to-functions': 7.27.1
      '@babel/helper-optimise-call-expression': 7.27.1
      '@babel/helper-replace-supers': 7.27.1(@babel/core@7.27.1)
      '@babel/helper-skip-transparent-expression-wrappers': 7.27.1
      '@babel/traverse': 7.28.3
      semver: 6.3.1
    transitivePeerDependencies:
      - supports-color

  '@babel/helper-create-regexp-features-plugin@7.27.1(@babel/core@7.27.1)':
    dependencies:
      '@babel/core': 7.27.1
      '@babel/helper-annotate-as-pure': 7.27.3
      regexpu-core: 6.2.0
      semver: 6.3.1

  '@babel/helper-define-polyfill-provider@0.6.5(@babel/core@7.27.1)':
    dependencies:
      '@babel/core': 7.27.1
      '@babel/helper-compilation-targets': 7.27.2
      '@babel/helper-plugin-utils': 7.27.1
      debug: 4.4.1
      lodash.debounce: 4.0.8
      resolve: 1.22.10
    transitivePeerDependencies:
      - supports-color

  '@babel/helper-globals@7.28.0': {}

  '@babel/helper-member-expression-to-functions@7.27.1':
    dependencies:
      '@babel/traverse': 7.28.3
      '@babel/types': 7.28.2
    transitivePeerDependencies:
      - supports-color

  '@babel/helper-module-imports@7.27.1':
    dependencies:
      '@babel/traverse': 7.28.3
      '@babel/types': 7.28.2
    transitivePeerDependencies:
      - supports-color

  '@babel/helper-module-transforms@7.27.1(@babel/core@7.27.1)':
    dependencies:
      '@babel/core': 7.27.1
      '@babel/helper-module-imports': 7.27.1
      '@babel/helper-validator-identifier': 7.27.1
      '@babel/traverse': 7.28.3
    transitivePeerDependencies:
      - supports-color

  '@babel/helper-optimise-call-expression@7.27.1':
    dependencies:
      '@babel/types': 7.28.2

  '@babel/helper-plugin-utils@7.27.1': {}

  '@babel/helper-remap-async-to-generator@7.27.1(@babel/core@7.27.1)':
    dependencies:
      '@babel/core': 7.27.1
      '@babel/helper-annotate-as-pure': 7.27.3
      '@babel/helper-wrap-function': 7.28.3
      '@babel/traverse': 7.28.3
    transitivePeerDependencies:
      - supports-color

  '@babel/helper-replace-supers@7.27.1(@babel/core@7.27.1)':
    dependencies:
      '@babel/core': 7.27.1
      '@babel/helper-member-expression-to-functions': 7.27.1
      '@babel/helper-optimise-call-expression': 7.27.1
      '@babel/traverse': 7.28.3
    transitivePeerDependencies:
      - supports-color

  '@babel/helper-skip-transparent-expression-wrappers@7.27.1':
    dependencies:
      '@babel/traverse': 7.28.3
      '@babel/types': 7.28.2
    transitivePeerDependencies:
      - supports-color

  '@babel/helper-string-parser@7.27.1': {}

  '@babel/helper-validator-identifier@7.27.1': {}

  '@babel/helper-validator-option@7.27.1': {}

  '@babel/helper-wrap-function@7.28.3':
    dependencies:
      '@babel/template': 7.27.2
      '@babel/traverse': 7.28.3
      '@babel/types': 7.28.2
    transitivePeerDependencies:
      - supports-color

  '@babel/helpers@7.27.1':
    dependencies:
      '@babel/template': 7.27.2
      '@babel/types': 7.28.2

  '@babel/parser@7.28.3':
    dependencies:
      '@babel/types': 7.28.2

  '@babel/plugin-bugfix-firefox-class-in-computed-class-key@7.27.1(@babel/core@7.27.1)':
    dependencies:
      '@babel/core': 7.27.1
      '@babel/helper-plugin-utils': 7.27.1
      '@babel/traverse': 7.28.3
    transitivePeerDependencies:
      - supports-color

  '@babel/plugin-bugfix-safari-class-field-initializer-scope@7.27.1(@babel/core@7.27.1)':
    dependencies:
      '@babel/core': 7.27.1
      '@babel/helper-plugin-utils': 7.27.1

  '@babel/plugin-bugfix-safari-id-destructuring-collision-in-function-expression@7.27.1(@babel/core@7.27.1)':
    dependencies:
      '@babel/core': 7.27.1
      '@babel/helper-plugin-utils': 7.27.1

  '@babel/plugin-bugfix-v8-spread-parameters-in-optional-chaining@7.27.1(@babel/core@7.27.1)':
    dependencies:
      '@babel/core': 7.27.1
      '@babel/helper-plugin-utils': 7.27.1
      '@babel/helper-skip-transparent-expression-wrappers': 7.27.1
      '@babel/plugin-transform-optional-chaining': 7.27.1(@babel/core@7.27.1)
    transitivePeerDependencies:
      - supports-color

  '@babel/plugin-bugfix-v8-static-class-fields-redefine-readonly@7.28.3(@babel/core@7.27.1)':
    dependencies:
      '@babel/core': 7.27.1
      '@babel/helper-plugin-utils': 7.27.1
      '@babel/traverse': 7.28.3
    transitivePeerDependencies:
      - supports-color

  '@babel/plugin-proposal-decorators@7.27.1(@babel/core@7.27.1)':
    dependencies:
      '@babel/core': 7.27.1
      '@babel/helper-create-class-features-plugin': 7.28.3(@babel/core@7.27.1)
      '@babel/helper-plugin-utils': 7.27.1
      '@babel/plugin-syntax-decorators': 7.27.1(@babel/core@7.27.1)
    transitivePeerDependencies:
      - supports-color

  '@babel/plugin-proposal-private-property-in-object@7.21.0-placeholder-for-preset-env.2(@babel/core@7.27.1)':
    dependencies:
      '@babel/core': 7.27.1

  '@babel/plugin-syntax-decorators@7.27.1(@babel/core@7.27.1)':
    dependencies:
      '@babel/core': 7.27.1
      '@babel/helper-plugin-utils': 7.27.1

  '@babel/plugin-syntax-import-assertions@7.27.1(@babel/core@7.27.1)':
    dependencies:
      '@babel/core': 7.27.1
      '@babel/helper-plugin-utils': 7.27.1

  '@babel/plugin-syntax-import-attributes@7.27.1(@babel/core@7.27.1)':
    dependencies:
      '@babel/core': 7.27.1
      '@babel/helper-plugin-utils': 7.27.1

  '@babel/plugin-syntax-import-meta@7.10.4(@babel/core@7.27.1)':
    dependencies:
      '@babel/core': 7.27.1
      '@babel/helper-plugin-utils': 7.27.1

  '@babel/plugin-syntax-jsx@7.27.1(@babel/core@7.27.1)':
    dependencies:
      '@babel/core': 7.27.1
      '@babel/helper-plugin-utils': 7.27.1

  '@babel/plugin-syntax-typescript@7.27.1(@babel/core@7.27.1)':
    dependencies:
      '@babel/core': 7.27.1
      '@babel/helper-plugin-utils': 7.27.1

  '@babel/plugin-syntax-unicode-sets-regex@7.18.6(@babel/core@7.27.1)':
    dependencies:
      '@babel/core': 7.27.1
      '@babel/helper-create-regexp-features-plugin': 7.27.1(@babel/core@7.27.1)
      '@babel/helper-plugin-utils': 7.27.1

  '@babel/plugin-transform-arrow-functions@7.27.1(@babel/core@7.27.1)':
    dependencies:
      '@babel/core': 7.27.1
      '@babel/helper-plugin-utils': 7.27.1

  '@babel/plugin-transform-async-generator-functions@7.28.0(@babel/core@7.27.1)':
    dependencies:
      '@babel/core': 7.27.1
      '@babel/helper-plugin-utils': 7.27.1
      '@babel/helper-remap-async-to-generator': 7.27.1(@babel/core@7.27.1)
      '@babel/traverse': 7.28.3
    transitivePeerDependencies:
      - supports-color

  '@babel/plugin-transform-async-to-generator@7.27.1(@babel/core@7.27.1)':
    dependencies:
      '@babel/core': 7.27.1
      '@babel/helper-module-imports': 7.27.1
      '@babel/helper-plugin-utils': 7.27.1
      '@babel/helper-remap-async-to-generator': 7.27.1(@babel/core@7.27.1)
    transitivePeerDependencies:
      - supports-color

  '@babel/plugin-transform-block-scoped-functions@7.27.1(@babel/core@7.27.1)':
    dependencies:
      '@babel/core': 7.27.1
      '@babel/helper-plugin-utils': 7.27.1

  '@babel/plugin-transform-block-scoping@7.28.0(@babel/core@7.27.1)':
    dependencies:
      '@babel/core': 7.27.1
      '@babel/helper-plugin-utils': 7.27.1

  '@babel/plugin-transform-class-properties@7.27.1(@babel/core@7.27.1)':
    dependencies:
      '@babel/core': 7.27.1
      '@babel/helper-create-class-features-plugin': 7.28.3(@babel/core@7.27.1)
      '@babel/helper-plugin-utils': 7.27.1
    transitivePeerDependencies:
      - supports-color

  '@babel/plugin-transform-class-static-block@7.28.3(@babel/core@7.27.1)':
    dependencies:
      '@babel/core': 7.27.1
      '@babel/helper-create-class-features-plugin': 7.28.3(@babel/core@7.27.1)
      '@babel/helper-plugin-utils': 7.27.1
    transitivePeerDependencies:
      - supports-color

  '@babel/plugin-transform-classes@7.28.3(@babel/core@7.27.1)':
    dependencies:
      '@babel/core': 7.27.1
      '@babel/helper-annotate-as-pure': 7.27.3
      '@babel/helper-compilation-targets': 7.27.2
      '@babel/helper-globals': 7.28.0
      '@babel/helper-plugin-utils': 7.27.1
      '@babel/helper-replace-supers': 7.27.1(@babel/core@7.27.1)
      '@babel/traverse': 7.28.3
    transitivePeerDependencies:
      - supports-color

  '@babel/plugin-transform-computed-properties@7.27.1(@babel/core@7.27.1)':
    dependencies:
      '@babel/core': 7.27.1
      '@babel/helper-plugin-utils': 7.27.1
      '@babel/template': 7.27.2

  '@babel/plugin-transform-destructuring@7.28.0(@babel/core@7.27.1)':
    dependencies:
      '@babel/core': 7.27.1
      '@babel/helper-plugin-utils': 7.27.1
      '@babel/traverse': 7.28.3
    transitivePeerDependencies:
      - supports-color

  '@babel/plugin-transform-dotall-regex@7.27.1(@babel/core@7.27.1)':
    dependencies:
      '@babel/core': 7.27.1
      '@babel/helper-create-regexp-features-plugin': 7.27.1(@babel/core@7.27.1)
      '@babel/helper-plugin-utils': 7.27.1

  '@babel/plugin-transform-duplicate-keys@7.27.1(@babel/core@7.27.1)':
    dependencies:
      '@babel/core': 7.27.1
      '@babel/helper-plugin-utils': 7.27.1

  '@babel/plugin-transform-duplicate-named-capturing-groups-regex@7.27.1(@babel/core@7.27.1)':
    dependencies:
      '@babel/core': 7.27.1
      '@babel/helper-create-regexp-features-plugin': 7.27.1(@babel/core@7.27.1)
      '@babel/helper-plugin-utils': 7.27.1

  '@babel/plugin-transform-dynamic-import@7.27.1(@babel/core@7.27.1)':
    dependencies:
      '@babel/core': 7.27.1
      '@babel/helper-plugin-utils': 7.27.1

  '@babel/plugin-transform-explicit-resource-management@7.28.0(@babel/core@7.27.1)':
    dependencies:
      '@babel/core': 7.27.1
      '@babel/helper-plugin-utils': 7.27.1
      '@babel/plugin-transform-destructuring': 7.28.0(@babel/core@7.27.1)
    transitivePeerDependencies:
      - supports-color

  '@babel/plugin-transform-exponentiation-operator@7.27.1(@babel/core@7.27.1)':
    dependencies:
      '@babel/core': 7.27.1
      '@babel/helper-plugin-utils': 7.27.1

  '@babel/plugin-transform-export-namespace-from@7.27.1(@babel/core@7.27.1)':
    dependencies:
      '@babel/core': 7.27.1
      '@babel/helper-plugin-utils': 7.27.1

  '@babel/plugin-transform-for-of@7.27.1(@babel/core@7.27.1)':
    dependencies:
      '@babel/core': 7.27.1
      '@babel/helper-plugin-utils': 7.27.1
      '@babel/helper-skip-transparent-expression-wrappers': 7.27.1
    transitivePeerDependencies:
      - supports-color

  '@babel/plugin-transform-function-name@7.27.1(@babel/core@7.27.1)':
    dependencies:
      '@babel/core': 7.27.1
      '@babel/helper-compilation-targets': 7.27.2
      '@babel/helper-plugin-utils': 7.27.1
      '@babel/traverse': 7.28.3
    transitivePeerDependencies:
      - supports-color

  '@babel/plugin-transform-json-strings@7.27.1(@babel/core@7.27.1)':
    dependencies:
      '@babel/core': 7.27.1
      '@babel/helper-plugin-utils': 7.27.1

  '@babel/plugin-transform-literals@7.27.1(@babel/core@7.27.1)':
    dependencies:
      '@babel/core': 7.27.1
      '@babel/helper-plugin-utils': 7.27.1

  '@babel/plugin-transform-logical-assignment-operators@7.27.1(@babel/core@7.27.1)':
    dependencies:
      '@babel/core': 7.27.1
      '@babel/helper-plugin-utils': 7.27.1

  '@babel/plugin-transform-member-expression-literals@7.27.1(@babel/core@7.27.1)':
    dependencies:
      '@babel/core': 7.27.1
      '@babel/helper-plugin-utils': 7.27.1

  '@babel/plugin-transform-modules-amd@7.27.1(@babel/core@7.27.1)':
    dependencies:
      '@babel/core': 7.27.1
      '@babel/helper-module-transforms': 7.27.1(@babel/core@7.27.1)
      '@babel/helper-plugin-utils': 7.27.1
    transitivePeerDependencies:
      - supports-color

  '@babel/plugin-transform-modules-commonjs@7.27.1(@babel/core@7.27.1)':
    dependencies:
      '@babel/core': 7.27.1
      '@babel/helper-module-transforms': 7.27.1(@babel/core@7.27.1)
      '@babel/helper-plugin-utils': 7.27.1
    transitivePeerDependencies:
      - supports-color

  '@babel/plugin-transform-modules-systemjs@7.27.1(@babel/core@7.27.1)':
    dependencies:
      '@babel/core': 7.27.1
      '@babel/helper-module-transforms': 7.27.1(@babel/core@7.27.1)
      '@babel/helper-plugin-utils': 7.27.1
      '@babel/helper-validator-identifier': 7.27.1
      '@babel/traverse': 7.28.3
    transitivePeerDependencies:
      - supports-color

  '@babel/plugin-transform-modules-umd@7.27.1(@babel/core@7.27.1)':
    dependencies:
      '@babel/core': 7.27.1
      '@babel/helper-module-transforms': 7.27.1(@babel/core@7.27.1)
      '@babel/helper-plugin-utils': 7.27.1
    transitivePeerDependencies:
      - supports-color

  '@babel/plugin-transform-named-capturing-groups-regex@7.27.1(@babel/core@7.27.1)':
    dependencies:
      '@babel/core': 7.27.1
      '@babel/helper-create-regexp-features-plugin': 7.27.1(@babel/core@7.27.1)
      '@babel/helper-plugin-utils': 7.27.1

  '@babel/plugin-transform-new-target@7.27.1(@babel/core@7.27.1)':
    dependencies:
      '@babel/core': 7.27.1
      '@babel/helper-plugin-utils': 7.27.1

  '@babel/plugin-transform-nullish-coalescing-operator@7.27.1(@babel/core@7.27.1)':
    dependencies:
      '@babel/core': 7.27.1
      '@babel/helper-plugin-utils': 7.27.1

  '@babel/plugin-transform-numeric-separator@7.27.1(@babel/core@7.27.1)':
    dependencies:
      '@babel/core': 7.27.1
      '@babel/helper-plugin-utils': 7.27.1

  '@babel/plugin-transform-object-rest-spread@7.28.0(@babel/core@7.27.1)':
    dependencies:
      '@babel/core': 7.27.1
      '@babel/helper-compilation-targets': 7.27.2
      '@babel/helper-plugin-utils': 7.27.1
      '@babel/plugin-transform-destructuring': 7.28.0(@babel/core@7.27.1)
      '@babel/plugin-transform-parameters': 7.27.7(@babel/core@7.27.1)
      '@babel/traverse': 7.28.3
    transitivePeerDependencies:
      - supports-color

  '@babel/plugin-transform-object-super@7.27.1(@babel/core@7.27.1)':
    dependencies:
      '@babel/core': 7.27.1
      '@babel/helper-plugin-utils': 7.27.1
      '@babel/helper-replace-supers': 7.27.1(@babel/core@7.27.1)
    transitivePeerDependencies:
      - supports-color

  '@babel/plugin-transform-optional-catch-binding@7.27.1(@babel/core@7.27.1)':
    dependencies:
      '@babel/core': 7.27.1
      '@babel/helper-plugin-utils': 7.27.1

  '@babel/plugin-transform-optional-chaining@7.27.1(@babel/core@7.27.1)':
    dependencies:
      '@babel/core': 7.27.1
      '@babel/helper-plugin-utils': 7.27.1
      '@babel/helper-skip-transparent-expression-wrappers': 7.27.1
    transitivePeerDependencies:
      - supports-color

  '@babel/plugin-transform-parameters@7.27.7(@babel/core@7.27.1)':
    dependencies:
      '@babel/core': 7.27.1
      '@babel/helper-plugin-utils': 7.27.1

  '@babel/plugin-transform-private-methods@7.27.1(@babel/core@7.27.1)':
    dependencies:
      '@babel/core': 7.27.1
      '@babel/helper-create-class-features-plugin': 7.28.3(@babel/core@7.27.1)
      '@babel/helper-plugin-utils': 7.27.1
    transitivePeerDependencies:
      - supports-color

  '@babel/plugin-transform-private-property-in-object@7.27.1(@babel/core@7.27.1)':
    dependencies:
      '@babel/core': 7.27.1
      '@babel/helper-annotate-as-pure': 7.27.3
      '@babel/helper-create-class-features-plugin': 7.28.3(@babel/core@7.27.1)
      '@babel/helper-plugin-utils': 7.27.1
    transitivePeerDependencies:
      - supports-color

  '@babel/plugin-transform-property-literals@7.27.1(@babel/core@7.27.1)':
    dependencies:
      '@babel/core': 7.27.1
      '@babel/helper-plugin-utils': 7.27.1

  '@babel/plugin-transform-regenerator@7.28.3(@babel/core@7.27.1)':
    dependencies:
      '@babel/core': 7.27.1
      '@babel/helper-plugin-utils': 7.27.1

  '@babel/plugin-transform-regexp-modifiers@7.27.1(@babel/core@7.27.1)':
    dependencies:
      '@babel/core': 7.27.1
      '@babel/helper-create-regexp-features-plugin': 7.27.1(@babel/core@7.27.1)
      '@babel/helper-plugin-utils': 7.27.1

  '@babel/plugin-transform-reserved-words@7.27.1(@babel/core@7.27.1)':
    dependencies:
      '@babel/core': 7.27.1
      '@babel/helper-plugin-utils': 7.27.1

  '@babel/plugin-transform-runtime@7.28.3(@babel/core@7.27.1)':
    dependencies:
      '@babel/core': 7.27.1
      '@babel/helper-module-imports': 7.27.1
      '@babel/helper-plugin-utils': 7.27.1
      babel-plugin-polyfill-corejs2: 0.4.14(@babel/core@7.27.1)
      babel-plugin-polyfill-corejs3: 0.13.0(@babel/core@7.27.1)
      babel-plugin-polyfill-regenerator: 0.6.5(@babel/core@7.27.1)
      semver: 6.3.1
    transitivePeerDependencies:
      - supports-color

  '@babel/plugin-transform-shorthand-properties@7.27.1(@babel/core@7.27.1)':
    dependencies:
      '@babel/core': 7.27.1
      '@babel/helper-plugin-utils': 7.27.1

  '@babel/plugin-transform-spread@7.27.1(@babel/core@7.27.1)':
    dependencies:
      '@babel/core': 7.27.1
      '@babel/helper-plugin-utils': 7.27.1
      '@babel/helper-skip-transparent-expression-wrappers': 7.27.1
    transitivePeerDependencies:
      - supports-color

  '@babel/plugin-transform-sticky-regex@7.27.1(@babel/core@7.27.1)':
    dependencies:
      '@babel/core': 7.27.1
      '@babel/helper-plugin-utils': 7.27.1

  '@babel/plugin-transform-template-literals@7.27.1(@babel/core@7.27.1)':
    dependencies:
      '@babel/core': 7.27.1
      '@babel/helper-plugin-utils': 7.27.1

  '@babel/plugin-transform-typeof-symbol@7.27.1(@babel/core@7.27.1)':
    dependencies:
      '@babel/core': 7.27.1
      '@babel/helper-plugin-utils': 7.27.1

  '@babel/plugin-transform-typescript@7.27.1(@babel/core@7.27.1)':
    dependencies:
      '@babel/core': 7.27.1
      '@babel/helper-annotate-as-pure': 7.27.3
      '@babel/helper-create-class-features-plugin': 7.28.3(@babel/core@7.27.1)
      '@babel/helper-plugin-utils': 7.27.1
      '@babel/helper-skip-transparent-expression-wrappers': 7.27.1
      '@babel/plugin-syntax-typescript': 7.27.1(@babel/core@7.27.1)
    transitivePeerDependencies:
      - supports-color

  '@babel/plugin-transform-unicode-escapes@7.27.1(@babel/core@7.27.1)':
    dependencies:
      '@babel/core': 7.27.1
      '@babel/helper-plugin-utils': 7.27.1

  '@babel/plugin-transform-unicode-property-regex@7.27.1(@babel/core@7.27.1)':
    dependencies:
      '@babel/core': 7.27.1
      '@babel/helper-create-regexp-features-plugin': 7.27.1(@babel/core@7.27.1)
      '@babel/helper-plugin-utils': 7.27.1

  '@babel/plugin-transform-unicode-regex@7.27.1(@babel/core@7.27.1)':
    dependencies:
      '@babel/core': 7.27.1
      '@babel/helper-create-regexp-features-plugin': 7.27.1(@babel/core@7.27.1)
      '@babel/helper-plugin-utils': 7.27.1

  '@babel/plugin-transform-unicode-sets-regex@7.27.1(@babel/core@7.27.1)':
    dependencies:
      '@babel/core': 7.27.1
      '@babel/helper-create-regexp-features-plugin': 7.27.1(@babel/core@7.27.1)
      '@babel/helper-plugin-utils': 7.27.1

  '@babel/preset-env@7.28.3(@babel/core@7.27.1)':
    dependencies:
      '@babel/compat-data': 7.28.0
      '@babel/core': 7.27.1
      '@babel/helper-compilation-targets': 7.27.2
      '@babel/helper-plugin-utils': 7.27.1
      '@babel/helper-validator-option': 7.27.1
      '@babel/plugin-bugfix-firefox-class-in-computed-class-key': 7.27.1(@babel/core@7.27.1)
      '@babel/plugin-bugfix-safari-class-field-initializer-scope': 7.27.1(@babel/core@7.27.1)
      '@babel/plugin-bugfix-safari-id-destructuring-collision-in-function-expression': 7.27.1(@babel/core@7.27.1)
      '@babel/plugin-bugfix-v8-spread-parameters-in-optional-chaining': 7.27.1(@babel/core@7.27.1)
      '@babel/plugin-bugfix-v8-static-class-fields-redefine-readonly': 7.28.3(@babel/core@7.27.1)
      '@babel/plugin-proposal-private-property-in-object': 7.21.0-placeholder-for-preset-env.2(@babel/core@7.27.1)
      '@babel/plugin-syntax-import-assertions': 7.27.1(@babel/core@7.27.1)
      '@babel/plugin-syntax-import-attributes': 7.27.1(@babel/core@7.27.1)
      '@babel/plugin-syntax-unicode-sets-regex': 7.18.6(@babel/core@7.27.1)
      '@babel/plugin-transform-arrow-functions': 7.27.1(@babel/core@7.27.1)
      '@babel/plugin-transform-async-generator-functions': 7.28.0(@babel/core@7.27.1)
      '@babel/plugin-transform-async-to-generator': 7.27.1(@babel/core@7.27.1)
      '@babel/plugin-transform-block-scoped-functions': 7.27.1(@babel/core@7.27.1)
      '@babel/plugin-transform-block-scoping': 7.28.0(@babel/core@7.27.1)
      '@babel/plugin-transform-class-properties': 7.27.1(@babel/core@7.27.1)
      '@babel/plugin-transform-class-static-block': 7.28.3(@babel/core@7.27.1)
      '@babel/plugin-transform-classes': 7.28.3(@babel/core@7.27.1)
      '@babel/plugin-transform-computed-properties': 7.27.1(@babel/core@7.27.1)
      '@babel/plugin-transform-destructuring': 7.28.0(@babel/core@7.27.1)
      '@babel/plugin-transform-dotall-regex': 7.27.1(@babel/core@7.27.1)
      '@babel/plugin-transform-duplicate-keys': 7.27.1(@babel/core@7.27.1)
      '@babel/plugin-transform-duplicate-named-capturing-groups-regex': 7.27.1(@babel/core@7.27.1)
      '@babel/plugin-transform-dynamic-import': 7.27.1(@babel/core@7.27.1)
      '@babel/plugin-transform-explicit-resource-management': 7.28.0(@babel/core@7.27.1)
      '@babel/plugin-transform-exponentiation-operator': 7.27.1(@babel/core@7.27.1)
      '@babel/plugin-transform-export-namespace-from': 7.27.1(@babel/core@7.27.1)
      '@babel/plugin-transform-for-of': 7.27.1(@babel/core@7.27.1)
      '@babel/plugin-transform-function-name': 7.27.1(@babel/core@7.27.1)
      '@babel/plugin-transform-json-strings': 7.27.1(@babel/core@7.27.1)
      '@babel/plugin-transform-literals': 7.27.1(@babel/core@7.27.1)
      '@babel/plugin-transform-logical-assignment-operators': 7.27.1(@babel/core@7.27.1)
      '@babel/plugin-transform-member-expression-literals': 7.27.1(@babel/core@7.27.1)
      '@babel/plugin-transform-modules-amd': 7.27.1(@babel/core@7.27.1)
      '@babel/plugin-transform-modules-commonjs': 7.27.1(@babel/core@7.27.1)
      '@babel/plugin-transform-modules-systemjs': 7.27.1(@babel/core@7.27.1)
      '@babel/plugin-transform-modules-umd': 7.27.1(@babel/core@7.27.1)
      '@babel/plugin-transform-named-capturing-groups-regex': 7.27.1(@babel/core@7.27.1)
      '@babel/plugin-transform-new-target': 7.27.1(@babel/core@7.27.1)
      '@babel/plugin-transform-nullish-coalescing-operator': 7.27.1(@babel/core@7.27.1)
      '@babel/plugin-transform-numeric-separator': 7.27.1(@babel/core@7.27.1)
      '@babel/plugin-transform-object-rest-spread': 7.28.0(@babel/core@7.27.1)
      '@babel/plugin-transform-object-super': 7.27.1(@babel/core@7.27.1)
      '@babel/plugin-transform-optional-catch-binding': 7.27.1(@babel/core@7.27.1)
      '@babel/plugin-transform-optional-chaining': 7.27.1(@babel/core@7.27.1)
      '@babel/plugin-transform-parameters': 7.27.7(@babel/core@7.27.1)
      '@babel/plugin-transform-private-methods': 7.27.1(@babel/core@7.27.1)
      '@babel/plugin-transform-private-property-in-object': 7.27.1(@babel/core@7.27.1)
      '@babel/plugin-transform-property-literals': 7.27.1(@babel/core@7.27.1)
      '@babel/plugin-transform-regenerator': 7.28.3(@babel/core@7.27.1)
      '@babel/plugin-transform-regexp-modifiers': 7.27.1(@babel/core@7.27.1)
      '@babel/plugin-transform-reserved-words': 7.27.1(@babel/core@7.27.1)
      '@babel/plugin-transform-shorthand-properties': 7.27.1(@babel/core@7.27.1)
      '@babel/plugin-transform-spread': 7.27.1(@babel/core@7.27.1)
      '@babel/plugin-transform-sticky-regex': 7.27.1(@babel/core@7.27.1)
      '@babel/plugin-transform-template-literals': 7.27.1(@babel/core@7.27.1)
      '@babel/plugin-transform-typeof-symbol': 7.27.1(@babel/core@7.27.1)
      '@babel/plugin-transform-unicode-escapes': 7.27.1(@babel/core@7.27.1)
      '@babel/plugin-transform-unicode-property-regex': 7.27.1(@babel/core@7.27.1)
      '@babel/plugin-transform-unicode-regex': 7.27.1(@babel/core@7.27.1)
      '@babel/plugin-transform-unicode-sets-regex': 7.27.1(@babel/core@7.27.1)
      '@babel/preset-modules': 0.1.6-no-external-plugins(@babel/core@7.27.1)
      babel-plugin-polyfill-corejs2: 0.4.14(@babel/core@7.27.1)
      babel-plugin-polyfill-corejs3: 0.13.0(@babel/core@7.27.1)
      babel-plugin-polyfill-regenerator: 0.6.5(@babel/core@7.27.1)
      core-js-compat: 3.45.1
      semver: 6.3.1
    transitivePeerDependencies:
      - supports-color

  '@babel/preset-modules@0.1.6-no-external-plugins(@babel/core@7.27.1)':
    dependencies:
      '@babel/core': 7.27.1
      '@babel/helper-plugin-utils': 7.27.1
      '@babel/types': 7.28.2
      esutils: 2.0.3

  '@babel/preset-typescript@7.27.1(@babel/core@7.27.1)':
    dependencies:
      '@babel/core': 7.27.1
      '@babel/helper-plugin-utils': 7.27.1
      '@babel/helper-validator-option': 7.27.1
      '@babel/plugin-syntax-jsx': 7.27.1(@babel/core@7.27.1)
      '@babel/plugin-transform-modules-commonjs': 7.27.1(@babel/core@7.27.1)
      '@babel/plugin-transform-typescript': 7.27.1(@babel/core@7.27.1)
    transitivePeerDependencies:
      - supports-color

  '@babel/runtime@7.27.6': {}

  '@babel/runtime@7.28.4': {}

  '@babel/template@7.27.2':
    dependencies:
      '@babel/code-frame': 7.27.1
      '@babel/parser': 7.28.3
      '@babel/types': 7.28.2

  '@babel/traverse@7.28.3':
    dependencies:
      '@babel/code-frame': 7.27.1
      '@babel/generator': 7.28.3
      '@babel/helper-globals': 7.28.0
      '@babel/parser': 7.28.3
      '@babel/template': 7.27.2
      '@babel/types': 7.28.2
      debug: 4.4.1
    transitivePeerDependencies:
      - supports-color

  '@babel/types@7.28.2':
    dependencies:
      '@babel/helper-string-parser': 7.27.1
      '@babel/helper-validator-identifier': 7.27.1

  '@bcoe/v8-coverage@1.0.2': {}

<<<<<<< HEAD
  '@comfyorg/comfyui-electron-types@0.4.72': {}
=======
  '@comfyorg/comfyui-electron-types@0.4.73-0': {}
>>>>>>> 0483630f

  '@csstools/color-helpers@5.1.0': {}

  '@csstools/css-calc@2.1.4(@csstools/css-parser-algorithms@3.0.5(@csstools/css-tokenizer@3.0.4))(@csstools/css-tokenizer@3.0.4)':
    dependencies:
      '@csstools/css-parser-algorithms': 3.0.5(@csstools/css-tokenizer@3.0.4)
      '@csstools/css-tokenizer': 3.0.4

  '@csstools/css-color-parser@3.1.0(@csstools/css-parser-algorithms@3.0.5(@csstools/css-tokenizer@3.0.4))(@csstools/css-tokenizer@3.0.4)':
    dependencies:
      '@csstools/color-helpers': 5.1.0
      '@csstools/css-calc': 2.1.4(@csstools/css-parser-algorithms@3.0.5(@csstools/css-tokenizer@3.0.4))(@csstools/css-tokenizer@3.0.4)
      '@csstools/css-parser-algorithms': 3.0.5(@csstools/css-tokenizer@3.0.4)
      '@csstools/css-tokenizer': 3.0.4

  '@csstools/css-parser-algorithms@3.0.5(@csstools/css-tokenizer@3.0.4)':
    dependencies:
      '@csstools/css-tokenizer': 3.0.4

  '@csstools/css-tokenizer@3.0.4': {}

  '@emnapi/core@1.4.5':
    dependencies:
      '@emnapi/wasi-threads': 1.0.4
      tslib: 2.8.1

  '@emnapi/runtime@1.4.5':
    dependencies:
      tslib: 2.8.1

  '@emnapi/wasi-threads@1.0.4':
    dependencies:
      tslib: 2.8.1

  '@esbuild/aix-ppc64@0.21.5':
    optional: true

  '@esbuild/aix-ppc64@0.25.5':
    optional: true

  '@esbuild/android-arm64@0.21.5':
    optional: true

  '@esbuild/android-arm64@0.25.5':
    optional: true

  '@esbuild/android-arm@0.21.5':
    optional: true

  '@esbuild/android-arm@0.25.5':
    optional: true

  '@esbuild/android-x64@0.21.5':
    optional: true

  '@esbuild/android-x64@0.25.5':
    optional: true

  '@esbuild/darwin-arm64@0.21.5':
    optional: true

  '@esbuild/darwin-arm64@0.25.5':
    optional: true

  '@esbuild/darwin-x64@0.21.5':
    optional: true

  '@esbuild/darwin-x64@0.25.5':
    optional: true

  '@esbuild/freebsd-arm64@0.21.5':
    optional: true

  '@esbuild/freebsd-arm64@0.25.5':
    optional: true

  '@esbuild/freebsd-x64@0.21.5':
    optional: true

  '@esbuild/freebsd-x64@0.25.5':
    optional: true

  '@esbuild/linux-arm64@0.21.5':
    optional: true

  '@esbuild/linux-arm64@0.25.5':
    optional: true

  '@esbuild/linux-arm@0.21.5':
    optional: true

  '@esbuild/linux-arm@0.25.5':
    optional: true

  '@esbuild/linux-ia32@0.21.5':
    optional: true

  '@esbuild/linux-ia32@0.25.5':
    optional: true

  '@esbuild/linux-loong64@0.21.5':
    optional: true

  '@esbuild/linux-loong64@0.25.5':
    optional: true

  '@esbuild/linux-mips64el@0.21.5':
    optional: true

  '@esbuild/linux-mips64el@0.25.5':
    optional: true

  '@esbuild/linux-ppc64@0.21.5':
    optional: true

  '@esbuild/linux-ppc64@0.25.5':
    optional: true

  '@esbuild/linux-riscv64@0.21.5':
    optional: true

  '@esbuild/linux-riscv64@0.25.5':
    optional: true

  '@esbuild/linux-s390x@0.21.5':
    optional: true

  '@esbuild/linux-s390x@0.25.5':
    optional: true

  '@esbuild/linux-x64@0.21.5':
    optional: true

  '@esbuild/linux-x64@0.25.5':
    optional: true

  '@esbuild/netbsd-arm64@0.25.5':
    optional: true

  '@esbuild/netbsd-x64@0.21.5':
    optional: true

  '@esbuild/netbsd-x64@0.25.5':
    optional: true

  '@esbuild/openbsd-arm64@0.25.5':
    optional: true

  '@esbuild/openbsd-x64@0.21.5':
    optional: true

  '@esbuild/openbsd-x64@0.25.5':
    optional: true

  '@esbuild/sunos-x64@0.21.5':
    optional: true

  '@esbuild/sunos-x64@0.25.5':
    optional: true

  '@esbuild/win32-arm64@0.21.5':
    optional: true

  '@esbuild/win32-arm64@0.25.5':
    optional: true

  '@esbuild/win32-ia32@0.21.5':
    optional: true

  '@esbuild/win32-ia32@0.25.5':
    optional: true

  '@esbuild/win32-x64@0.21.5':
    optional: true

  '@esbuild/win32-x64@0.25.5':
    optional: true

  '@eslint-community/eslint-utils@4.7.0(eslint@9.35.0(jiti@2.4.2))':
    dependencies:
      eslint: 9.35.0(jiti@2.4.2)
      eslint-visitor-keys: 3.4.3

  '@eslint-community/eslint-utils@4.8.0(eslint@9.35.0(jiti@2.4.2))':
    dependencies:
      eslint: 9.35.0(jiti@2.4.2)
      eslint-visitor-keys: 3.4.3

  '@eslint-community/regexpp@4.12.1': {}

  '@eslint/config-array@0.21.0':
    dependencies:
      '@eslint/object-schema': 2.1.6
      debug: 4.4.1
      minimatch: 3.1.2
    transitivePeerDependencies:
      - supports-color

  '@eslint/config-helpers@0.3.1': {}

  '@eslint/core@0.15.2':
    dependencies:
      '@types/json-schema': 7.0.15

  '@eslint/eslintrc@3.1.0':
    dependencies:
      ajv: 6.12.6
      debug: 4.4.1
      espree: 10.2.0
      globals: 14.0.0
      ignore: 5.3.1
      import-fresh: 3.3.0
      js-yaml: 4.1.0
      minimatch: 3.1.2
      strip-json-comments: 3.1.1
    transitivePeerDependencies:
      - supports-color

  '@eslint/eslintrc@3.3.1':
    dependencies:
      ajv: 6.12.6
      debug: 4.4.1
      espree: 10.4.0
      globals: 14.0.0
      ignore: 5.3.1
      import-fresh: 3.3.1
      js-yaml: 4.1.0
      minimatch: 3.1.2
      strip-json-comments: 3.1.1
    transitivePeerDependencies:
      - supports-color

  '@eslint/js@9.12.0': {}

  '@eslint/js@9.35.0': {}

  '@eslint/object-schema@2.1.6': {}

  '@eslint/plugin-kit@0.3.5':
    dependencies:
      '@eslint/core': 0.15.2
      levn: 0.4.1

  '@firebase/analytics-compat@0.2.18(@firebase/app-compat@0.2.53)(@firebase/app@0.11.4)':
    dependencies:
      '@firebase/analytics': 0.10.12(@firebase/app@0.11.4)
      '@firebase/analytics-types': 0.8.3
      '@firebase/app-compat': 0.2.53
      '@firebase/component': 0.6.13
      '@firebase/util': 1.11.0
      tslib: 2.8.1
    transitivePeerDependencies:
      - '@firebase/app'

  '@firebase/analytics-types@0.8.3': {}

  '@firebase/analytics@0.10.12(@firebase/app@0.11.4)':
    dependencies:
      '@firebase/app': 0.11.4
      '@firebase/component': 0.6.13
      '@firebase/installations': 0.6.13(@firebase/app@0.11.4)
      '@firebase/logger': 0.4.4
      '@firebase/util': 1.11.0
      tslib: 2.8.1

  '@firebase/app-check-compat@0.3.20(@firebase/app-compat@0.2.53)(@firebase/app@0.11.4)':
    dependencies:
      '@firebase/app-check': 0.8.13(@firebase/app@0.11.4)
      '@firebase/app-check-types': 0.5.3
      '@firebase/app-compat': 0.2.53
      '@firebase/component': 0.6.13
      '@firebase/logger': 0.4.4
      '@firebase/util': 1.11.0
      tslib: 2.8.1
    transitivePeerDependencies:
      - '@firebase/app'

  '@firebase/app-check-interop-types@0.3.3': {}

  '@firebase/app-check-types@0.5.3': {}

  '@firebase/app-check@0.8.13(@firebase/app@0.11.4)':
    dependencies:
      '@firebase/app': 0.11.4
      '@firebase/component': 0.6.13
      '@firebase/logger': 0.4.4
      '@firebase/util': 1.11.0
      tslib: 2.8.1

  '@firebase/app-compat@0.2.53':
    dependencies:
      '@firebase/app': 0.11.4
      '@firebase/component': 0.6.13
      '@firebase/logger': 0.4.4
      '@firebase/util': 1.11.0
      tslib: 2.8.1

  '@firebase/app-types@0.9.3': {}

  '@firebase/app@0.11.4':
    dependencies:
      '@firebase/component': 0.6.13
      '@firebase/logger': 0.4.4
      '@firebase/util': 1.11.0
      idb: 7.1.1
      tslib: 2.8.1

  '@firebase/auth-compat@0.5.20(@firebase/app-compat@0.2.53)(@firebase/app-types@0.9.3)(@firebase/app@0.11.4)':
    dependencies:
      '@firebase/app-compat': 0.2.53
      '@firebase/auth': 1.10.0(@firebase/app@0.11.4)
      '@firebase/auth-types': 0.13.0(@firebase/app-types@0.9.3)(@firebase/util@1.11.0)
      '@firebase/component': 0.6.13
      '@firebase/util': 1.11.0
      tslib: 2.8.1
    transitivePeerDependencies:
      - '@firebase/app'
      - '@firebase/app-types'
      - '@react-native-async-storage/async-storage'

  '@firebase/auth-interop-types@0.2.4': {}

  '@firebase/auth-types@0.13.0(@firebase/app-types@0.9.3)(@firebase/util@1.11.0)':
    dependencies:
      '@firebase/app-types': 0.9.3
      '@firebase/util': 1.11.0

  '@firebase/auth@1.10.0(@firebase/app@0.11.4)':
    dependencies:
      '@firebase/app': 0.11.4
      '@firebase/component': 0.6.13
      '@firebase/logger': 0.4.4
      '@firebase/util': 1.11.0
      tslib: 2.8.1

  '@firebase/component@0.6.13':
    dependencies:
      '@firebase/util': 1.11.0
      tslib: 2.8.1

  '@firebase/data-connect@0.3.3(@firebase/app@0.11.4)':
    dependencies:
      '@firebase/app': 0.11.4
      '@firebase/auth-interop-types': 0.2.4
      '@firebase/component': 0.6.13
      '@firebase/logger': 0.4.4
      '@firebase/util': 1.11.0
      tslib: 2.8.1

  '@firebase/database-compat@2.0.5':
    dependencies:
      '@firebase/component': 0.6.13
      '@firebase/database': 1.0.14
      '@firebase/database-types': 1.0.10
      '@firebase/logger': 0.4.4
      '@firebase/util': 1.11.0
      tslib: 2.8.1

  '@firebase/database-types@1.0.10':
    dependencies:
      '@firebase/app-types': 0.9.3
      '@firebase/util': 1.11.0

  '@firebase/database@1.0.14':
    dependencies:
      '@firebase/app-check-interop-types': 0.3.3
      '@firebase/auth-interop-types': 0.2.4
      '@firebase/component': 0.6.13
      '@firebase/logger': 0.4.4
      '@firebase/util': 1.11.0
      faye-websocket: 0.11.4
      tslib: 2.8.1

  '@firebase/firestore-compat@0.3.45(@firebase/app-compat@0.2.53)(@firebase/app-types@0.9.3)(@firebase/app@0.11.4)':
    dependencies:
      '@firebase/app-compat': 0.2.53
      '@firebase/component': 0.6.13
      '@firebase/firestore': 4.7.10(@firebase/app@0.11.4)
      '@firebase/firestore-types': 3.0.3(@firebase/app-types@0.9.3)(@firebase/util@1.11.0)
      '@firebase/util': 1.11.0
      tslib: 2.8.1
    transitivePeerDependencies:
      - '@firebase/app'
      - '@firebase/app-types'

  '@firebase/firestore-types@3.0.3(@firebase/app-types@0.9.3)(@firebase/util@1.11.0)':
    dependencies:
      '@firebase/app-types': 0.9.3
      '@firebase/util': 1.11.0

  '@firebase/firestore@4.7.10(@firebase/app@0.11.4)':
    dependencies:
      '@firebase/app': 0.11.4
      '@firebase/component': 0.6.13
      '@firebase/logger': 0.4.4
      '@firebase/util': 1.11.0
      '@firebase/webchannel-wrapper': 1.0.3
      '@grpc/grpc-js': 1.9.15
      '@grpc/proto-loader': 0.7.13
      tslib: 2.8.1

  '@firebase/functions-compat@0.3.20(@firebase/app-compat@0.2.53)(@firebase/app@0.11.4)':
    dependencies:
      '@firebase/app-compat': 0.2.53
      '@firebase/component': 0.6.13
      '@firebase/functions': 0.12.3(@firebase/app@0.11.4)
      '@firebase/functions-types': 0.6.3
      '@firebase/util': 1.11.0
      tslib: 2.8.1
    transitivePeerDependencies:
      - '@firebase/app'

  '@firebase/functions-types@0.6.3': {}

  '@firebase/functions@0.12.3(@firebase/app@0.11.4)':
    dependencies:
      '@firebase/app': 0.11.4
      '@firebase/app-check-interop-types': 0.3.3
      '@firebase/auth-interop-types': 0.2.4
      '@firebase/component': 0.6.13
      '@firebase/messaging-interop-types': 0.2.3
      '@firebase/util': 1.11.0
      tslib: 2.8.1

  '@firebase/installations-compat@0.2.13(@firebase/app-compat@0.2.53)(@firebase/app-types@0.9.3)(@firebase/app@0.11.4)':
    dependencies:
      '@firebase/app-compat': 0.2.53
      '@firebase/component': 0.6.13
      '@firebase/installations': 0.6.13(@firebase/app@0.11.4)
      '@firebase/installations-types': 0.5.3(@firebase/app-types@0.9.3)
      '@firebase/util': 1.11.0
      tslib: 2.8.1
    transitivePeerDependencies:
      - '@firebase/app'
      - '@firebase/app-types'

  '@firebase/installations-types@0.5.3(@firebase/app-types@0.9.3)':
    dependencies:
      '@firebase/app-types': 0.9.3

  '@firebase/installations@0.6.13(@firebase/app@0.11.4)':
    dependencies:
      '@firebase/app': 0.11.4
      '@firebase/component': 0.6.13
      '@firebase/util': 1.11.0
      idb: 7.1.1
      tslib: 2.8.1

  '@firebase/logger@0.4.4':
    dependencies:
      tslib: 2.8.1

  '@firebase/messaging-compat@0.2.17(@firebase/app-compat@0.2.53)(@firebase/app@0.11.4)':
    dependencies:
      '@firebase/app-compat': 0.2.53
      '@firebase/component': 0.6.13
      '@firebase/messaging': 0.12.17(@firebase/app@0.11.4)
      '@firebase/util': 1.11.0
      tslib: 2.8.1
    transitivePeerDependencies:
      - '@firebase/app'

  '@firebase/messaging-interop-types@0.2.3': {}

  '@firebase/messaging@0.12.17(@firebase/app@0.11.4)':
    dependencies:
      '@firebase/app': 0.11.4
      '@firebase/component': 0.6.13
      '@firebase/installations': 0.6.13(@firebase/app@0.11.4)
      '@firebase/messaging-interop-types': 0.2.3
      '@firebase/util': 1.11.0
      idb: 7.1.1
      tslib: 2.8.1

  '@firebase/performance-compat@0.2.15(@firebase/app-compat@0.2.53)(@firebase/app@0.11.4)':
    dependencies:
      '@firebase/app-compat': 0.2.53
      '@firebase/component': 0.6.13
      '@firebase/logger': 0.4.4
      '@firebase/performance': 0.7.2(@firebase/app@0.11.4)
      '@firebase/performance-types': 0.2.3
      '@firebase/util': 1.11.0
      tslib: 2.8.1
    transitivePeerDependencies:
      - '@firebase/app'

  '@firebase/performance-types@0.2.3': {}

  '@firebase/performance@0.7.2(@firebase/app@0.11.4)':
    dependencies:
      '@firebase/app': 0.11.4
      '@firebase/component': 0.6.13
      '@firebase/installations': 0.6.13(@firebase/app@0.11.4)
      '@firebase/logger': 0.4.4
      '@firebase/util': 1.11.0
      tslib: 2.8.1
      web-vitals: 4.2.4

  '@firebase/remote-config-compat@0.2.13(@firebase/app-compat@0.2.53)(@firebase/app@0.11.4)':
    dependencies:
      '@firebase/app-compat': 0.2.53
      '@firebase/component': 0.6.13
      '@firebase/logger': 0.4.4
      '@firebase/remote-config': 0.6.0(@firebase/app@0.11.4)
      '@firebase/remote-config-types': 0.4.0
      '@firebase/util': 1.11.0
      tslib: 2.8.1
    transitivePeerDependencies:
      - '@firebase/app'

  '@firebase/remote-config-types@0.4.0': {}

  '@firebase/remote-config@0.6.0(@firebase/app@0.11.4)':
    dependencies:
      '@firebase/app': 0.11.4
      '@firebase/component': 0.6.13
      '@firebase/installations': 0.6.13(@firebase/app@0.11.4)
      '@firebase/logger': 0.4.4
      '@firebase/util': 1.11.0
      tslib: 2.8.1

  '@firebase/storage-compat@0.3.17(@firebase/app-compat@0.2.53)(@firebase/app-types@0.9.3)(@firebase/app@0.11.4)':
    dependencies:
      '@firebase/app-compat': 0.2.53
      '@firebase/component': 0.6.13
      '@firebase/storage': 0.13.7(@firebase/app@0.11.4)
      '@firebase/storage-types': 0.8.3(@firebase/app-types@0.9.3)(@firebase/util@1.11.0)
      '@firebase/util': 1.11.0
      tslib: 2.8.1
    transitivePeerDependencies:
      - '@firebase/app'
      - '@firebase/app-types'

  '@firebase/storage-types@0.8.3(@firebase/app-types@0.9.3)(@firebase/util@1.11.0)':
    dependencies:
      '@firebase/app-types': 0.9.3
      '@firebase/util': 1.11.0

  '@firebase/storage@0.13.7(@firebase/app@0.11.4)':
    dependencies:
      '@firebase/app': 0.11.4
      '@firebase/component': 0.6.13
      '@firebase/util': 1.11.0
      tslib: 2.8.1

  '@firebase/util@1.11.0':
    dependencies:
      tslib: 2.8.1

  '@firebase/vertexai@1.2.1(@firebase/app-types@0.9.3)(@firebase/app@0.11.4)':
    dependencies:
      '@firebase/app': 0.11.4
      '@firebase/app-check-interop-types': 0.3.3
      '@firebase/app-types': 0.9.3
      '@firebase/component': 0.6.13
      '@firebase/logger': 0.4.4
      '@firebase/util': 1.11.0
      tslib: 2.8.1

  '@firebase/webchannel-wrapper@1.0.3': {}

  '@floating-ui/core@1.7.3':
    dependencies:
      '@floating-ui/utils': 0.2.10

  '@floating-ui/dom@1.7.4':
    dependencies:
      '@floating-ui/core': 1.7.3
      '@floating-ui/utils': 0.2.10

  '@floating-ui/utils@0.2.10': {}

  '@floating-ui/vue@1.1.9(vue@3.5.13(typescript@5.9.2))':
    dependencies:
      '@floating-ui/dom': 1.7.4
      '@floating-ui/utils': 0.2.10
      vue-demi: 0.14.10(vue@3.5.13(typescript@5.9.2))
    transitivePeerDependencies:
      - '@vue/composition-api'
      - vue

  '@grpc/grpc-js@1.9.15':
    dependencies:
      '@grpc/proto-loader': 0.7.13
      '@types/node': 20.14.10

  '@grpc/proto-loader@0.7.13':
    dependencies:
      lodash.camelcase: 4.3.0
      long: 5.3.1
      protobufjs: 7.5.0
      yargs: 17.7.2

  '@humanfs/core@0.19.1': {}

  '@humanfs/node@0.16.7':
    dependencies:
      '@humanfs/core': 0.19.1
      '@humanwhocodes/retry': 0.4.3

  '@humanwhocodes/module-importer@1.0.1': {}

  '@humanwhocodes/retry@0.4.3': {}

  '@iconify-json/lucide@1.2.66':
    dependencies:
      '@iconify/types': 2.0.0

  '@iconify/json@2.2.380':
    dependencies:
      '@iconify/types': 2.0.0
      pathe: 1.1.2

  '@iconify/tailwind@1.2.0':
    dependencies:
      '@iconify/types': 2.0.0

  '@iconify/types@2.0.0': {}

  '@iconify/utils@2.3.0':
    dependencies:
      '@antfu/install-pkg': 1.1.0
      '@antfu/utils': 8.1.1
      '@iconify/types': 2.0.0
      debug: 4.4.1
      globals: 15.15.0
      kolorist: 1.8.0
      local-pkg: 1.1.2
      mlly: 1.7.4
    transitivePeerDependencies:
      - supports-color

  '@internationalized/date@3.9.0':
    dependencies:
      '@swc/helpers': 0.5.17

  '@internationalized/number@3.6.5':
    dependencies:
      '@swc/helpers': 0.5.17

  '@intlify/core-base@9.14.3':
    dependencies:
      '@intlify/message-compiler': 9.14.3
      '@intlify/shared': 9.14.3

  '@intlify/eslint-plugin-vue-i18n@3.2.0(eslint@9.35.0(jiti@2.4.2))':
    dependencies:
      '@eslint/eslintrc': 3.1.0
      '@intlify/core-base': 9.14.3
      '@intlify/message-compiler': 9.14.3
      debug: 4.4.1
      eslint: 9.35.0(jiti@2.4.2)
      eslint-compat-utils: 0.6.5(eslint@9.35.0(jiti@2.4.2))
      glob: 10.4.5
      globals: 15.15.0
      ignore: 6.0.2
      import-fresh: 3.3.0
      is-language-code: 3.1.0
      js-yaml: 4.1.0
      json5: 2.2.3
      jsonc-eslint-parser: 2.4.0
      lodash: 4.17.21
      parse5: 7.1.2
      semver: 7.7.2
      synckit: 0.9.3
      vue-eslint-parser: 9.4.3(eslint@9.35.0(jiti@2.4.2))
      yaml-eslint-parser: 1.3.0
    transitivePeerDependencies:
      - supports-color

  '@intlify/message-compiler@9.14.3':
    dependencies:
      '@intlify/shared': 9.14.3
      source-map-js: 1.2.1

  '@intlify/shared@9.14.3': {}

  '@isaacs/balanced-match@4.0.1': {}

  '@isaacs/brace-expansion@5.0.0':
    dependencies:
      '@isaacs/balanced-match': 4.0.1

  '@isaacs/cliui@8.0.2':
    dependencies:
      string-width: 5.1.2
      string-width-cjs: string-width@4.2.3
      strip-ansi: 7.1.0
      strip-ansi-cjs: strip-ansi@6.0.1
      wrap-ansi: 8.1.0
      wrap-ansi-cjs: wrap-ansi@7.0.0

  '@isaacs/fs-minipass@4.0.1':
    dependencies:
      minipass: 7.1.2

  '@istanbuljs/schema@0.1.3': {}

  '@jest/diff-sequences@30.0.1': {}

  '@jest/get-type@30.1.0': {}

  '@jest/schemas@30.0.5':
    dependencies:
      '@sinclair/typebox': 0.34.40

  '@jridgewell/gen-mapping@0.3.13':
    dependencies:
      '@jridgewell/sourcemap-codec': 1.5.5
      '@jridgewell/trace-mapping': 0.3.30

  '@jridgewell/remapping@2.3.5':
    dependencies:
      '@jridgewell/gen-mapping': 0.3.13
      '@jridgewell/trace-mapping': 0.3.30

  '@jridgewell/resolve-uri@3.1.2': {}

  '@jridgewell/source-map@0.3.6':
    dependencies:
      '@jridgewell/gen-mapping': 0.3.13
      '@jridgewell/trace-mapping': 0.3.30

  '@jridgewell/sourcemap-codec@1.5.0': {}

  '@jridgewell/sourcemap-codec@1.5.5': {}

  '@jridgewell/trace-mapping@0.3.30':
    dependencies:
      '@jridgewell/resolve-uri': 3.1.2
      '@jridgewell/sourcemap-codec': 1.5.5

  '@kurkle/color@0.3.4': {}

  '@lobehub/cli-ui@1.13.0(@types/react@19.1.9)':
    dependencies:
      arr-rotate: 1.0.0
      chalk: 5.3.0
      cli-spinners: 3.2.0
      consola: 3.4.2
      deepmerge: 4.3.1
      fast-deep-equal: 3.1.3
      figures: 6.1.0
      ink: 6.2.2(@types/react@19.1.9)(react@19.1.1)
      react: 19.1.1
    transitivePeerDependencies:
      - '@types/react'
      - bufferutil
      - react-devtools-core
      - utf-8-validate

  '@lobehub/i18n-cli@1.25.1(@types/react@19.1.9)(typescript@5.9.2)(use-sync-external-store@1.5.0(react@19.1.1))(ws@8.18.3)(zod@3.24.1)':
    dependencies:
      '@lobehub/cli-ui': 1.13.0(@types/react@19.1.9)
      '@yutengjing/eld': 0.0.2
      chalk: 5.6.0
      commander: 13.1.0
      conf: 13.1.0
      consola: 3.4.2
      cosmiconfig: 9.0.0(typescript@5.9.2)
      dirty-json: 0.9.2
      dotenv: 16.6.1
      fast-deep-equal: 3.1.3
      glob: 10.4.5
      gpt-tokenizer: 2.9.0
      gray-matter: 4.0.3
      ink: 6.2.2(@types/react@19.1.9)(react@19.1.1)
      json-stable-stringify: 1.3.0
      just-diff: 6.0.2
      lodash-es: 4.17.21
      openai: 4.104.0(ws@8.18.3)(zod@3.24.1)
      p-map: 7.0.3
      pangu: 4.0.7
      react: 19.1.1
      remark-frontmatter: 5.0.0
      remark-gfm: 4.0.1
      remark-parse: 11.0.0
      remark-stringify: 11.0.0
      swr: 2.3.6(react@19.1.1)
      unified: 11.0.5
      unist-util-visit: 5.0.0
      update-notifier: 7.3.1
      zustand: 5.0.8(@types/react@19.1.9)(react@19.1.1)(use-sync-external-store@1.5.0(react@19.1.1))
    transitivePeerDependencies:
      - '@types/react'
      - bufferutil
      - encoding
      - immer
      - react-devtools-core
      - supports-color
      - typescript
      - use-sync-external-store
      - utf-8-validate
      - ws
      - zod

  '@mdx-js/react@3.1.0(@types/react@19.1.9)(react@19.1.1)':
    dependencies:
      '@types/mdx': 2.0.13
      '@types/react': 19.1.9
      react: 19.1.1

  '@microsoft/api-extractor-model@7.30.0(@types/node@20.14.10)':
    dependencies:
      '@microsoft/tsdoc': 0.15.1
      '@microsoft/tsdoc-config': 0.17.1
      '@rushstack/node-core-library': 5.10.0(@types/node@20.14.10)
    transitivePeerDependencies:
      - '@types/node'

  '@microsoft/api-extractor@7.48.0(@types/node@20.14.10)':
    dependencies:
      '@microsoft/api-extractor-model': 7.30.0(@types/node@20.14.10)
      '@microsoft/tsdoc': 0.15.1
      '@microsoft/tsdoc-config': 0.17.1
      '@rushstack/node-core-library': 5.10.0(@types/node@20.14.10)
      '@rushstack/rig-package': 0.5.3
      '@rushstack/terminal': 0.14.3(@types/node@20.14.10)
      '@rushstack/ts-command-line': 4.23.1(@types/node@20.14.10)
      lodash: 4.17.21
      minimatch: 3.0.8
      resolve: 1.22.8
      semver: 7.5.4
      source-map: 0.6.1
      typescript: 5.4.2
    transitivePeerDependencies:
      - '@types/node'

  '@microsoft/tsdoc-config@0.17.1':
    dependencies:
      '@microsoft/tsdoc': 0.15.1
      ajv: 8.12.0
      jju: 1.4.0
      resolve: 1.22.10

  '@microsoft/tsdoc@0.15.1': {}

  '@napi-rs/wasm-runtime@0.2.4':
    dependencies:
      '@emnapi/core': 1.4.5
      '@emnapi/runtime': 1.4.5
      '@tybys/wasm-util': 0.9.0

  '@napi-rs/wasm-runtime@1.0.3':
    dependencies:
      '@emnapi/core': 1.4.5
      '@emnapi/runtime': 1.4.5
      '@tybys/wasm-util': 0.10.0
    optional: true

  '@nodelib/fs.scandir@2.1.5':
    dependencies:
      '@nodelib/fs.stat': 2.0.5
      run-parallel: 1.2.0

  '@nodelib/fs.stat@2.0.5': {}

  '@nodelib/fs.walk@1.2.8':
    dependencies:
      '@nodelib/fs.scandir': 2.1.5
      fastq: 1.17.1

  '@nx/cypress@21.4.1(@babel/traverse@7.28.3)(@zkochan/js-yaml@0.0.7)(eslint@9.35.0(jiti@2.4.2))(nx@21.4.1)(typescript@5.9.2)':
    dependencies:
      '@nx/devkit': 21.4.1(nx@21.4.1)
      '@nx/eslint': 21.4.1(@babel/traverse@7.28.3)(@zkochan/js-yaml@0.0.7)(eslint@9.35.0(jiti@2.4.2))(nx@21.4.1)
      '@nx/js': 21.4.1(@babel/traverse@7.28.3)(nx@21.4.1)
      '@phenomnomnominal/tsquery': 5.0.1(typescript@5.9.2)
      detect-port: 1.6.1
      semver: 7.7.2
      tree-kill: 1.2.2
      tslib: 2.8.1
    transitivePeerDependencies:
      - '@babel/traverse'
      - '@swc-node/register'
      - '@swc/core'
      - '@zkochan/js-yaml'
      - debug
      - eslint
      - nx
      - supports-color
      - typescript
      - verdaccio

  '@nx/devkit@21.4.1(nx@21.4.1)':
    dependencies:
      ejs: 3.1.10
      enquirer: 2.3.6
      ignore: 5.3.1
      minimatch: 9.0.3
      nx: 21.4.1
      semver: 7.7.2
      tmp: 0.2.5
      tslib: 2.8.1
      yargs-parser: 21.1.1

  '@nx/eslint@21.4.1(@babel/traverse@7.28.3)(@zkochan/js-yaml@0.0.7)(eslint@9.35.0(jiti@2.4.2))(nx@21.4.1)':
    dependencies:
      '@nx/devkit': 21.4.1(nx@21.4.1)
      '@nx/js': 21.4.1(@babel/traverse@7.28.3)(nx@21.4.1)
      eslint: 9.35.0(jiti@2.4.2)
      semver: 7.7.2
      tslib: 2.8.1
      typescript: 5.8.3
    optionalDependencies:
      '@zkochan/js-yaml': 0.0.7
    transitivePeerDependencies:
      - '@babel/traverse'
      - '@swc-node/register'
      - '@swc/core'
      - debug
      - nx
      - supports-color
      - verdaccio

  '@nx/js@21.4.1(@babel/traverse@7.28.3)(nx@21.4.1)':
    dependencies:
      '@babel/core': 7.27.1
      '@babel/plugin-proposal-decorators': 7.27.1(@babel/core@7.27.1)
      '@babel/plugin-transform-class-properties': 7.27.1(@babel/core@7.27.1)
      '@babel/plugin-transform-runtime': 7.28.3(@babel/core@7.27.1)
      '@babel/preset-env': 7.28.3(@babel/core@7.27.1)
      '@babel/preset-typescript': 7.27.1(@babel/core@7.27.1)
      '@babel/runtime': 7.27.6
      '@nx/devkit': 21.4.1(nx@21.4.1)
      '@nx/workspace': 21.4.1
      '@zkochan/js-yaml': 0.0.7
      babel-plugin-const-enum: 1.2.0(@babel/core@7.27.1)
      babel-plugin-macros: 3.1.0
      babel-plugin-transform-typescript-metadata: 0.3.2(@babel/core@7.27.1)(@babel/traverse@7.28.3)
      chalk: 4.1.2
      columnify: 1.6.0
      detect-port: 1.6.1
      enquirer: 2.3.6
      ignore: 5.3.1
      js-tokens: 4.0.0
      jsonc-parser: 3.2.0
      npm-package-arg: 11.0.1
      npm-run-path: 4.0.1
      ora: 5.3.0
      picocolors: 1.1.1
      picomatch: 4.0.2
      semver: 7.7.2
      source-map-support: 0.5.19
      tinyglobby: 0.2.14
      tslib: 2.8.1
    transitivePeerDependencies:
      - '@babel/traverse'
      - '@swc-node/register'
      - '@swc/core'
      - debug
      - nx
      - supports-color

  '@nx/nx-darwin-arm64@21.4.1':
    optional: true

  '@nx/nx-darwin-x64@21.4.1':
    optional: true

  '@nx/nx-freebsd-x64@21.4.1':
    optional: true

  '@nx/nx-linux-arm-gnueabihf@21.4.1':
    optional: true

  '@nx/nx-linux-arm64-gnu@21.4.1':
    optional: true

  '@nx/nx-linux-arm64-musl@21.4.1':
    optional: true

  '@nx/nx-linux-x64-gnu@21.4.1':
    optional: true

  '@nx/nx-linux-x64-musl@21.4.1':
    optional: true

  '@nx/nx-win32-arm64-msvc@21.4.1':
    optional: true

  '@nx/nx-win32-x64-msvc@21.4.1':
    optional: true

  '@nx/playwright@21.4.1(@babel/traverse@7.28.3)(@playwright/test@1.52.0)(@zkochan/js-yaml@0.0.7)(eslint@9.35.0(jiti@2.4.2))(nx@21.4.1)(typescript@5.9.2)':
    dependencies:
      '@nx/devkit': 21.4.1(nx@21.4.1)
      '@nx/eslint': 21.4.1(@babel/traverse@7.28.3)(@zkochan/js-yaml@0.0.7)(eslint@9.35.0(jiti@2.4.2))(nx@21.4.1)
      '@nx/js': 21.4.1(@babel/traverse@7.28.3)(nx@21.4.1)
      '@phenomnomnominal/tsquery': 5.0.1(typescript@5.9.2)
      minimatch: 9.0.3
      tslib: 2.8.1
    optionalDependencies:
      '@playwright/test': 1.52.0
    transitivePeerDependencies:
      - '@babel/traverse'
      - '@swc-node/register'
      - '@swc/core'
      - '@zkochan/js-yaml'
      - debug
      - eslint
      - nx
      - supports-color
      - typescript
      - verdaccio

  '@nx/storybook@21.4.1(@babel/traverse@7.28.3)(@zkochan/js-yaml@0.0.7)(eslint@9.35.0(jiti@2.4.2))(nx@21.4.1)(storybook@9.1.1(@testing-library/dom@10.4.1)(prettier@3.3.2)(vite@5.4.19(@types/node@20.14.10)(lightningcss@1.30.1)(terser@5.39.2)))(typescript@5.9.2)':
    dependencies:
      '@nx/cypress': 21.4.1(@babel/traverse@7.28.3)(@zkochan/js-yaml@0.0.7)(eslint@9.35.0(jiti@2.4.2))(nx@21.4.1)(typescript@5.9.2)
      '@nx/devkit': 21.4.1(nx@21.4.1)
      '@nx/eslint': 21.4.1(@babel/traverse@7.28.3)(@zkochan/js-yaml@0.0.7)(eslint@9.35.0(jiti@2.4.2))(nx@21.4.1)
      '@nx/js': 21.4.1(@babel/traverse@7.28.3)(nx@21.4.1)
      '@phenomnomnominal/tsquery': 5.0.1(typescript@5.9.2)
      semver: 7.7.2
      storybook: 9.1.1(@testing-library/dom@10.4.1)(prettier@3.3.2)(vite@5.4.19(@types/node@20.14.10)(lightningcss@1.30.1)(terser@5.39.2))
      tslib: 2.8.1
    transitivePeerDependencies:
      - '@babel/traverse'
      - '@swc-node/register'
      - '@swc/core'
      - '@zkochan/js-yaml'
      - cypress
      - debug
      - eslint
      - nx
      - supports-color
      - typescript
      - verdaccio

  '@nx/vite@21.4.1(@babel/traverse@7.28.3)(nx@21.4.1)(typescript@5.9.2)(vite@5.4.19(@types/node@20.14.10)(lightningcss@1.30.1)(terser@5.39.2))(vitest@3.2.4)':
    dependencies:
      '@nx/devkit': 21.4.1(nx@21.4.1)
      '@nx/js': 21.4.1(@babel/traverse@7.28.3)(nx@21.4.1)
      '@phenomnomnominal/tsquery': 5.0.1(typescript@5.9.2)
      ajv: 8.17.1
      enquirer: 2.3.6
      picomatch: 4.0.2
      semver: 7.7.2
      tsconfig-paths: 4.2.0
      tslib: 2.8.1
      vite: 5.4.19(@types/node@20.14.10)(lightningcss@1.30.1)(terser@5.39.2)
      vitest: 3.2.4(@types/debug@4.1.12)(@types/node@20.14.10)(@vitest/ui@3.2.4)(happy-dom@15.11.0)(jsdom@26.1.0)(lightningcss@1.30.1)(terser@5.39.2)
    transitivePeerDependencies:
      - '@babel/traverse'
      - '@swc-node/register'
      - '@swc/core'
      - debug
      - nx
      - supports-color
      - typescript
      - verdaccio

  '@nx/workspace@21.4.1':
    dependencies:
      '@nx/devkit': 21.4.1(nx@21.4.1)
      '@zkochan/js-yaml': 0.0.7
      chalk: 4.1.2
      enquirer: 2.3.6
      nx: 21.4.1
      picomatch: 4.0.2
      semver: 7.7.2
      tslib: 2.8.1
      yargs-parser: 21.1.1
    transitivePeerDependencies:
      - '@swc-node/register'
      - '@swc/core'
      - debug

  '@one-ini/wasm@0.1.1': {}

  '@oxc-resolver/binding-android-arm-eabi@11.6.1':
    optional: true

  '@oxc-resolver/binding-android-arm64@11.6.1':
    optional: true

  '@oxc-resolver/binding-darwin-arm64@11.6.1':
    optional: true

  '@oxc-resolver/binding-darwin-x64@11.6.1':
    optional: true

  '@oxc-resolver/binding-freebsd-x64@11.6.1':
    optional: true

  '@oxc-resolver/binding-linux-arm-gnueabihf@11.6.1':
    optional: true

  '@oxc-resolver/binding-linux-arm-musleabihf@11.6.1':
    optional: true

  '@oxc-resolver/binding-linux-arm64-gnu@11.6.1':
    optional: true

  '@oxc-resolver/binding-linux-arm64-musl@11.6.1':
    optional: true

  '@oxc-resolver/binding-linux-ppc64-gnu@11.6.1':
    optional: true

  '@oxc-resolver/binding-linux-riscv64-gnu@11.6.1':
    optional: true

  '@oxc-resolver/binding-linux-riscv64-musl@11.6.1':
    optional: true

  '@oxc-resolver/binding-linux-s390x-gnu@11.6.1':
    optional: true

  '@oxc-resolver/binding-linux-x64-gnu@11.6.1':
    optional: true

  '@oxc-resolver/binding-linux-x64-musl@11.6.1':
    optional: true

  '@oxc-resolver/binding-wasm32-wasi@11.6.1':
    dependencies:
      '@napi-rs/wasm-runtime': 1.0.3
    optional: true

  '@oxc-resolver/binding-win32-arm64-msvc@11.6.1':
    optional: true

  '@oxc-resolver/binding-win32-ia32-msvc@11.6.1':
    optional: true

  '@oxc-resolver/binding-win32-x64-msvc@11.6.1':
    optional: true

  '@phenomnomnominal/tsquery@5.0.1(typescript@5.9.2)':
    dependencies:
      esquery: 1.6.0
      typescript: 5.9.2

  '@pinia/testing@0.1.5(pinia@2.2.2(typescript@5.9.2)(vue@3.5.13(typescript@5.9.2)))(vue@3.5.13(typescript@5.9.2))':
    dependencies:
      pinia: 2.2.2(typescript@5.9.2)(vue@3.5.13(typescript@5.9.2))
      vue-demi: 0.14.10(vue@3.5.13(typescript@5.9.2))
    transitivePeerDependencies:
      - '@vue/composition-api'
      - vue

  '@pkgjs/parseargs@0.11.0':
    optional: true

  '@pkgr/core@0.1.2': {}

  '@pkgr/core@0.2.2': {}

  '@playwright/test@1.52.0':
    dependencies:
      playwright: 1.52.0

  '@pnpm/config.env-replace@1.1.0': {}

  '@pnpm/network.ca-file@1.0.2':
    dependencies:
      graceful-fs: 4.2.10

  '@pnpm/npm-conf@2.3.1':
    dependencies:
      '@pnpm/config.env-replace': 1.1.0
      '@pnpm/network.ca-file': 1.0.2
      config-chain: 1.1.13

  '@polka/url@1.0.0-next.29': {}

  '@primeuix/forms@0.0.2':
    dependencies:
      '@primeuix/utils': 0.3.2

  '@primeuix/styled@0.3.2':
    dependencies:
      '@primeuix/utils': 0.3.2

  '@primeuix/utils@0.3.2': {}

  '@primevue/core@4.2.5(vue@3.5.13(typescript@5.9.2))':
    dependencies:
      '@primeuix/styled': 0.3.2
      '@primeuix/utils': 0.3.2
      vue: 3.5.13(typescript@5.9.2)

  '@primevue/forms@4.2.5(vue@3.5.13(typescript@5.9.2))':
    dependencies:
      '@primeuix/forms': 0.0.2
      '@primeuix/utils': 0.3.2
      '@primevue/core': 4.2.5(vue@3.5.13(typescript@5.9.2))
    transitivePeerDependencies:
      - vue

  '@primevue/icons@4.2.5(vue@3.5.13(typescript@5.9.2))':
    dependencies:
      '@primeuix/utils': 0.3.2
      '@primevue/core': 4.2.5(vue@3.5.13(typescript@5.9.2))
    transitivePeerDependencies:
      - vue

  '@primevue/themes@4.2.5':
    dependencies:
      '@primeuix/styled': 0.3.2

  '@protobufjs/aspromise@1.1.2': {}

  '@protobufjs/base64@1.1.2': {}

  '@protobufjs/codegen@2.0.4': {}

  '@protobufjs/eventemitter@1.1.0': {}

  '@protobufjs/fetch@1.1.0':
    dependencies:
      '@protobufjs/aspromise': 1.1.2
      '@protobufjs/inquire': 1.1.0

  '@protobufjs/float@1.0.2': {}

  '@protobufjs/inquire@1.1.0': {}

  '@protobufjs/path@1.1.2': {}

  '@protobufjs/pool@1.1.0': {}

  '@protobufjs/utf8@1.1.0': {}

  '@remirror/core-constants@3.0.0': {}

  '@rollup/pluginutils@4.2.1':
    dependencies:
      estree-walker: 2.0.2
      picomatch: 2.3.1

  '@rollup/pluginutils@5.1.4(rollup@4.22.4)':
    dependencies:
      '@types/estree': 1.0.8
      estree-walker: 2.0.2
      picomatch: 4.0.3
    optionalDependencies:
      rollup: 4.22.4

  '@rollup/rollup-android-arm-eabi@4.22.4':
    optional: true

  '@rollup/rollup-android-arm64@4.22.4':
    optional: true

  '@rollup/rollup-darwin-arm64@4.22.4':
    optional: true

  '@rollup/rollup-darwin-x64@4.22.4':
    optional: true

  '@rollup/rollup-linux-arm-gnueabihf@4.22.4':
    optional: true

  '@rollup/rollup-linux-arm-musleabihf@4.22.4':
    optional: true

  '@rollup/rollup-linux-arm64-gnu@4.22.4':
    optional: true

  '@rollup/rollup-linux-arm64-musl@4.22.4':
    optional: true

  '@rollup/rollup-linux-powerpc64le-gnu@4.22.4':
    optional: true

  '@rollup/rollup-linux-riscv64-gnu@4.22.4':
    optional: true

  '@rollup/rollup-linux-s390x-gnu@4.22.4':
    optional: true

  '@rollup/rollup-linux-x64-gnu@4.22.4':
    optional: true

  '@rollup/rollup-linux-x64-musl@4.22.4':
    optional: true

  '@rollup/rollup-win32-arm64-msvc@4.22.4':
    optional: true

  '@rollup/rollup-win32-ia32-msvc@4.22.4':
    optional: true

  '@rollup/rollup-win32-x64-msvc@4.22.4':
    optional: true

  '@rushstack/node-core-library@5.10.0(@types/node@20.14.10)':
    dependencies:
      ajv: 8.13.0
      ajv-draft-04: 1.0.0(ajv@8.13.0)
      ajv-formats: 3.0.1(ajv@8.13.0)
      fs-extra: 7.0.1
      import-lazy: 4.0.0
      jju: 1.4.0
      resolve: 1.22.10
      semver: 7.5.4
    optionalDependencies:
      '@types/node': 20.14.10

  '@rushstack/rig-package@0.5.3':
    dependencies:
      resolve: 1.22.10
      strip-json-comments: 3.1.1

  '@rushstack/terminal@0.14.3(@types/node@20.14.10)':
    dependencies:
      '@rushstack/node-core-library': 5.10.0(@types/node@20.14.10)
      supports-color: 8.1.1
    optionalDependencies:
      '@types/node': 20.14.10

  '@rushstack/ts-command-line@4.23.1(@types/node@20.14.10)':
    dependencies:
      '@rushstack/terminal': 0.14.3(@types/node@20.14.10)
      '@types/argparse': 1.0.38
      argparse: 1.0.10
      string-argv: 0.3.2
    transitivePeerDependencies:
      - '@types/node'

  '@sec-ant/readable-stream@0.4.1': {}

  '@sentry-internal/browser-utils@8.48.0':
    dependencies:
      '@sentry/core': 8.48.0

  '@sentry-internal/feedback@8.48.0':
    dependencies:
      '@sentry/core': 8.48.0

  '@sentry-internal/replay-canvas@8.48.0':
    dependencies:
      '@sentry-internal/replay': 8.48.0
      '@sentry/core': 8.48.0

  '@sentry-internal/replay@8.48.0':
    dependencies:
      '@sentry-internal/browser-utils': 8.48.0
      '@sentry/core': 8.48.0

  '@sentry/browser@8.48.0':
    dependencies:
      '@sentry-internal/browser-utils': 8.48.0
      '@sentry-internal/feedback': 8.48.0
      '@sentry-internal/replay': 8.48.0
      '@sentry-internal/replay-canvas': 8.48.0
      '@sentry/core': 8.48.0

  '@sentry/core@8.48.0': {}

  '@sentry/vue@8.48.0(pinia@2.2.2(typescript@5.9.2)(vue@3.5.13(typescript@5.9.2)))(vue@3.5.13(typescript@5.9.2))':
    dependencies:
      '@sentry/browser': 8.48.0
      '@sentry/core': 8.48.0
      vue: 3.5.13(typescript@5.9.2)
    optionalDependencies:
      pinia: 2.2.2(typescript@5.9.2)(vue@3.5.13(typescript@5.9.2))

  '@sinclair/typebox@0.34.40': {}

  '@sindresorhus/merge-streams@4.0.0': {}

  '@storybook/addon-docs@9.1.1(@types/react@19.1.9)(storybook@9.1.1(@testing-library/dom@10.4.1)(prettier@3.3.2)(vite@5.4.19(@types/node@20.14.10)(lightningcss@1.30.1)(terser@5.39.2)))':
    dependencies:
      '@mdx-js/react': 3.1.0(@types/react@19.1.9)(react@19.1.1)
      '@storybook/csf-plugin': 9.1.1(storybook@9.1.1(@testing-library/dom@10.4.1)(prettier@3.3.2)(vite@5.4.19(@types/node@20.14.10)(lightningcss@1.30.1)(terser@5.39.2)))
      '@storybook/icons': 1.4.0(react-dom@19.1.1(react@19.1.1))(react@19.1.1)
      '@storybook/react-dom-shim': 9.1.1(react-dom@19.1.1(react@19.1.1))(react@19.1.1)(storybook@9.1.1(@testing-library/dom@10.4.1)(prettier@3.3.2)(vite@5.4.19(@types/node@20.14.10)(lightningcss@1.30.1)(terser@5.39.2)))
      react: 19.1.1
      react-dom: 19.1.1(react@19.1.1)
      storybook: 9.1.1(@testing-library/dom@10.4.1)(prettier@3.3.2)(vite@5.4.19(@types/node@20.14.10)(lightningcss@1.30.1)(terser@5.39.2))
      ts-dedent: 2.2.0
    transitivePeerDependencies:
      - '@types/react'

  '@storybook/builder-vite@9.1.1(storybook@9.1.1(@testing-library/dom@10.4.1)(prettier@3.3.2)(vite@5.4.19(@types/node@20.14.10)(lightningcss@1.30.1)(terser@5.39.2)))(vite@5.4.19(@types/node@20.14.10)(lightningcss@1.30.1)(terser@5.39.2))':
    dependencies:
      '@storybook/csf-plugin': 9.1.1(storybook@9.1.1(@testing-library/dom@10.4.1)(prettier@3.3.2)(vite@5.4.19(@types/node@20.14.10)(lightningcss@1.30.1)(terser@5.39.2)))
      storybook: 9.1.1(@testing-library/dom@10.4.1)(prettier@3.3.2)(vite@5.4.19(@types/node@20.14.10)(lightningcss@1.30.1)(terser@5.39.2))
      ts-dedent: 2.2.0
      vite: 5.4.19(@types/node@20.14.10)(lightningcss@1.30.1)(terser@5.39.2)

  '@storybook/csf-plugin@9.1.1(storybook@9.1.1(@testing-library/dom@10.4.1)(prettier@3.3.2)(vite@5.4.19(@types/node@20.14.10)(lightningcss@1.30.1)(terser@5.39.2)))':
    dependencies:
      storybook: 9.1.1(@testing-library/dom@10.4.1)(prettier@3.3.2)(vite@5.4.19(@types/node@20.14.10)(lightningcss@1.30.1)(terser@5.39.2))
      unplugin: 1.16.1

  '@storybook/global@5.0.0': {}

  '@storybook/icons@1.4.0(react-dom@19.1.1(react@19.1.1))(react@19.1.1)':
    dependencies:
      react: 19.1.1
      react-dom: 19.1.1(react@19.1.1)

  '@storybook/react-dom-shim@9.1.1(react-dom@19.1.1(react@19.1.1))(react@19.1.1)(storybook@9.1.1(@testing-library/dom@10.4.1)(prettier@3.3.2)(vite@5.4.19(@types/node@20.14.10)(lightningcss@1.30.1)(terser@5.39.2)))':
    dependencies:
      react: 19.1.1
      react-dom: 19.1.1(react@19.1.1)
      storybook: 9.1.1(@testing-library/dom@10.4.1)(prettier@3.3.2)(vite@5.4.19(@types/node@20.14.10)(lightningcss@1.30.1)(terser@5.39.2))

  '@storybook/vue3-vite@9.1.1(storybook@9.1.1(@testing-library/dom@10.4.1)(prettier@3.3.2)(vite@5.4.19(@types/node@20.14.10)(lightningcss@1.30.1)(terser@5.39.2)))(vite@5.4.19(@types/node@20.14.10)(lightningcss@1.30.1)(terser@5.39.2))(vue@3.5.13(typescript@5.9.2))':
    dependencies:
      '@storybook/builder-vite': 9.1.1(storybook@9.1.1(@testing-library/dom@10.4.1)(prettier@3.3.2)(vite@5.4.19(@types/node@20.14.10)(lightningcss@1.30.1)(terser@5.39.2)))(vite@5.4.19(@types/node@20.14.10)(lightningcss@1.30.1)(terser@5.39.2))
      '@storybook/vue3': 9.1.1(storybook@9.1.1(@testing-library/dom@10.4.1)(prettier@3.3.2)(vite@5.4.19(@types/node@20.14.10)(lightningcss@1.30.1)(terser@5.39.2)))(vue@3.5.13(typescript@5.9.2))
      find-package-json: 1.2.0
      magic-string: 0.30.18
      storybook: 9.1.1(@testing-library/dom@10.4.1)(prettier@3.3.2)(vite@5.4.19(@types/node@20.14.10)(lightningcss@1.30.1)(terser@5.39.2))
      typescript: 5.9.2
      vite: 5.4.19(@types/node@20.14.10)(lightningcss@1.30.1)(terser@5.39.2)
      vue-component-meta: 2.2.12(typescript@5.9.2)
      vue-docgen-api: 4.79.2(vue@3.5.13(typescript@5.9.2))
    transitivePeerDependencies:
      - vue

  '@storybook/vue3@9.1.1(storybook@9.1.1(@testing-library/dom@10.4.1)(prettier@3.3.2)(vite@5.4.19(@types/node@20.14.10)(lightningcss@1.30.1)(terser@5.39.2)))(vue@3.5.13(typescript@5.9.2))':
    dependencies:
      '@storybook/global': 5.0.0
      storybook: 9.1.1(@testing-library/dom@10.4.1)(prettier@3.3.2)(vite@5.4.19(@types/node@20.14.10)(lightningcss@1.30.1)(terser@5.39.2))
      type-fest: 2.19.0
      vue: 3.5.13(typescript@5.9.2)
      vue-component-type-helpers: 3.0.7

  '@swc/helpers@0.5.17':
    dependencies:
      tslib: 2.8.1

  '@tailwindcss/node@4.1.12':
    dependencies:
      '@jridgewell/remapping': 2.3.5
      enhanced-resolve: 5.18.3
      jiti: 2.5.1
      lightningcss: 1.30.1
      magic-string: 0.30.18
      source-map-js: 1.2.1
      tailwindcss: 4.1.12

  '@tailwindcss/oxide-android-arm64@4.1.12':
    optional: true

  '@tailwindcss/oxide-darwin-arm64@4.1.12':
    optional: true

  '@tailwindcss/oxide-darwin-x64@4.1.12':
    optional: true

  '@tailwindcss/oxide-freebsd-x64@4.1.12':
    optional: true

  '@tailwindcss/oxide-linux-arm-gnueabihf@4.1.12':
    optional: true

  '@tailwindcss/oxide-linux-arm64-gnu@4.1.12':
    optional: true

  '@tailwindcss/oxide-linux-arm64-musl@4.1.12':
    optional: true

  '@tailwindcss/oxide-linux-x64-gnu@4.1.12':
    optional: true

  '@tailwindcss/oxide-linux-x64-musl@4.1.12':
    optional: true

  '@tailwindcss/oxide-wasm32-wasi@4.1.12':
    optional: true

  '@tailwindcss/oxide-win32-arm64-msvc@4.1.12':
    optional: true

  '@tailwindcss/oxide-win32-x64-msvc@4.1.12':
    optional: true

  '@tailwindcss/oxide@4.1.12':
    dependencies:
      detect-libc: 2.0.4
      tar: 7.4.3
    optionalDependencies:
      '@tailwindcss/oxide-android-arm64': 4.1.12
      '@tailwindcss/oxide-darwin-arm64': 4.1.12
      '@tailwindcss/oxide-darwin-x64': 4.1.12
      '@tailwindcss/oxide-freebsd-x64': 4.1.12
      '@tailwindcss/oxide-linux-arm-gnueabihf': 4.1.12
      '@tailwindcss/oxide-linux-arm64-gnu': 4.1.12
      '@tailwindcss/oxide-linux-arm64-musl': 4.1.12
      '@tailwindcss/oxide-linux-x64-gnu': 4.1.12
      '@tailwindcss/oxide-linux-x64-musl': 4.1.12
      '@tailwindcss/oxide-wasm32-wasi': 4.1.12
      '@tailwindcss/oxide-win32-arm64-msvc': 4.1.12
      '@tailwindcss/oxide-win32-x64-msvc': 4.1.12

  '@tailwindcss/vite@4.1.12(vite@5.4.19(@types/node@20.14.10)(lightningcss@1.30.1)(terser@5.39.2))':
    dependencies:
      '@tailwindcss/node': 4.1.12
      '@tailwindcss/oxide': 4.1.12
      tailwindcss: 4.1.12
      vite: 5.4.19(@types/node@20.14.10)(lightningcss@1.30.1)(terser@5.39.2)

  '@tanstack/virtual-core@3.13.12': {}

  '@tanstack/vue-virtual@3.13.12(vue@3.5.13(typescript@5.9.2))':
    dependencies:
      '@tanstack/virtual-core': 3.13.12
      vue: 3.5.13(typescript@5.9.2)

  '@testing-library/dom@10.4.1':
    dependencies:
      '@babel/code-frame': 7.27.1
      '@babel/runtime': 7.28.4
      '@types/aria-query': 5.0.4
      aria-query: 5.3.0
      dom-accessibility-api: 0.5.16
      lz-string: 1.5.0
      picocolors: 1.1.1
      pretty-format: 27.5.1

  '@testing-library/jest-dom@6.6.4':
    dependencies:
      '@adobe/css-tools': 4.4.3
      aria-query: 5.3.0
      css.escape: 1.5.1
      dom-accessibility-api: 0.6.3
      lodash: 4.17.21
      picocolors: 1.1.1
      redent: 3.0.0

  '@testing-library/user-event@14.6.1(@testing-library/dom@10.4.1)':
    dependencies:
      '@testing-library/dom': 10.4.1

  '@tiptap/core@2.10.4(@tiptap/pm@2.10.4)':
    dependencies:
      '@tiptap/pm': 2.10.4

  '@tiptap/extension-blockquote@2.10.4(@tiptap/core@2.10.4(@tiptap/pm@2.10.4))':
    dependencies:
      '@tiptap/core': 2.10.4(@tiptap/pm@2.10.4)

  '@tiptap/extension-bold@2.10.4(@tiptap/core@2.10.4(@tiptap/pm@2.10.4))':
    dependencies:
      '@tiptap/core': 2.10.4(@tiptap/pm@2.10.4)

  '@tiptap/extension-bullet-list@2.10.4(@tiptap/core@2.10.4(@tiptap/pm@2.10.4))':
    dependencies:
      '@tiptap/core': 2.10.4(@tiptap/pm@2.10.4)

  '@tiptap/extension-code-block@2.10.4(@tiptap/core@2.10.4(@tiptap/pm@2.10.4))(@tiptap/pm@2.10.4)':
    dependencies:
      '@tiptap/core': 2.10.4(@tiptap/pm@2.10.4)
      '@tiptap/pm': 2.10.4

  '@tiptap/extension-code@2.10.4(@tiptap/core@2.10.4(@tiptap/pm@2.10.4))':
    dependencies:
      '@tiptap/core': 2.10.4(@tiptap/pm@2.10.4)

  '@tiptap/extension-document@2.10.4(@tiptap/core@2.10.4(@tiptap/pm@2.10.4))':
    dependencies:
      '@tiptap/core': 2.10.4(@tiptap/pm@2.10.4)

  '@tiptap/extension-dropcursor@2.10.4(@tiptap/core@2.10.4(@tiptap/pm@2.10.4))(@tiptap/pm@2.10.4)':
    dependencies:
      '@tiptap/core': 2.10.4(@tiptap/pm@2.10.4)
      '@tiptap/pm': 2.10.4

  '@tiptap/extension-gapcursor@2.10.4(@tiptap/core@2.10.4(@tiptap/pm@2.10.4))(@tiptap/pm@2.10.4)':
    dependencies:
      '@tiptap/core': 2.10.4(@tiptap/pm@2.10.4)
      '@tiptap/pm': 2.10.4

  '@tiptap/extension-hard-break@2.10.4(@tiptap/core@2.10.4(@tiptap/pm@2.10.4))':
    dependencies:
      '@tiptap/core': 2.10.4(@tiptap/pm@2.10.4)

  '@tiptap/extension-heading@2.10.4(@tiptap/core@2.10.4(@tiptap/pm@2.10.4))':
    dependencies:
      '@tiptap/core': 2.10.4(@tiptap/pm@2.10.4)

  '@tiptap/extension-history@2.10.4(@tiptap/core@2.10.4(@tiptap/pm@2.10.4))(@tiptap/pm@2.10.4)':
    dependencies:
      '@tiptap/core': 2.10.4(@tiptap/pm@2.10.4)
      '@tiptap/pm': 2.10.4

  '@tiptap/extension-horizontal-rule@2.10.4(@tiptap/core@2.10.4(@tiptap/pm@2.10.4))(@tiptap/pm@2.10.4)':
    dependencies:
      '@tiptap/core': 2.10.4(@tiptap/pm@2.10.4)
      '@tiptap/pm': 2.10.4

  '@tiptap/extension-italic@2.10.4(@tiptap/core@2.10.4(@tiptap/pm@2.10.4))':
    dependencies:
      '@tiptap/core': 2.10.4(@tiptap/pm@2.10.4)

  '@tiptap/extension-link@2.10.4(@tiptap/core@2.10.4(@tiptap/pm@2.10.4))(@tiptap/pm@2.10.4)':
    dependencies:
      '@tiptap/core': 2.10.4(@tiptap/pm@2.10.4)
      '@tiptap/pm': 2.10.4
      linkifyjs: 4.2.0

  '@tiptap/extension-list-item@2.10.4(@tiptap/core@2.10.4(@tiptap/pm@2.10.4))':
    dependencies:
      '@tiptap/core': 2.10.4(@tiptap/pm@2.10.4)

  '@tiptap/extension-ordered-list@2.10.4(@tiptap/core@2.10.4(@tiptap/pm@2.10.4))':
    dependencies:
      '@tiptap/core': 2.10.4(@tiptap/pm@2.10.4)

  '@tiptap/extension-paragraph@2.10.4(@tiptap/core@2.10.4(@tiptap/pm@2.10.4))':
    dependencies:
      '@tiptap/core': 2.10.4(@tiptap/pm@2.10.4)

  '@tiptap/extension-strike@2.10.4(@tiptap/core@2.10.4(@tiptap/pm@2.10.4))':
    dependencies:
      '@tiptap/core': 2.10.4(@tiptap/pm@2.10.4)

  '@tiptap/extension-table-cell@2.10.4(@tiptap/core@2.10.4(@tiptap/pm@2.10.4))':
    dependencies:
      '@tiptap/core': 2.10.4(@tiptap/pm@2.10.4)

  '@tiptap/extension-table-header@2.10.4(@tiptap/core@2.10.4(@tiptap/pm@2.10.4))':
    dependencies:
      '@tiptap/core': 2.10.4(@tiptap/pm@2.10.4)

  '@tiptap/extension-table-row@2.10.4(@tiptap/core@2.10.4(@tiptap/pm@2.10.4))':
    dependencies:
      '@tiptap/core': 2.10.4(@tiptap/pm@2.10.4)

  '@tiptap/extension-table@2.10.4(@tiptap/core@2.10.4(@tiptap/pm@2.10.4))(@tiptap/pm@2.10.4)':
    dependencies:
      '@tiptap/core': 2.10.4(@tiptap/pm@2.10.4)
      '@tiptap/pm': 2.10.4

  '@tiptap/extension-text-style@2.10.4(@tiptap/core@2.10.4(@tiptap/pm@2.10.4))':
    dependencies:
      '@tiptap/core': 2.10.4(@tiptap/pm@2.10.4)

  '@tiptap/extension-text@2.10.4(@tiptap/core@2.10.4(@tiptap/pm@2.10.4))':
    dependencies:
      '@tiptap/core': 2.10.4(@tiptap/pm@2.10.4)

  '@tiptap/pm@2.10.4':
    dependencies:
      prosemirror-changeset: 2.2.1
      prosemirror-collab: 1.3.1
      prosemirror-commands: 1.6.2
      prosemirror-dropcursor: 1.8.1
      prosemirror-gapcursor: 1.3.2
      prosemirror-history: 1.4.1
      prosemirror-inputrules: 1.4.0
      prosemirror-keymap: 1.2.2
      prosemirror-markdown: 1.13.1
      prosemirror-menu: 1.2.4
      prosemirror-model: 1.24.1
      prosemirror-schema-basic: 1.2.3
      prosemirror-schema-list: 1.5.0
      prosemirror-state: 1.4.3
      prosemirror-tables: 1.6.2
      prosemirror-trailing-node: 3.0.0(prosemirror-model@1.24.1)(prosemirror-state@1.4.3)(prosemirror-view@1.37.1)
      prosemirror-transform: 1.10.2
      prosemirror-view: 1.37.1

  '@tiptap/starter-kit@2.10.4':
    dependencies:
      '@tiptap/core': 2.10.4(@tiptap/pm@2.10.4)
      '@tiptap/extension-blockquote': 2.10.4(@tiptap/core@2.10.4(@tiptap/pm@2.10.4))
      '@tiptap/extension-bold': 2.10.4(@tiptap/core@2.10.4(@tiptap/pm@2.10.4))
      '@tiptap/extension-bullet-list': 2.10.4(@tiptap/core@2.10.4(@tiptap/pm@2.10.4))
      '@tiptap/extension-code': 2.10.4(@tiptap/core@2.10.4(@tiptap/pm@2.10.4))
      '@tiptap/extension-code-block': 2.10.4(@tiptap/core@2.10.4(@tiptap/pm@2.10.4))(@tiptap/pm@2.10.4)
      '@tiptap/extension-document': 2.10.4(@tiptap/core@2.10.4(@tiptap/pm@2.10.4))
      '@tiptap/extension-dropcursor': 2.10.4(@tiptap/core@2.10.4(@tiptap/pm@2.10.4))(@tiptap/pm@2.10.4)
      '@tiptap/extension-gapcursor': 2.10.4(@tiptap/core@2.10.4(@tiptap/pm@2.10.4))(@tiptap/pm@2.10.4)
      '@tiptap/extension-hard-break': 2.10.4(@tiptap/core@2.10.4(@tiptap/pm@2.10.4))
      '@tiptap/extension-heading': 2.10.4(@tiptap/core@2.10.4(@tiptap/pm@2.10.4))
      '@tiptap/extension-history': 2.10.4(@tiptap/core@2.10.4(@tiptap/pm@2.10.4))(@tiptap/pm@2.10.4)
      '@tiptap/extension-horizontal-rule': 2.10.4(@tiptap/core@2.10.4(@tiptap/pm@2.10.4))(@tiptap/pm@2.10.4)
      '@tiptap/extension-italic': 2.10.4(@tiptap/core@2.10.4(@tiptap/pm@2.10.4))
      '@tiptap/extension-list-item': 2.10.4(@tiptap/core@2.10.4(@tiptap/pm@2.10.4))
      '@tiptap/extension-ordered-list': 2.10.4(@tiptap/core@2.10.4(@tiptap/pm@2.10.4))
      '@tiptap/extension-paragraph': 2.10.4(@tiptap/core@2.10.4(@tiptap/pm@2.10.4))
      '@tiptap/extension-strike': 2.10.4(@tiptap/core@2.10.4(@tiptap/pm@2.10.4))
      '@tiptap/extension-text': 2.10.4(@tiptap/core@2.10.4(@tiptap/pm@2.10.4))
      '@tiptap/extension-text-style': 2.10.4(@tiptap/core@2.10.4(@tiptap/pm@2.10.4))
      '@tiptap/pm': 2.10.4

  '@trivago/prettier-plugin-sort-imports@5.2.2(@vue/compiler-sfc@3.5.13)(prettier@3.3.2)':
    dependencies:
      '@babel/generator': 7.28.3
      '@babel/parser': 7.28.3
      '@babel/traverse': 7.28.3
      '@babel/types': 7.28.2
      javascript-natural-sort: 0.7.1
      lodash: 4.17.21
      prettier: 3.3.2
    optionalDependencies:
      '@vue/compiler-sfc': 3.5.13
    transitivePeerDependencies:
      - supports-color

  '@tweenjs/tween.js@23.1.3': {}

  '@tybys/wasm-util@0.10.0':
    dependencies:
      tslib: 2.8.1
    optional: true

  '@tybys/wasm-util@0.9.0':
    dependencies:
      tslib: 2.8.1

  '@types/argparse@1.0.38': {}

  '@types/aria-query@5.0.4': {}

  '@types/chai@5.2.2':
    dependencies:
      '@types/deep-eql': 4.0.2

  '@types/debug@4.1.12':
    dependencies:
      '@types/ms': 2.1.0

  '@types/deep-eql@4.0.2': {}

  '@types/diff-match-patch@1.0.36': {}

  '@types/estree@1.0.5': {}

  '@types/estree@1.0.8': {}

  '@types/fs-extra@11.0.4':
    dependencies:
      '@types/jsonfile': 6.1.4
      '@types/node': 20.14.10

  '@types/jsdom@21.1.7':
    dependencies:
      '@types/node': 20.14.10
      '@types/tough-cookie': 4.0.5
      parse5: 7.1.2

  '@types/json-schema@7.0.15': {}

  '@types/jsonfile@6.1.4':
    dependencies:
      '@types/node': 20.14.10

  '@types/linkify-it@3.0.5': {}

  '@types/linkify-it@5.0.0': {}

  '@types/markdown-it@13.0.9':
    dependencies:
      '@types/linkify-it': 3.0.5
      '@types/mdurl': 1.0.5

  '@types/markdown-it@14.1.2':
    dependencies:
      '@types/linkify-it': 5.0.0
      '@types/mdurl': 2.0.0

  '@types/mdast@4.0.4':
    dependencies:
      '@types/unist': 3.0.3

  '@types/mdurl@1.0.5': {}

  '@types/mdurl@2.0.0': {}

  '@types/mdx@2.0.13': {}

  '@types/ms@2.1.0': {}

  '@types/node-fetch@2.6.13':
    dependencies:
      '@types/node': 20.14.10
      form-data: 4.0.4

  '@types/node@18.19.123':
    dependencies:
      undici-types: 5.26.5

  '@types/node@20.14.10':
    dependencies:
      undici-types: 5.26.5

  '@types/parse-json@4.0.2': {}

  '@types/react@19.1.9':
    dependencies:
      csstype: 3.1.3

  '@types/semver@7.7.0': {}

  '@types/stats.js@0.17.3': {}

  '@types/three@0.169.0':
    dependencies:
      '@tweenjs/tween.js': 23.1.3
      '@types/stats.js': 0.17.3
      '@types/webxr': 0.5.20
      '@webgpu/types': 0.1.51
      fflate: 0.8.2
      meshoptimizer: 0.18.1

  '@types/tough-cookie@4.0.5': {}

  '@types/trusted-types@2.0.7':
    optional: true

  '@types/unist@3.0.3': {}

  '@types/web-bluetooth@0.0.20': {}

  '@types/web-bluetooth@0.0.21': {}

  '@types/webxr@0.5.20': {}

  '@typescript-eslint/eslint-plugin@8.42.0(@typescript-eslint/parser@8.42.0(eslint@9.35.0(jiti@2.4.2))(typescript@5.9.2))(eslint@9.35.0(jiti@2.4.2))(typescript@5.9.2)':
    dependencies:
      '@eslint-community/regexpp': 4.12.1
      '@typescript-eslint/parser': 8.42.0(eslint@9.35.0(jiti@2.4.2))(typescript@5.9.2)
      '@typescript-eslint/scope-manager': 8.42.0
      '@typescript-eslint/type-utils': 8.42.0(eslint@9.35.0(jiti@2.4.2))(typescript@5.9.2)
      '@typescript-eslint/utils': 8.42.0(eslint@9.35.0(jiti@2.4.2))(typescript@5.9.2)
      '@typescript-eslint/visitor-keys': 8.42.0
      eslint: 9.35.0(jiti@2.4.2)
      graphemer: 1.4.0
      ignore: 7.0.5
      natural-compare: 1.4.0
      ts-api-utils: 2.1.0(typescript@5.9.2)
      typescript: 5.9.2
    transitivePeerDependencies:
      - supports-color

  '@typescript-eslint/parser@8.42.0(eslint@9.35.0(jiti@2.4.2))(typescript@5.9.2)':
    dependencies:
      '@typescript-eslint/scope-manager': 8.42.0
      '@typescript-eslint/types': 8.42.0
      '@typescript-eslint/typescript-estree': 8.42.0(typescript@5.9.2)
      '@typescript-eslint/visitor-keys': 8.42.0
      debug: 4.4.1
      eslint: 9.35.0(jiti@2.4.2)
      typescript: 5.9.2
    transitivePeerDependencies:
      - supports-color

  '@typescript-eslint/project-service@8.39.0(typescript@5.9.2)':
    dependencies:
      '@typescript-eslint/tsconfig-utils': 8.39.0(typescript@5.9.2)
      '@typescript-eslint/types': 8.39.0
      debug: 4.4.1
      typescript: 5.9.2
    transitivePeerDependencies:
      - supports-color

  '@typescript-eslint/project-service@8.42.0(typescript@5.9.2)':
    dependencies:
      '@typescript-eslint/tsconfig-utils': 8.42.0(typescript@5.9.2)
      '@typescript-eslint/types': 8.42.0
      debug: 4.4.1
      typescript: 5.9.2
    transitivePeerDependencies:
      - supports-color

  '@typescript-eslint/scope-manager@8.39.0':
    dependencies:
      '@typescript-eslint/types': 8.39.0
      '@typescript-eslint/visitor-keys': 8.39.0

  '@typescript-eslint/scope-manager@8.42.0':
    dependencies:
      '@typescript-eslint/types': 8.42.0
      '@typescript-eslint/visitor-keys': 8.42.0

  '@typescript-eslint/tsconfig-utils@8.39.0(typescript@5.9.2)':
    dependencies:
      typescript: 5.9.2

  '@typescript-eslint/tsconfig-utils@8.42.0(typescript@5.9.2)':
    dependencies:
      typescript: 5.9.2

  '@typescript-eslint/type-utils@8.42.0(eslint@9.35.0(jiti@2.4.2))(typescript@5.9.2)':
    dependencies:
      '@typescript-eslint/types': 8.42.0
      '@typescript-eslint/typescript-estree': 8.42.0(typescript@5.9.2)
      '@typescript-eslint/utils': 8.42.0(eslint@9.35.0(jiti@2.4.2))(typescript@5.9.2)
      debug: 4.4.1
      eslint: 9.35.0(jiti@2.4.2)
      ts-api-utils: 2.1.0(typescript@5.9.2)
      typescript: 5.9.2
    transitivePeerDependencies:
      - supports-color

  '@typescript-eslint/types@8.39.0': {}

  '@typescript-eslint/types@8.42.0': {}

  '@typescript-eslint/typescript-estree@8.39.0(typescript@5.9.2)':
    dependencies:
      '@typescript-eslint/project-service': 8.39.0(typescript@5.9.2)
      '@typescript-eslint/tsconfig-utils': 8.39.0(typescript@5.9.2)
      '@typescript-eslint/types': 8.39.0
      '@typescript-eslint/visitor-keys': 8.39.0
      debug: 4.4.1
      fast-glob: 3.3.3
      is-glob: 4.0.3
      minimatch: 9.0.5
      semver: 7.7.2
      ts-api-utils: 2.1.0(typescript@5.9.2)
      typescript: 5.9.2
    transitivePeerDependencies:
      - supports-color

  '@typescript-eslint/typescript-estree@8.42.0(typescript@5.9.2)':
    dependencies:
      '@typescript-eslint/project-service': 8.42.0(typescript@5.9.2)
      '@typescript-eslint/tsconfig-utils': 8.42.0(typescript@5.9.2)
      '@typescript-eslint/types': 8.42.0
      '@typescript-eslint/visitor-keys': 8.42.0
      debug: 4.4.1
      fast-glob: 3.3.3
      is-glob: 4.0.3
      minimatch: 9.0.5
      semver: 7.7.2
      ts-api-utils: 2.1.0(typescript@5.9.2)
      typescript: 5.9.2
    transitivePeerDependencies:
      - supports-color

  '@typescript-eslint/utils@8.39.0(eslint@9.35.0(jiti@2.4.2))(typescript@5.9.2)':
    dependencies:
      '@eslint-community/eslint-utils': 4.7.0(eslint@9.35.0(jiti@2.4.2))
      '@typescript-eslint/scope-manager': 8.39.0
      '@typescript-eslint/types': 8.39.0
      '@typescript-eslint/typescript-estree': 8.39.0(typescript@5.9.2)
      eslint: 9.35.0(jiti@2.4.2)
      typescript: 5.9.2
    transitivePeerDependencies:
      - supports-color

  '@typescript-eslint/utils@8.42.0(eslint@9.35.0(jiti@2.4.2))(typescript@5.9.2)':
    dependencies:
      '@eslint-community/eslint-utils': 4.8.0(eslint@9.35.0(jiti@2.4.2))
      '@typescript-eslint/scope-manager': 8.42.0
      '@typescript-eslint/types': 8.42.0
      '@typescript-eslint/typescript-estree': 8.42.0(typescript@5.9.2)
      eslint: 9.35.0(jiti@2.4.2)
      typescript: 5.9.2
    transitivePeerDependencies:
      - supports-color

  '@typescript-eslint/visitor-keys@8.39.0':
    dependencies:
      '@typescript-eslint/types': 8.39.0
      eslint-visitor-keys: 4.2.1

  '@typescript-eslint/visitor-keys@8.42.0':
    dependencies:
      '@typescript-eslint/types': 8.42.0
      eslint-visitor-keys: 4.2.1

  '@vitejs/plugin-vue@5.1.4(vite@5.4.19(@types/node@20.14.10)(lightningcss@1.30.1)(terser@5.39.2))(vue@3.5.13(typescript@5.9.2))':
    dependencies:
      vite: 5.4.19(@types/node@20.14.10)(lightningcss@1.30.1)(terser@5.39.2)
      vue: 3.5.13(typescript@5.9.2)

  '@vitest/coverage-v8@3.2.4(vitest@3.2.4)':
    dependencies:
      '@ampproject/remapping': 2.3.0
      '@bcoe/v8-coverage': 1.0.2
      ast-v8-to-istanbul: 0.3.5
      debug: 4.4.1
      istanbul-lib-coverage: 3.2.2
      istanbul-lib-report: 3.0.1
      istanbul-lib-source-maps: 5.0.6
      istanbul-reports: 3.2.0
      magic-string: 0.30.18
      magicast: 0.3.5
      std-env: 3.9.0
      test-exclude: 7.0.1
      tinyrainbow: 2.0.0
      vitest: 3.2.4(@types/debug@4.1.12)(@types/node@20.14.10)(@vitest/ui@3.2.4)(happy-dom@15.11.0)(jsdom@26.1.0)(lightningcss@1.30.1)(terser@5.39.2)
    transitivePeerDependencies:
      - supports-color

  '@vitest/expect@3.2.4':
    dependencies:
      '@types/chai': 5.2.2
      '@vitest/spy': 3.2.4
      '@vitest/utils': 3.2.4
      chai: 5.3.3
      tinyrainbow: 2.0.0

  '@vitest/mocker@3.2.4(vite@5.4.19(@types/node@20.14.10)(lightningcss@1.30.1)(terser@5.39.2))':
    dependencies:
      '@vitest/spy': 3.2.4
      estree-walker: 3.0.3
      magic-string: 0.30.18
    optionalDependencies:
      vite: 5.4.19(@types/node@20.14.10)(lightningcss@1.30.1)(terser@5.39.2)

  '@vitest/pretty-format@3.2.4':
    dependencies:
      tinyrainbow: 2.0.0

  '@vitest/runner@3.2.4':
    dependencies:
      '@vitest/utils': 3.2.4
      pathe: 2.0.3
      strip-literal: 3.0.0

  '@vitest/snapshot@3.2.4':
    dependencies:
      '@vitest/pretty-format': 3.2.4
      magic-string: 0.30.18
      pathe: 2.0.3

  '@vitest/spy@3.2.4':
    dependencies:
      tinyspy: 4.0.3

  '@vitest/ui@3.2.4(vitest@3.2.4)':
    dependencies:
      '@vitest/utils': 3.2.4
      fflate: 0.8.2
      flatted: 3.3.3
      pathe: 2.0.3
      sirv: 3.0.1
      tinyglobby: 0.2.14
      tinyrainbow: 2.0.0
      vitest: 3.2.4(@types/debug@4.1.12)(@types/node@20.14.10)(@vitest/ui@3.2.4)(happy-dom@15.11.0)(jsdom@26.1.0)(lightningcss@1.30.1)(terser@5.39.2)

  '@vitest/utils@3.2.4':
    dependencies:
      '@vitest/pretty-format': 3.2.4
      loupe: 3.2.1
      tinyrainbow: 2.0.0

  '@volar/language-core@2.4.15':
    dependencies:
      '@volar/source-map': 2.4.15

  '@volar/source-map@2.4.15': {}

  '@volar/typescript@2.4.15':
    dependencies:
      '@volar/language-core': 2.4.15
      path-browserify: 1.0.1
      vscode-uri: 3.0.8

  '@vue/babel-helper-vue-transform-on@1.4.0': {}

  '@vue/babel-plugin-jsx@1.4.0(@babel/core@7.27.1)':
    dependencies:
      '@babel/helper-module-imports': 7.27.1
      '@babel/helper-plugin-utils': 7.27.1
      '@babel/plugin-syntax-jsx': 7.27.1(@babel/core@7.27.1)
      '@babel/template': 7.27.2
      '@babel/traverse': 7.28.3
      '@babel/types': 7.28.2
      '@vue/babel-helper-vue-transform-on': 1.4.0
      '@vue/babel-plugin-resolve-type': 1.4.0(@babel/core@7.27.1)
      '@vue/shared': 3.5.13
    optionalDependencies:
      '@babel/core': 7.27.1
    transitivePeerDependencies:
      - supports-color

  '@vue/babel-plugin-resolve-type@1.4.0(@babel/core@7.27.1)':
    dependencies:
      '@babel/code-frame': 7.27.1
      '@babel/core': 7.27.1
      '@babel/helper-module-imports': 7.27.1
      '@babel/helper-plugin-utils': 7.27.1
      '@babel/parser': 7.28.3
      '@vue/compiler-sfc': 3.5.13
    transitivePeerDependencies:
      - supports-color

  '@vue/compiler-core@3.5.13':
    dependencies:
      '@babel/parser': 7.28.3
      '@vue/shared': 3.5.13
      entities: 4.5.0
      estree-walker: 2.0.2
      source-map-js: 1.2.1

  '@vue/compiler-dom@3.5.13':
    dependencies:
      '@vue/compiler-core': 3.5.13
      '@vue/shared': 3.5.13

  '@vue/compiler-sfc@3.5.13':
    dependencies:
      '@babel/parser': 7.28.3
      '@vue/compiler-core': 3.5.13
      '@vue/compiler-dom': 3.5.13
      '@vue/compiler-ssr': 3.5.13
      '@vue/shared': 3.5.13
      estree-walker: 2.0.2
      magic-string: 0.30.18
      postcss: 8.5.1
      source-map-js: 1.2.1

  '@vue/compiler-ssr@3.5.13':
    dependencies:
      '@vue/compiler-dom': 3.5.13
      '@vue/shared': 3.5.13

  '@vue/compiler-vue2@2.7.16':
    dependencies:
      de-indent: 1.0.2
      he: 1.2.0

  '@vue/devtools-api@6.6.3': {}

  '@vue/devtools-core@7.7.6(vite@5.4.19(@types/node@20.14.10)(lightningcss@1.30.1)(terser@5.39.2))(vue@3.5.13(typescript@5.9.2))':
    dependencies:
      '@vue/devtools-kit': 7.7.6
      '@vue/devtools-shared': 7.7.6
      mitt: 3.0.1
      nanoid: 5.1.5
      pathe: 2.0.3
      vite-hot-client: 2.0.4(vite@5.4.19(@types/node@20.14.10)(lightningcss@1.30.1)(terser@5.39.2))
      vue: 3.5.13(typescript@5.9.2)
    transitivePeerDependencies:
      - vite

  '@vue/devtools-kit@7.7.6':
    dependencies:
      '@vue/devtools-shared': 7.7.6
      birpc: 2.3.0
      hookable: 5.5.3
      mitt: 3.0.1
      perfect-debounce: 1.0.0
      speakingurl: 14.0.1
      superjson: 2.2.2

  '@vue/devtools-shared@7.7.6':
    dependencies:
      rfdc: 1.4.1

  '@vue/language-core@2.1.10(typescript@5.9.2)':
    dependencies:
      '@volar/language-core': 2.4.15
      '@vue/compiler-dom': 3.5.13
      '@vue/compiler-vue2': 2.7.16
      '@vue/shared': 3.5.13
      alien-signals: 0.2.2
      minimatch: 9.0.5
      muggle-string: 0.4.1
      path-browserify: 1.0.1
    optionalDependencies:
      typescript: 5.9.2

  '@vue/language-core@2.1.6(typescript@5.9.2)':
    dependencies:
      '@volar/language-core': 2.4.15
      '@vue/compiler-dom': 3.5.13
      '@vue/compiler-vue2': 2.7.16
      '@vue/shared': 3.5.13
      computeds: 0.0.1
      minimatch: 9.0.5
      muggle-string: 0.4.1
      path-browserify: 1.0.1
    optionalDependencies:
      typescript: 5.9.2

  '@vue/language-core@2.2.12(typescript@5.9.2)':
    dependencies:
      '@volar/language-core': 2.4.15
      '@vue/compiler-dom': 3.5.13
      '@vue/compiler-vue2': 2.7.16
      '@vue/shared': 3.5.13
      alien-signals: 1.0.13
      minimatch: 9.0.5
      muggle-string: 0.4.1
      path-browserify: 1.0.1
    optionalDependencies:
      typescript: 5.9.2

  '@vue/reactivity@3.5.13':
    dependencies:
      '@vue/shared': 3.5.13

  '@vue/runtime-core@3.5.13':
    dependencies:
      '@vue/reactivity': 3.5.13
      '@vue/shared': 3.5.13

  '@vue/runtime-dom@3.5.13':
    dependencies:
      '@vue/reactivity': 3.5.13
      '@vue/runtime-core': 3.5.13
      '@vue/shared': 3.5.13
      csstype: 3.1.3

  '@vue/server-renderer@3.5.13(vue@3.5.13(typescript@5.9.2))':
    dependencies:
      '@vue/compiler-ssr': 3.5.13
      '@vue/shared': 3.5.13
      vue: 3.5.13(typescript@5.9.2)

  '@vue/shared@3.5.13': {}

  '@vue/test-utils@2.4.6':
    dependencies:
      js-beautify: 1.15.1
      vue-component-type-helpers: 2.2.12

  '@vueuse/core@11.0.0(vue@3.5.13(typescript@5.9.2))':
    dependencies:
      '@types/web-bluetooth': 0.0.20
      '@vueuse/metadata': 11.0.0
      '@vueuse/shared': 11.0.0(vue@3.5.13(typescript@5.9.2))
      vue-demi: 0.14.10(vue@3.5.13(typescript@5.9.2))
    transitivePeerDependencies:
      - '@vue/composition-api'
      - vue

  '@vueuse/core@12.8.2(typescript@5.9.2)':
    dependencies:
      '@types/web-bluetooth': 0.0.21
      '@vueuse/metadata': 12.8.2
      '@vueuse/shared': 12.8.2(typescript@5.9.2)
      vue: 3.5.13(typescript@5.9.2)
    transitivePeerDependencies:
      - typescript

  '@vueuse/metadata@11.0.0': {}

  '@vueuse/metadata@12.8.2': {}

  '@vueuse/shared@11.0.0(vue@3.5.13(typescript@5.9.2))':
    dependencies:
      vue-demi: 0.14.10(vue@3.5.13(typescript@5.9.2))
    transitivePeerDependencies:
      - '@vue/composition-api'
      - vue

  '@vueuse/shared@12.8.2(typescript@5.9.2)':
    dependencies:
      vue: 3.5.13(typescript@5.9.2)
    transitivePeerDependencies:
      - typescript

  '@webgpu/types@0.1.51': {}

  '@xterm/addon-fit@0.10.0(@xterm/xterm@5.5.0)':
    dependencies:
      '@xterm/xterm': 5.5.0

  '@xterm/addon-serialize@0.13.0(@xterm/xterm@5.5.0)':
    dependencies:
      '@xterm/xterm': 5.5.0

  '@xterm/xterm@5.5.0': {}

  '@yarnpkg/lockfile@1.1.0': {}

  '@yarnpkg/parsers@3.0.2':
    dependencies:
      js-yaml: 3.14.1
      tslib: 2.8.1

  '@yutengjing/eld@0.0.2': {}

  '@zkochan/js-yaml@0.0.7':
    dependencies:
      argparse: 2.0.1

  abbrev@2.0.0: {}

  abort-controller@3.0.0:
    dependencies:
      event-target-shim: 5.0.1

  acorn-jsx@5.3.2(acorn@8.14.1):
    dependencies:
      acorn: 8.14.1

  acorn-jsx@5.3.2(acorn@8.15.0):
    dependencies:
      acorn: 8.15.0

  acorn@7.4.1: {}

  acorn@8.14.1: {}

  acorn@8.15.0: {}

  address@1.2.2: {}

  agent-base@7.1.4: {}

  agentkeepalive@4.6.0:
    dependencies:
      humanize-ms: 1.2.1

  ajv-draft-04@1.0.0(ajv@8.13.0):
    optionalDependencies:
      ajv: 8.13.0

  ajv-formats@3.0.1(ajv@8.13.0):
    optionalDependencies:
      ajv: 8.13.0

  ajv-formats@3.0.1(ajv@8.17.1):
    optionalDependencies:
      ajv: 8.17.1

  ajv@6.12.6:
    dependencies:
      fast-deep-equal: 3.1.3
      fast-json-stable-stringify: 2.1.0
      json-schema-traverse: 0.4.1
      uri-js: 4.4.1

  ajv@8.12.0:
    dependencies:
      fast-deep-equal: 3.1.3
      json-schema-traverse: 1.0.0
      require-from-string: 2.0.2
      uri-js: 4.4.1

  ajv@8.13.0:
    dependencies:
      fast-deep-equal: 3.1.3
      json-schema-traverse: 1.0.0
      require-from-string: 2.0.2
      uri-js: 4.4.1

  ajv@8.17.1:
    dependencies:
      fast-deep-equal: 3.1.3
      fast-uri: 3.0.3
      json-schema-traverse: 1.0.0
      require-from-string: 2.0.2

  algoliasearch@5.21.0:
    dependencies:
      '@algolia/client-abtesting': 5.21.0
      '@algolia/client-analytics': 5.21.0
      '@algolia/client-common': 5.21.0
      '@algolia/client-insights': 5.21.0
      '@algolia/client-personalization': 5.21.0
      '@algolia/client-query-suggestions': 5.21.0
      '@algolia/client-search': 5.21.0
      '@algolia/ingestion': 1.21.0
      '@algolia/monitoring': 1.21.0
      '@algolia/recommend': 5.21.0
      '@algolia/requester-browser-xhr': 5.21.0
      '@algolia/requester-fetch': 5.21.0
      '@algolia/requester-node-http': 5.21.0

  alien-signals@0.2.2: {}

  alien-signals@1.0.13: {}

  ansi-align@3.0.1:
    dependencies:
      string-width: 4.2.3

  ansi-colors@4.1.3: {}

  ansi-escapes@6.2.1: {}

  ansi-escapes@7.0.0:
    dependencies:
      environment: 1.1.0

  ansi-regex@5.0.1: {}

  ansi-regex@6.2.0: {}

  ansi-styles@4.3.0:
    dependencies:
      color-convert: 2.0.1

  ansi-styles@5.2.0: {}

  ansi-styles@6.2.1: {}

  anymatch@3.1.3:
    dependencies:
      normalize-path: 3.0.0
      picomatch: 2.3.1

  argparse@1.0.10:
    dependencies:
      sprintf-js: 1.0.3

  argparse@2.0.1: {}

  aria-hidden@1.2.6:
    dependencies:
      tslib: 2.8.1

  aria-query@5.3.0:
    dependencies:
      dequal: 2.0.3

  arr-rotate@1.0.0: {}

  asap@2.0.6: {}

  assert-never@1.4.0: {}

  assertion-error@2.0.1: {}

  ast-types@0.16.1:
    dependencies:
      tslib: 2.8.1

  ast-v8-to-istanbul@0.3.5:
    dependencies:
      '@jridgewell/trace-mapping': 0.3.30
      estree-walker: 3.0.3
      js-tokens: 9.0.1

  async@3.2.5: {}

  asynckit@0.4.0: {}

  atomically@2.0.3:
    dependencies:
      stubborn-fs: 1.2.5
      when-exit: 2.1.4

  auto-bind@5.0.1: {}

  automation-events@7.1.11:
    dependencies:
      '@babel/runtime': 7.27.6
      tslib: 2.8.1

  axios@1.11.0:
    dependencies:
      follow-redirects: 1.15.6
      form-data: 4.0.4
      proxy-from-env: 1.1.0
    transitivePeerDependencies:
      - debug

  babel-plugin-const-enum@1.2.0(@babel/core@7.27.1):
    dependencies:
      '@babel/core': 7.27.1
      '@babel/helper-plugin-utils': 7.27.1
      '@babel/plugin-syntax-typescript': 7.27.1(@babel/core@7.27.1)
      '@babel/traverse': 7.28.3
    transitivePeerDependencies:
      - supports-color

  babel-plugin-macros@3.1.0:
    dependencies:
      '@babel/runtime': 7.27.6
      cosmiconfig: 7.1.0
      resolve: 1.22.10

  babel-plugin-polyfill-corejs2@0.4.14(@babel/core@7.27.1):
    dependencies:
      '@babel/compat-data': 7.28.0
      '@babel/core': 7.27.1
      '@babel/helper-define-polyfill-provider': 0.6.5(@babel/core@7.27.1)
      semver: 6.3.1
    transitivePeerDependencies:
      - supports-color

  babel-plugin-polyfill-corejs3@0.13.0(@babel/core@7.27.1):
    dependencies:
      '@babel/core': 7.27.1
      '@babel/helper-define-polyfill-provider': 0.6.5(@babel/core@7.27.1)
      core-js-compat: 3.45.1
    transitivePeerDependencies:
      - supports-color

  babel-plugin-polyfill-regenerator@0.6.5(@babel/core@7.27.1):
    dependencies:
      '@babel/core': 7.27.1
      '@babel/helper-define-polyfill-provider': 0.6.5(@babel/core@7.27.1)
    transitivePeerDependencies:
      - supports-color

  babel-plugin-transform-typescript-metadata@0.3.2(@babel/core@7.27.1)(@babel/traverse@7.28.3):
    dependencies:
      '@babel/core': 7.27.1
      '@babel/helper-plugin-utils': 7.27.1
    optionalDependencies:
      '@babel/traverse': 7.28.3

  babel-walk@3.0.0-canary-5:
    dependencies:
      '@babel/types': 7.28.2

  bail@2.0.2: {}

  balanced-match@1.0.2: {}

  base64-js@1.5.1: {}

  better-opn@3.0.2:
    dependencies:
      open: 8.4.2

  binary-extensions@2.3.0: {}

  bind-event-listener@3.0.0: {}

  birpc@2.3.0: {}

  bl@4.1.0:
    dependencies:
      buffer: 5.7.1
      inherits: 2.0.4
      readable-stream: 3.6.2

  boolbase@1.0.0: {}

  boxen@8.0.1:
    dependencies:
      ansi-align: 3.0.1
      camelcase: 8.0.0
      chalk: 5.3.0
      cli-boxes: 3.0.0
      string-width: 7.2.0
      type-fest: 4.41.0
      widest-line: 5.0.0
      wrap-ansi: 9.0.0

  brace-expansion@1.1.11:
    dependencies:
      balanced-match: 1.0.2
      concat-map: 0.0.1

  brace-expansion@2.0.2:
    dependencies:
      balanced-match: 1.0.2

  braces@3.0.3:
    dependencies:
      fill-range: 7.1.1

  broker-factory@3.1.7:
    dependencies:
      '@babel/runtime': 7.27.6
      fast-unique-numbers: 9.0.22
      tslib: 2.8.1
      worker-factory: 7.0.43

  browserslist@4.25.3:
    dependencies:
      caniuse-lite: 1.0.30001737
      electron-to-chromium: 1.5.210
      node-releases: 2.0.19
      update-browserslist-db: 1.1.3(browserslist@4.25.3)

  buffer-from@1.1.2: {}

  buffer@5.7.1:
    dependencies:
      base64-js: 1.5.1
      ieee754: 1.2.1

  bundle-name@4.1.0:
    dependencies:
      run-applescript: 7.0.0

  cac@6.7.14: {}

  call-bind-apply-helpers@1.0.2:
    dependencies:
      es-errors: 1.3.0
      function-bind: 1.1.2

  call-bind@1.0.8:
    dependencies:
      call-bind-apply-helpers: 1.0.2
      es-define-property: 1.0.1
      get-intrinsic: 1.3.0
      set-function-length: 1.2.2

  call-bound@1.0.4:
    dependencies:
      call-bind-apply-helpers: 1.0.2
      get-intrinsic: 1.3.0

  callsites@3.1.0: {}

  camel-case@4.1.2:
    dependencies:
      pascal-case: 3.1.2
      tslib: 2.8.1

  camelcase@8.0.0: {}

  caniuse-lite@1.0.30001737: {}

  ccount@2.0.1: {}

  chai@5.3.3:
    dependencies:
      assertion-error: 2.0.1
      check-error: 2.1.1
      deep-eql: 5.0.2
      loupe: 3.2.1
      pathval: 2.0.1

  chalk@4.1.2:
    dependencies:
      ansi-styles: 4.3.0
      supports-color: 7.2.0

  chalk@5.3.0: {}

  chalk@5.6.0: {}

  character-entities@2.0.2: {}

  character-parser@2.2.0:
    dependencies:
      is-regex: 1.2.1

  chart.js@4.5.0:
    dependencies:
      '@kurkle/color': 0.3.4

  check-error@2.1.1: {}

  chokidar@3.6.0:
    dependencies:
      anymatch: 3.1.3
      braces: 3.0.3
      glob-parent: 5.1.2
      is-binary-path: 2.1.0
      is-glob: 4.0.3
      normalize-path: 3.0.0
      readdirp: 3.6.0
    optionalDependencies:
      fsevents: 2.3.3

  chownr@3.0.0: {}

  clean-css@5.3.3:
    dependencies:
      source-map: 0.6.1

  cli-boxes@3.0.0: {}

  cli-cursor@3.1.0:
    dependencies:
      restore-cursor: 3.1.0

  cli-cursor@4.0.0:
    dependencies:
      restore-cursor: 4.0.0

  cli-spinners@2.6.1: {}

  cli-spinners@2.9.2: {}

  cli-spinners@3.2.0: {}

  cli-truncate@4.0.0:
    dependencies:
      slice-ansi: 5.0.0
      string-width: 7.2.0

  cliui@8.0.1:
    dependencies:
      string-width: 4.2.3
      strip-ansi: 6.0.1
      wrap-ansi: 7.0.0

  clone@1.0.4: {}

  clsx@2.1.1: {}

  code-excerpt@4.0.0:
    dependencies:
      convert-to-spaces: 2.0.1

  color-convert@2.0.1:
    dependencies:
      color-name: 1.1.4

  color-name@1.1.4: {}

  colorette@2.0.20: {}

  columnify@1.6.0:
    dependencies:
      strip-ansi: 6.0.1
      wcwidth: 1.0.1

  combined-stream@1.0.8:
    dependencies:
      delayed-stream: 1.0.0

  commander@10.0.1: {}

  commander@12.1.0: {}

  commander@13.1.0: {}

  commander@2.20.3: {}

  commander@8.3.0: {}

  compare-versions@6.1.1: {}

  computeds@0.0.1: {}

  concat-map@0.0.1: {}

  conf@13.1.0:
    dependencies:
      ajv: 8.17.1
      ajv-formats: 3.0.1(ajv@8.17.1)
      atomically: 2.0.3
      debounce-fn: 6.0.0
      dot-prop: 9.0.0
      env-paths: 3.0.0
      json-schema-typed: 8.0.1
      semver: 7.7.2
      uint8array-extras: 1.5.0

  confbox@0.1.8: {}

  confbox@0.2.2: {}

  config-chain@1.1.13:
    dependencies:
      ini: 1.3.8
      proto-list: 1.2.4

  configstore@7.0.0:
    dependencies:
      atomically: 2.0.3
      dot-prop: 9.0.0
      graceful-fs: 4.2.11
      xdg-basedir: 5.1.0

  connect-history-api-fallback@1.6.0: {}

  consola@2.15.3: {}

  consola@3.4.2: {}

  constantinople@4.0.1:
    dependencies:
      '@babel/parser': 7.28.3
      '@babel/types': 7.28.2

  convert-source-map@2.0.0: {}

  convert-to-spaces@2.0.1: {}

  copy-anything@3.0.5:
    dependencies:
      is-what: 4.1.16

  core-js-compat@3.45.1:
    dependencies:
      browserslist: 4.25.3

  core-util-is@1.0.3: {}

  cosmiconfig@7.1.0:
    dependencies:
      '@types/parse-json': 4.0.2
      import-fresh: 3.3.1
      parse-json: 5.2.0
      path-type: 4.0.0
      yaml: 1.10.2

  cosmiconfig@9.0.0(typescript@5.9.2):
    dependencies:
      env-paths: 2.2.1
      import-fresh: 3.3.1
      js-yaml: 4.1.0
      parse-json: 5.2.0
    optionalDependencies:
      typescript: 5.9.2

  crelt@1.0.6: {}

  cross-spawn@7.0.6:
    dependencies:
      path-key: 3.1.1
      shebang-command: 2.0.0
      which: 2.0.2

  css-select@4.3.0:
    dependencies:
      boolbase: 1.0.0
      css-what: 6.1.0
      domhandler: 4.3.1
      domutils: 2.8.0
      nth-check: 2.1.1

  css-what@6.1.0: {}

  css.escape@1.5.1: {}

  cssesc@3.0.0: {}

  cssstyle@4.6.0:
    dependencies:
      '@asamuzakjp/css-color': 3.2.0
      rrweb-cssom: 0.8.0

  csstype@3.1.3: {}

  data-urls@5.0.0:
    dependencies:
      whatwg-mimetype: 4.0.0
      whatwg-url: 14.2.0

  de-indent@1.0.2: {}

  debounce-fn@6.0.0:
    dependencies:
      mimic-function: 5.0.1

  debug@4.3.7:
    dependencies:
      ms: 2.1.3

  debug@4.4.1:
    dependencies:
      ms: 2.1.3

  decimal.js@10.6.0: {}

  decode-named-character-reference@1.2.0:
    dependencies:
      character-entities: 2.0.2

  deep-eql@5.0.2: {}

  deep-extend@0.6.0: {}

  deep-is@0.1.4: {}

  deepmerge@4.3.1: {}

  default-browser-id@5.0.0: {}

  default-browser@5.2.1:
    dependencies:
      bundle-name: 4.1.0
      default-browser-id: 5.0.0

  defaults@1.0.4:
    dependencies:
      clone: 1.0.4

  define-data-property@1.1.4:
    dependencies:
      es-define-property: 1.0.1
      es-errors: 1.3.0
      gopd: 1.2.0

  define-lazy-prop@2.0.0: {}

  define-lazy-prop@3.0.0: {}

  defu@6.1.4: {}

  delayed-stream@1.0.0: {}

  dequal@2.0.3: {}

  detect-libc@2.0.4: {}

  detect-port@1.6.1:
    dependencies:
      address: 1.2.2
      debug: 4.4.1
    transitivePeerDependencies:
      - supports-color

  devlop@1.1.0:
    dependencies:
      dequal: 2.0.3

  diff-match-patch@1.0.5: {}

  dirty-json@0.9.2:
    dependencies:
      lex: 1.7.9
      unescape-js: 1.1.4
      utf8: 3.0.0

  doctypes@1.1.0: {}

  dom-accessibility-api@0.5.16: {}

  dom-accessibility-api@0.6.3: {}

  dom-serializer@1.4.1:
    dependencies:
      domelementtype: 2.3.0
      domhandler: 4.3.1
      entities: 2.2.0

  domelementtype@2.3.0: {}

  domhandler@4.3.1:
    dependencies:
      domelementtype: 2.3.0

  dompurify@3.2.5:
    optionalDependencies:
      '@types/trusted-types': 2.0.7

  domutils@2.8.0:
    dependencies:
      dom-serializer: 1.4.1
      domelementtype: 2.3.0
      domhandler: 4.3.1

  dot-case@3.0.4:
    dependencies:
      no-case: 3.0.4
      tslib: 2.8.1

  dot-prop@9.0.0:
    dependencies:
      type-fest: 4.41.0

  dotenv-expand@11.0.7:
    dependencies:
      dotenv: 16.4.5

  dotenv-expand@8.0.3: {}

  dotenv@16.4.5: {}

  dotenv@16.6.1: {}

  dunder-proto@1.0.1:
    dependencies:
      call-bind-apply-helpers: 1.0.2
      es-errors: 1.3.0
      gopd: 1.2.0

  eastasianwidth@0.2.0: {}

  editorconfig@1.0.4:
    dependencies:
      '@one-ini/wasm': 0.1.1
      commander: 10.0.1
      minimatch: 9.0.1
      semver: 7.7.2

  ejs@3.1.10:
    dependencies:
      jake: 10.9.2

  electron-to-chromium@1.5.210: {}

  emoji-regex@10.4.0: {}

  emoji-regex@8.0.0: {}

  emoji-regex@9.2.2: {}

  end-of-stream@1.4.5:
    dependencies:
      once: 1.4.0

  enhanced-resolve@5.18.3:
    dependencies:
      graceful-fs: 4.2.11
      tapable: 2.2.3

  enquirer@2.3.6:
    dependencies:
      ansi-colors: 4.1.3

  entities@2.2.0: {}

  entities@4.5.0: {}

  entities@6.0.1: {}

  env-paths@2.2.1: {}

  env-paths@3.0.0: {}

  environment@1.1.0: {}

  error-ex@1.3.2:
    dependencies:
      is-arrayish: 0.2.1

  error-stack-parser-es@0.1.5: {}

  es-define-property@1.0.1: {}

  es-errors@1.3.0: {}

  es-module-lexer@1.7.0: {}

  es-object-atoms@1.1.1:
    dependencies:
      es-errors: 1.3.0

  es-set-tostringtag@2.1.0:
    dependencies:
      es-errors: 1.3.0
      get-intrinsic: 1.3.0
      has-tostringtag: 1.0.2
      hasown: 2.0.2

  es-toolkit@1.39.10: {}

  es-toolkit@1.39.9: {}

  esbuild-register@3.6.0(esbuild@0.25.5):
    dependencies:
      debug: 4.4.1
      esbuild: 0.25.5
    transitivePeerDependencies:
      - supports-color

  esbuild@0.21.5:
    optionalDependencies:
      '@esbuild/aix-ppc64': 0.21.5
      '@esbuild/android-arm': 0.21.5
      '@esbuild/android-arm64': 0.21.5
      '@esbuild/android-x64': 0.21.5
      '@esbuild/darwin-arm64': 0.21.5
      '@esbuild/darwin-x64': 0.21.5
      '@esbuild/freebsd-arm64': 0.21.5
      '@esbuild/freebsd-x64': 0.21.5
      '@esbuild/linux-arm': 0.21.5
      '@esbuild/linux-arm64': 0.21.5
      '@esbuild/linux-ia32': 0.21.5
      '@esbuild/linux-loong64': 0.21.5
      '@esbuild/linux-mips64el': 0.21.5
      '@esbuild/linux-ppc64': 0.21.5
      '@esbuild/linux-riscv64': 0.21.5
      '@esbuild/linux-s390x': 0.21.5
      '@esbuild/linux-x64': 0.21.5
      '@esbuild/netbsd-x64': 0.21.5
      '@esbuild/openbsd-x64': 0.21.5
      '@esbuild/sunos-x64': 0.21.5
      '@esbuild/win32-arm64': 0.21.5
      '@esbuild/win32-ia32': 0.21.5
      '@esbuild/win32-x64': 0.21.5

  esbuild@0.25.5:
    optionalDependencies:
      '@esbuild/aix-ppc64': 0.25.5
      '@esbuild/android-arm': 0.25.5
      '@esbuild/android-arm64': 0.25.5
      '@esbuild/android-x64': 0.25.5
      '@esbuild/darwin-arm64': 0.25.5
      '@esbuild/darwin-x64': 0.25.5
      '@esbuild/freebsd-arm64': 0.25.5
      '@esbuild/freebsd-x64': 0.25.5
      '@esbuild/linux-arm': 0.25.5
      '@esbuild/linux-arm64': 0.25.5
      '@esbuild/linux-ia32': 0.25.5
      '@esbuild/linux-loong64': 0.25.5
      '@esbuild/linux-mips64el': 0.25.5
      '@esbuild/linux-ppc64': 0.25.5
      '@esbuild/linux-riscv64': 0.25.5
      '@esbuild/linux-s390x': 0.25.5
      '@esbuild/linux-x64': 0.25.5
      '@esbuild/netbsd-arm64': 0.25.5
      '@esbuild/netbsd-x64': 0.25.5
      '@esbuild/openbsd-arm64': 0.25.5
      '@esbuild/openbsd-x64': 0.25.5
      '@esbuild/sunos-x64': 0.25.5
      '@esbuild/win32-arm64': 0.25.5
      '@esbuild/win32-ia32': 0.25.5
      '@esbuild/win32-x64': 0.25.5

  escalade@3.2.0: {}

  escape-goat@4.0.0: {}

  escape-string-regexp@1.0.5: {}

  escape-string-regexp@2.0.0: {}

  escape-string-regexp@4.0.0: {}

  escape-string-regexp@5.0.0: {}

  eslint-compat-utils@0.6.5(eslint@9.35.0(jiti@2.4.2)):
    dependencies:
      eslint: 9.35.0(jiti@2.4.2)
      semver: 7.7.2

  eslint-config-prettier@10.1.2(eslint@9.35.0(jiti@2.4.2)):
    dependencies:
      eslint: 9.35.0(jiti@2.4.2)

  eslint-plugin-prettier@5.2.6(eslint-config-prettier@10.1.2(eslint@9.35.0(jiti@2.4.2)))(eslint@9.35.0(jiti@2.4.2))(prettier@3.3.2):
    dependencies:
      eslint: 9.35.0(jiti@2.4.2)
      prettier: 3.3.2
      prettier-linter-helpers: 1.0.0
      synckit: 0.11.3
    optionalDependencies:
      eslint-config-prettier: 10.1.2(eslint@9.35.0(jiti@2.4.2))

  eslint-plugin-storybook@9.1.1(eslint@9.35.0(jiti@2.4.2))(storybook@9.1.1(@testing-library/dom@10.4.1)(prettier@3.3.2)(vite@5.4.19(@types/node@20.14.10)(lightningcss@1.30.1)(terser@5.39.2)))(typescript@5.9.2):
    dependencies:
      '@typescript-eslint/utils': 8.39.0(eslint@9.35.0(jiti@2.4.2))(typescript@5.9.2)
      eslint: 9.35.0(jiti@2.4.2)
      storybook: 9.1.1(@testing-library/dom@10.4.1)(prettier@3.3.2)(vite@5.4.19(@types/node@20.14.10)(lightningcss@1.30.1)(terser@5.39.2))
    transitivePeerDependencies:
      - supports-color
      - typescript

  eslint-plugin-unused-imports@4.1.4(@typescript-eslint/eslint-plugin@8.42.0(@typescript-eslint/parser@8.42.0(eslint@9.35.0(jiti@2.4.2))(typescript@5.9.2))(eslint@9.35.0(jiti@2.4.2))(typescript@5.9.2))(eslint@9.35.0(jiti@2.4.2)):
    dependencies:
      eslint: 9.35.0(jiti@2.4.2)
    optionalDependencies:
      '@typescript-eslint/eslint-plugin': 8.42.0(@typescript-eslint/parser@8.42.0(eslint@9.35.0(jiti@2.4.2))(typescript@5.9.2))(eslint@9.35.0(jiti@2.4.2))(typescript@5.9.2)

  eslint-plugin-vue@9.27.0(eslint@9.35.0(jiti@2.4.2)):
    dependencies:
      '@eslint-community/eslint-utils': 4.7.0(eslint@9.35.0(jiti@2.4.2))
      eslint: 9.35.0(jiti@2.4.2)
      globals: 13.24.0
      natural-compare: 1.4.0
      nth-check: 2.1.1
      postcss-selector-parser: 6.1.0
      semver: 7.7.2
      vue-eslint-parser: 9.4.3(eslint@9.35.0(jiti@2.4.2))
      xml-name-validator: 4.0.0
    transitivePeerDependencies:
      - supports-color

  eslint-scope@7.2.2:
    dependencies:
      esrecurse: 4.3.0
      estraverse: 5.3.0

  eslint-scope@8.4.0:
    dependencies:
      esrecurse: 4.3.0
      estraverse: 5.3.0

  eslint-visitor-keys@3.4.3: {}

  eslint-visitor-keys@4.2.1: {}

  eslint@9.35.0(jiti@2.4.2):
    dependencies:
      '@eslint-community/eslint-utils': 4.8.0(eslint@9.35.0(jiti@2.4.2))
      '@eslint-community/regexpp': 4.12.1
      '@eslint/config-array': 0.21.0
      '@eslint/config-helpers': 0.3.1
      '@eslint/core': 0.15.2
      '@eslint/eslintrc': 3.3.1
      '@eslint/js': 9.35.0
      '@eslint/plugin-kit': 0.3.5
      '@humanfs/node': 0.16.7
      '@humanwhocodes/module-importer': 1.0.1
      '@humanwhocodes/retry': 0.4.3
      '@types/estree': 1.0.8
      '@types/json-schema': 7.0.15
      ajv: 6.12.6
      chalk: 4.1.2
      cross-spawn: 7.0.6
      debug: 4.4.1
      escape-string-regexp: 4.0.0
      eslint-scope: 8.4.0
      eslint-visitor-keys: 4.2.1
      espree: 10.4.0
      esquery: 1.6.0
      esutils: 2.0.3
      fast-deep-equal: 3.1.3
      file-entry-cache: 8.0.0
      find-up: 5.0.0
      glob-parent: 6.0.2
      ignore: 5.3.1
      imurmurhash: 0.1.4
      is-glob: 4.0.3
      json-stable-stringify-without-jsonify: 1.0.1
      lodash.merge: 4.6.2
      minimatch: 3.1.2
      natural-compare: 1.4.0
      optionator: 0.9.4
    optionalDependencies:
      jiti: 2.4.2
    transitivePeerDependencies:
      - supports-color

  esm-resolve@1.0.11: {}

  espree@10.2.0:
    dependencies:
      acorn: 8.14.1
      acorn-jsx: 5.3.2(acorn@8.14.1)
      eslint-visitor-keys: 4.2.1

  espree@10.4.0:
    dependencies:
      acorn: 8.15.0
      acorn-jsx: 5.3.2(acorn@8.15.0)
      eslint-visitor-keys: 4.2.1

  espree@9.6.1:
    dependencies:
      acorn: 8.14.1
      acorn-jsx: 5.3.2(acorn@8.14.1)
      eslint-visitor-keys: 3.4.3

  esprima@4.0.1: {}

  esquery@1.6.0:
    dependencies:
      estraverse: 5.3.0

  esrecurse@4.3.0:
    dependencies:
      estraverse: 5.3.0

  estraverse@5.3.0: {}

  estree-walker@2.0.2: {}

  estree-walker@3.0.3:
    dependencies:
      '@types/estree': 1.0.8

  esutils@2.0.3: {}

  event-target-shim@5.0.1: {}

  eventemitter3@5.0.1: {}

  execa@8.0.1:
    dependencies:
      cross-spawn: 7.0.6
      get-stream: 8.0.1
      human-signals: 5.0.0
      is-stream: 3.0.0
      merge-stream: 2.0.0
      npm-run-path: 5.3.0
      onetime: 6.0.0
      signal-exit: 4.1.0
      strip-final-newline: 3.0.0

  execa@9.5.3:
    dependencies:
      '@sindresorhus/merge-streams': 4.0.0
      cross-spawn: 7.0.6
      figures: 6.1.0
      get-stream: 9.0.1
      human-signals: 8.0.1
      is-plain-obj: 4.1.0
      is-stream: 4.0.1
      npm-run-path: 6.0.0
      pretty-ms: 9.2.0
      signal-exit: 4.1.0
      strip-final-newline: 4.0.0
      yoctocolors: 2.1.1

  expect-type@1.2.2: {}

  exsolve@1.0.7: {}

  extend-shallow@2.0.1:
    dependencies:
      is-extendable: 0.1.1

  extend@3.0.2: {}

  extendable-media-recorder-wav-encoder-broker@7.0.119:
    dependencies:
      '@babel/runtime': 7.27.6
      broker-factory: 3.1.7
      extendable-media-recorder-wav-encoder-worker: 8.0.116
      tslib: 2.8.1

  extendable-media-recorder-wav-encoder-worker@8.0.116:
    dependencies:
      '@babel/runtime': 7.27.6
      tslib: 2.8.1
      worker-factory: 7.0.43

  extendable-media-recorder-wav-encoder@7.0.129:
    dependencies:
      '@babel/runtime': 7.27.6
      extendable-media-recorder-wav-encoder-broker: 7.0.119
      extendable-media-recorder-wav-encoder-worker: 8.0.116
      tslib: 2.8.1

  extendable-media-recorder@9.2.27:
    dependencies:
      '@babel/runtime': 7.27.6
      media-encoder-host: 9.0.20
      multi-buffer-data-view: 6.0.22
      recorder-audio-worklet: 6.0.48
      standardized-audio-context: 25.3.77
      subscribable-things: 2.1.53
      tslib: 2.8.1

  fast-deep-equal@3.1.3: {}

  fast-diff@1.3.0: {}

  fast-glob@3.3.3:
    dependencies:
      '@nodelib/fs.stat': 2.0.5
      '@nodelib/fs.walk': 1.2.8
      glob-parent: 5.1.2
      merge2: 1.4.1
      micromatch: 4.0.8

  fast-json-stable-stringify@2.1.0: {}

  fast-levenshtein@2.0.6: {}

  fast-unique-numbers@9.0.22:
    dependencies:
      '@babel/runtime': 7.27.6
      tslib: 2.8.1

  fast-uri@3.0.3: {}

  fastq@1.17.1:
    dependencies:
      reusify: 1.0.4

  fault@2.0.1:
    dependencies:
      format: 0.2.2

  faye-websocket@0.11.4:
    dependencies:
      websocket-driver: 0.7.4

  fd-package-json@2.0.0:
    dependencies:
      walk-up-path: 4.0.0

  fdir@6.5.0(picomatch@4.0.3):
    optionalDependencies:
      picomatch: 4.0.3

  fflate@0.8.2: {}

  figures@3.2.0:
    dependencies:
      escape-string-regexp: 1.0.5

  figures@6.1.0:
    dependencies:
      is-unicode-supported: 2.1.0

  file-entry-cache@8.0.0:
    dependencies:
      flat-cache: 4.0.1

  filelist@1.0.4:
    dependencies:
      minimatch: 5.1.6

  fill-range@7.1.1:
    dependencies:
      to-regex-range: 5.0.1

  find-package-json@1.2.0: {}

  find-up@5.0.0:
    dependencies:
      locate-path: 6.0.0
      path-exists: 4.0.0

  firebase@11.6.0:
    dependencies:
      '@firebase/analytics': 0.10.12(@firebase/app@0.11.4)
      '@firebase/analytics-compat': 0.2.18(@firebase/app-compat@0.2.53)(@firebase/app@0.11.4)
      '@firebase/app': 0.11.4
      '@firebase/app-check': 0.8.13(@firebase/app@0.11.4)
      '@firebase/app-check-compat': 0.3.20(@firebase/app-compat@0.2.53)(@firebase/app@0.11.4)
      '@firebase/app-compat': 0.2.53
      '@firebase/app-types': 0.9.3
      '@firebase/auth': 1.10.0(@firebase/app@0.11.4)
      '@firebase/auth-compat': 0.5.20(@firebase/app-compat@0.2.53)(@firebase/app-types@0.9.3)(@firebase/app@0.11.4)
      '@firebase/data-connect': 0.3.3(@firebase/app@0.11.4)
      '@firebase/database': 1.0.14
      '@firebase/database-compat': 2.0.5
      '@firebase/firestore': 4.7.10(@firebase/app@0.11.4)
      '@firebase/firestore-compat': 0.3.45(@firebase/app-compat@0.2.53)(@firebase/app-types@0.9.3)(@firebase/app@0.11.4)
      '@firebase/functions': 0.12.3(@firebase/app@0.11.4)
      '@firebase/functions-compat': 0.3.20(@firebase/app-compat@0.2.53)(@firebase/app@0.11.4)
      '@firebase/installations': 0.6.13(@firebase/app@0.11.4)
      '@firebase/installations-compat': 0.2.13(@firebase/app-compat@0.2.53)(@firebase/app-types@0.9.3)(@firebase/app@0.11.4)
      '@firebase/messaging': 0.12.17(@firebase/app@0.11.4)
      '@firebase/messaging-compat': 0.2.17(@firebase/app-compat@0.2.53)(@firebase/app@0.11.4)
      '@firebase/performance': 0.7.2(@firebase/app@0.11.4)
      '@firebase/performance-compat': 0.2.15(@firebase/app-compat@0.2.53)(@firebase/app@0.11.4)
      '@firebase/remote-config': 0.6.0(@firebase/app@0.11.4)
      '@firebase/remote-config-compat': 0.2.13(@firebase/app-compat@0.2.53)(@firebase/app@0.11.4)
      '@firebase/storage': 0.13.7(@firebase/app@0.11.4)
      '@firebase/storage-compat': 0.3.17(@firebase/app-compat@0.2.53)(@firebase/app-types@0.9.3)(@firebase/app@0.11.4)
      '@firebase/util': 1.11.0
      '@firebase/vertexai': 1.2.1(@firebase/app-types@0.9.3)(@firebase/app@0.11.4)
    transitivePeerDependencies:
      - '@react-native-async-storage/async-storage'

  flat-cache@4.0.1:
    dependencies:
      flatted: 3.3.3
      keyv: 4.5.4

  flat@5.0.2: {}

  flatted@3.3.3: {}

  follow-redirects@1.15.6: {}

  foreground-child@3.2.1:
    dependencies:
      cross-spawn: 7.0.6
      signal-exit: 4.1.0

  foreground-child@3.3.1:
    dependencies:
      cross-spawn: 7.0.6
      signal-exit: 4.1.0

  form-data-encoder@1.7.2: {}

  form-data@4.0.4:
    dependencies:
      asynckit: 0.4.0
      combined-stream: 1.0.8
      es-set-tostringtag: 2.1.0
      hasown: 2.0.2
      mime-types: 2.1.35

  format@0.2.2: {}

  formatly@0.2.4:
    dependencies:
      fd-package-json: 2.0.0

  formdata-node@4.4.1:
    dependencies:
      node-domexception: 1.0.0
      web-streams-polyfill: 4.0.0-beta.3

  front-matter@4.0.2:
    dependencies:
      js-yaml: 3.14.1

  fs-constants@1.0.0: {}

  fs-extra@10.1.0:
    dependencies:
      graceful-fs: 4.2.11
      jsonfile: 6.1.0
      universalify: 2.0.1

  fs-extra@11.2.0:
    dependencies:
      graceful-fs: 4.2.11
      jsonfile: 6.1.0
      universalify: 2.0.1

  fs-extra@7.0.1:
    dependencies:
      graceful-fs: 4.2.11
      jsonfile: 4.0.0
      universalify: 0.1.2

  fsevents@2.3.2:
    optional: true

  fsevents@2.3.3:
    optional: true

  function-bind@1.1.2: {}

  fuse.js@7.0.0: {}

  gensync@1.0.0-beta.2: {}

  get-caller-file@2.0.5: {}

  get-east-asian-width@1.3.0: {}

  get-intrinsic@1.3.0:
    dependencies:
      call-bind-apply-helpers: 1.0.2
      es-define-property: 1.0.1
      es-errors: 1.3.0
      es-object-atoms: 1.1.1
      function-bind: 1.1.2
      get-proto: 1.0.1
      gopd: 1.2.0
      has-symbols: 1.1.0
      hasown: 2.0.2
      math-intrinsics: 1.1.0

  get-proto@1.0.1:
    dependencies:
      dunder-proto: 1.0.1
      es-object-atoms: 1.1.1

  get-stream@8.0.1: {}

  get-stream@9.0.1:
    dependencies:
      '@sec-ant/readable-stream': 0.4.1
      is-stream: 4.0.1

  get-tsconfig@4.7.5:
    dependencies:
      resolve-pkg-maps: 1.0.0

  glob-parent@5.1.2:
    dependencies:
      is-glob: 4.0.3

  glob-parent@6.0.2:
    dependencies:
      is-glob: 4.0.3

  glob@10.4.5:
    dependencies:
      foreground-child: 3.2.1
      jackspeak: 3.4.0
      minimatch: 9.0.5
      minipass: 7.1.2
      package-json-from-dist: 1.0.0
      path-scurry: 1.11.1

  glob@11.0.3:
    dependencies:
      foreground-child: 3.3.1
      jackspeak: 4.1.1
      minimatch: 10.0.3
      minipass: 7.1.2
      package-json-from-dist: 1.0.0
      path-scurry: 2.0.0

  global-directory@4.0.1:
    dependencies:
      ini: 4.1.1

  globals@13.24.0:
    dependencies:
      type-fest: 0.20.2

  globals@14.0.0: {}

  globals@15.15.0: {}

  gopd@1.2.0: {}

  gpt-tokenizer@2.9.0: {}

  graceful-fs@4.2.10: {}

  graceful-fs@4.2.11: {}

  graphemer@1.4.0: {}

  gray-matter@4.0.3:
    dependencies:
      js-yaml: 3.14.1
      kind-of: 6.0.3
      section-matter: 1.0.0
      strip-bom-string: 1.0.0

  happy-dom@15.11.0:
    dependencies:
      entities: 4.5.0
      webidl-conversions: 7.0.0
      whatwg-mimetype: 3.0.0

  has-flag@4.0.0: {}

  has-property-descriptors@1.0.2:
    dependencies:
      es-define-property: 1.0.1

  has-symbols@1.1.0: {}

  has-tostringtag@1.0.2:
    dependencies:
      has-symbols: 1.1.0

  hash-sum@2.0.0: {}

  hasown@2.0.2:
    dependencies:
      function-bind: 1.1.2

  he@1.2.0: {}

  hookable@5.5.3: {}

  hosted-git-info@7.0.2:
    dependencies:
      lru-cache: 10.3.0

  html-encoding-sniffer@4.0.0:
    dependencies:
      whatwg-encoding: 3.1.1

  html-escaper@2.0.2: {}

  html-minifier-terser@6.1.0:
    dependencies:
      camel-case: 4.1.2
      clean-css: 5.3.3
      commander: 8.3.0
      he: 1.2.0
      param-case: 3.0.4
      relateurl: 0.2.7
      terser: 5.39.2

  http-parser-js@0.5.10: {}

  http-proxy-agent@7.0.2:
    dependencies:
      agent-base: 7.1.4
      debug: 4.4.1
    transitivePeerDependencies:
      - supports-color

  https-proxy-agent@7.0.6:
    dependencies:
      agent-base: 7.1.4
      debug: 4.4.1
    transitivePeerDependencies:
      - supports-color

  human-signals@5.0.0: {}

  human-signals@8.0.1: {}

  humanize-ms@1.2.1:
    dependencies:
      ms: 2.1.3

  husky@9.0.11: {}

  iconv-lite@0.6.3:
    dependencies:
      safer-buffer: 2.1.2

  idb@7.1.1: {}

  ieee754@1.2.1: {}

  ignore@5.3.1: {}

  ignore@6.0.2: {}

  ignore@7.0.5: {}

  immediate@3.0.6: {}

  import-fresh@3.3.0:
    dependencies:
      parent-module: 1.0.1
      resolve-from: 4.0.0

  import-fresh@3.3.1:
    dependencies:
      parent-module: 1.0.1
      resolve-from: 4.0.0

  import-lazy@4.0.0: {}

  imurmurhash@0.1.4: {}

  indent-string@4.0.0: {}

  indent-string@5.0.0: {}

  inherits@2.0.4: {}

  ini@1.3.8: {}

  ini@4.1.1: {}

  ink@6.2.2(@types/react@19.1.9)(react@19.1.1):
    dependencies:
      '@alcalzone/ansi-tokenize': 0.2.0
      ansi-escapes: 7.0.0
      ansi-styles: 6.2.1
      auto-bind: 5.0.1
      chalk: 5.6.0
      cli-boxes: 3.0.0
      cli-cursor: 4.0.0
      cli-truncate: 4.0.0
      code-excerpt: 4.0.0
      es-toolkit: 1.39.10
      indent-string: 5.0.0
      is-in-ci: 2.0.0
      patch-console: 2.0.0
      react: 19.1.1
      react-reconciler: 0.32.0(react@19.1.1)
      scheduler: 0.26.0
      signal-exit: 3.0.7
      slice-ansi: 7.1.0
      stack-utils: 2.0.6
      string-width: 7.2.0
      type-fest: 4.41.0
      widest-line: 5.0.0
      wrap-ansi: 9.0.0
      ws: 8.18.3
      yoga-layout: 3.2.1
    optionalDependencies:
      '@types/react': 19.1.9
    transitivePeerDependencies:
      - bufferutil
      - utf-8-validate

  is-arrayish@0.2.1: {}

  is-binary-path@2.1.0:
    dependencies:
      binary-extensions: 2.3.0

  is-core-module@2.16.1:
    dependencies:
      hasown: 2.0.2

  is-docker@2.2.1: {}

  is-docker@3.0.0: {}

  is-expression@4.0.0:
    dependencies:
      acorn: 7.4.1
      object-assign: 4.1.1

  is-extendable@0.1.1: {}

  is-extglob@2.1.1: {}

  is-fullwidth-code-point@3.0.0: {}

  is-fullwidth-code-point@4.0.0: {}

  is-fullwidth-code-point@5.0.0:
    dependencies:
      get-east-asian-width: 1.3.0

  is-glob@4.0.3:
    dependencies:
      is-extglob: 2.1.1

  is-in-ci@1.0.0: {}

  is-in-ci@2.0.0: {}

  is-inside-container@1.0.0:
    dependencies:
      is-docker: 3.0.0

  is-installed-globally@1.0.0:
    dependencies:
      global-directory: 4.0.1
      is-path-inside: 4.0.0

  is-interactive@1.0.0: {}

  is-language-code@3.1.0:
    dependencies:
      '@babel/runtime': 7.27.6

  is-npm@6.0.0: {}

  is-number@7.0.0: {}

  is-path-inside@4.0.0: {}

  is-plain-obj@4.1.0: {}

  is-potential-custom-element-name@1.0.1: {}

  is-promise@2.2.2: {}

  is-regex@1.2.1:
    dependencies:
      call-bound: 1.0.4
      gopd: 1.2.0
      has-tostringtag: 1.0.2
      hasown: 2.0.2

  is-stream@3.0.0: {}

  is-stream@4.0.1: {}

  is-unicode-supported@0.1.0: {}

  is-unicode-supported@2.1.0: {}

  is-what@4.1.16: {}

  is-wsl@2.2.0:
    dependencies:
      is-docker: 2.2.1

  is-wsl@3.1.0:
    dependencies:
      is-inside-container: 1.0.0

  isarray@1.0.0: {}

  isarray@2.0.5: {}

  isexe@2.0.0: {}

  isomorphic.js@0.2.5: {}

  istanbul-lib-coverage@3.2.2: {}

  istanbul-lib-report@3.0.1:
    dependencies:
      istanbul-lib-coverage: 3.2.2
      make-dir: 4.0.0
      supports-color: 7.2.0

  istanbul-lib-source-maps@5.0.6:
    dependencies:
      '@jridgewell/trace-mapping': 0.3.30
      debug: 4.4.1
      istanbul-lib-coverage: 3.2.2
    transitivePeerDependencies:
      - supports-color

  istanbul-reports@3.2.0:
    dependencies:
      html-escaper: 2.0.2
      istanbul-lib-report: 3.0.1

  jackspeak@3.4.0:
    dependencies:
      '@isaacs/cliui': 8.0.2
    optionalDependencies:
      '@pkgjs/parseargs': 0.11.0

  jackspeak@4.1.1:
    dependencies:
      '@isaacs/cliui': 8.0.2

  jake@10.9.2:
    dependencies:
      async: 3.2.5
      chalk: 4.1.2
      filelist: 1.0.4
      minimatch: 3.1.2

  javascript-natural-sort@0.7.1: {}

  jest-diff@30.1.1:
    dependencies:
      '@jest/diff-sequences': 30.0.1
      '@jest/get-type': 30.1.0
      chalk: 4.1.2
      pretty-format: 30.0.5

  jiti@2.4.2: {}

  jiti@2.5.1: {}

  jju@1.4.0: {}

  js-beautify@1.15.1:
    dependencies:
      config-chain: 1.1.13
      editorconfig: 1.0.4
      glob: 10.4.5
      js-cookie: 3.0.5
      nopt: 7.2.1

  js-cookie@3.0.5: {}

  js-stringify@1.0.2: {}

  js-tokens@4.0.0: {}

  js-tokens@9.0.1: {}

  js-yaml@3.14.1:
    dependencies:
      argparse: 1.0.10
      esprima: 4.0.1

  js-yaml@4.1.0:
    dependencies:
      argparse: 2.0.1

  jsdom@26.1.0:
    dependencies:
      cssstyle: 4.6.0
      data-urls: 5.0.0
      decimal.js: 10.6.0
      html-encoding-sniffer: 4.0.0
      http-proxy-agent: 7.0.2
      https-proxy-agent: 7.0.6
      is-potential-custom-element-name: 1.0.1
      nwsapi: 2.2.21
      parse5: 7.3.0
      rrweb-cssom: 0.8.0
      saxes: 6.0.0
      symbol-tree: 3.2.4
      tough-cookie: 5.1.2
      w3c-xmlserializer: 5.0.0
      webidl-conversions: 7.0.0
      whatwg-encoding: 3.1.1
      whatwg-mimetype: 4.0.0
      whatwg-url: 14.2.0
      ws: 8.18.3
      xml-name-validator: 5.0.0
    transitivePeerDependencies:
      - bufferutil
      - supports-color
      - utf-8-validate

  jsesc@3.0.2: {}

  jsesc@3.1.0: {}

  json-buffer@3.0.1: {}

  json-parse-even-better-errors@2.3.1: {}

  json-schema-traverse@0.4.1: {}

  json-schema-traverse@1.0.0: {}

  json-schema-typed@8.0.1: {}

  json-stable-stringify-without-jsonify@1.0.1: {}

  json-stable-stringify@1.3.0:
    dependencies:
      call-bind: 1.0.8
      call-bound: 1.0.4
      isarray: 2.0.5
      jsonify: 0.0.1
      object-keys: 1.1.1

  json5@2.2.3: {}

  jsonc-eslint-parser@2.4.0:
    dependencies:
      acorn: 8.14.1
      eslint-visitor-keys: 3.4.3
      espree: 9.6.1
      semver: 7.7.2

  jsonc-parser@3.2.0: {}

  jsondiffpatch@0.6.0:
    dependencies:
      '@types/diff-match-patch': 1.0.36
      chalk: 5.3.0
      diff-match-patch: 1.0.5

  jsonfile@4.0.0:
    optionalDependencies:
      graceful-fs: 4.2.11

  jsonfile@6.1.0:
    dependencies:
      universalify: 2.0.1
    optionalDependencies:
      graceful-fs: 4.2.11

  jsonify@0.0.1: {}

  jstransformer@1.0.0:
    dependencies:
      is-promise: 2.2.2
      promise: 7.3.1

  jszip@3.10.1:
    dependencies:
      lie: 3.3.0
      pako: 1.0.11
      readable-stream: 2.3.8
      setimmediate: 1.0.5

  just-diff@6.0.2: {}

  keyv@4.5.4:
    dependencies:
      json-buffer: 3.0.1

  kind-of@6.0.3: {}

  knip@5.62.0(@types/node@20.14.10)(typescript@5.9.2):
    dependencies:
      '@nodelib/fs.walk': 1.2.8
      '@types/node': 20.14.10
      fast-glob: 3.3.3
      formatly: 0.2.4
      jiti: 2.4.2
      js-yaml: 4.1.0
      minimist: 1.2.8
      oxc-resolver: 11.6.1
      picocolors: 1.1.1
      picomatch: 4.0.3
      smol-toml: 1.4.2
      strip-json-comments: 5.0.2
      typescript: 5.9.2
      zod: 3.24.1
      zod-validation-error: 3.3.0(zod@3.24.1)

  kolorist@1.8.0: {}

  ky@1.9.0: {}

  latest-version@9.0.0:
    dependencies:
      package-json: 10.0.1

  levn@0.4.1:
    dependencies:
      prelude-ls: 1.2.1
      type-check: 0.4.0

  lex@1.7.9: {}

  lib0@0.2.114:
    dependencies:
      isomorphic.js: 0.2.5

  lie@3.3.0:
    dependencies:
      immediate: 3.0.6

  lightningcss-darwin-arm64@1.30.1:
    optional: true

  lightningcss-darwin-x64@1.30.1:
    optional: true

  lightningcss-freebsd-x64@1.30.1:
    optional: true

  lightningcss-linux-arm-gnueabihf@1.30.1:
    optional: true

  lightningcss-linux-arm64-gnu@1.30.1:
    optional: true

  lightningcss-linux-arm64-musl@1.30.1:
    optional: true

  lightningcss-linux-x64-gnu@1.30.1:
    optional: true

  lightningcss-linux-x64-musl@1.30.1:
    optional: true

  lightningcss-win32-arm64-msvc@1.30.1:
    optional: true

  lightningcss-win32-x64-msvc@1.30.1:
    optional: true

  lightningcss@1.30.1:
    dependencies:
      detect-libc: 2.0.4
    optionalDependencies:
      lightningcss-darwin-arm64: 1.30.1
      lightningcss-darwin-x64: 1.30.1
      lightningcss-freebsd-x64: 1.30.1
      lightningcss-linux-arm-gnueabihf: 1.30.1
      lightningcss-linux-arm64-gnu: 1.30.1
      lightningcss-linux-arm64-musl: 1.30.1
      lightningcss-linux-x64-gnu: 1.30.1
      lightningcss-linux-x64-musl: 1.30.1
      lightningcss-win32-arm64-msvc: 1.30.1
      lightningcss-win32-x64-msvc: 1.30.1

  lilconfig@3.1.2: {}

  lines-and-columns@1.2.4: {}

  lines-and-columns@2.0.3: {}

  linkify-it@5.0.0:
    dependencies:
      uc.micro: 2.1.0

  linkifyjs@4.2.0: {}

  lint-staged@15.2.7:
    dependencies:
      chalk: 5.3.0
      commander: 12.1.0
      debug: 4.3.7
      execa: 8.0.1
      lilconfig: 3.1.2
      listr2: 8.2.3
      micromatch: 4.0.8
      pidtree: 0.6.0
      string-argv: 0.3.2
      yaml: 2.4.5
    transitivePeerDependencies:
      - supports-color

  listr2@8.2.3:
    dependencies:
      cli-truncate: 4.0.0
      colorette: 2.0.20
      eventemitter3: 5.0.1
      log-update: 6.0.0
      rfdc: 1.4.1
      wrap-ansi: 9.0.0

  local-pkg@0.5.1:
    dependencies:
      mlly: 1.7.4
      pkg-types: 1.3.1

  local-pkg@1.1.2:
    dependencies:
      mlly: 1.7.4
      pkg-types: 2.3.0
      quansync: 0.2.11

  locate-path@6.0.0:
    dependencies:
      p-locate: 5.0.0

  lodash-es@4.17.21: {}

  lodash.camelcase@4.3.0: {}

  lodash.debounce@4.0.8: {}

  lodash.merge@4.6.2: {}

  lodash@4.17.21: {}

  log-symbols@4.1.0:
    dependencies:
      chalk: 4.1.2
      is-unicode-supported: 0.1.0

  log-update@6.0.0:
    dependencies:
      ansi-escapes: 6.2.1
      cli-cursor: 4.0.0
      slice-ansi: 7.1.0
      strip-ansi: 7.1.0
      wrap-ansi: 9.0.0

  loglevel@1.9.2: {}

  long@5.3.1: {}

  longest-streak@3.1.0: {}

  loupe@3.2.1: {}

  lower-case@2.0.2:
    dependencies:
      tslib: 2.8.1

  lru-cache@10.3.0: {}

  lru-cache@10.4.3: {}

  lru-cache@11.1.0: {}

  lru-cache@5.1.1:
    dependencies:
      yallist: 3.1.1

  lru-cache@6.0.0:
    dependencies:
      yallist: 4.0.0

  lru-cache@8.0.5: {}

  lz-string@1.5.0: {}

  magic-string@0.30.17:
    dependencies:
      '@jridgewell/sourcemap-codec': 1.5.0

  magic-string@0.30.18:
    dependencies:
      '@jridgewell/sourcemap-codec': 1.5.5

  magicast@0.3.5:
    dependencies:
      '@babel/parser': 7.28.3
      '@babel/types': 7.28.2
      source-map-js: 1.2.1

  make-dir@4.0.0:
    dependencies:
      semver: 7.7.2

  markdown-it-task-lists@2.1.1: {}

  markdown-it@14.1.0:
    dependencies:
      argparse: 2.0.1
      entities: 4.5.0
      linkify-it: 5.0.0
      mdurl: 2.0.0
      punycode.js: 2.3.1
      uc.micro: 2.1.0

  markdown-table@3.0.4: {}

  marked@15.0.11: {}

  math-intrinsics@1.1.0: {}

  mdast-util-find-and-replace@3.0.2:
    dependencies:
      '@types/mdast': 4.0.4
      escape-string-regexp: 5.0.0
      unist-util-is: 6.0.0
      unist-util-visit-parents: 6.0.1

  mdast-util-from-markdown@2.0.2:
    dependencies:
      '@types/mdast': 4.0.4
      '@types/unist': 3.0.3
      decode-named-character-reference: 1.2.0
      devlop: 1.1.0
      mdast-util-to-string: 4.0.0
      micromark: 4.0.2
      micromark-util-decode-numeric-character-reference: 2.0.2
      micromark-util-decode-string: 2.0.1
      micromark-util-normalize-identifier: 2.0.1
      micromark-util-symbol: 2.0.1
      micromark-util-types: 2.0.2
      unist-util-stringify-position: 4.0.0
    transitivePeerDependencies:
      - supports-color

  mdast-util-frontmatter@2.0.1:
    dependencies:
      '@types/mdast': 4.0.4
      devlop: 1.1.0
      escape-string-regexp: 5.0.0
      mdast-util-from-markdown: 2.0.2
      mdast-util-to-markdown: 2.1.2
      micromark-extension-frontmatter: 2.0.0
    transitivePeerDependencies:
      - supports-color

  mdast-util-gfm-autolink-literal@2.0.1:
    dependencies:
      '@types/mdast': 4.0.4
      ccount: 2.0.1
      devlop: 1.1.0
      mdast-util-find-and-replace: 3.0.2
      micromark-util-character: 2.1.1

  mdast-util-gfm-footnote@2.1.0:
    dependencies:
      '@types/mdast': 4.0.4
      devlop: 1.1.0
      mdast-util-from-markdown: 2.0.2
      mdast-util-to-markdown: 2.1.2
      micromark-util-normalize-identifier: 2.0.1
    transitivePeerDependencies:
      - supports-color

  mdast-util-gfm-strikethrough@2.0.0:
    dependencies:
      '@types/mdast': 4.0.4
      mdast-util-from-markdown: 2.0.2
      mdast-util-to-markdown: 2.1.2
    transitivePeerDependencies:
      - supports-color

  mdast-util-gfm-table@2.0.0:
    dependencies:
      '@types/mdast': 4.0.4
      devlop: 1.1.0
      markdown-table: 3.0.4
      mdast-util-from-markdown: 2.0.2
      mdast-util-to-markdown: 2.1.2
    transitivePeerDependencies:
      - supports-color

  mdast-util-gfm-task-list-item@2.0.0:
    dependencies:
      '@types/mdast': 4.0.4
      devlop: 1.1.0
      mdast-util-from-markdown: 2.0.2
      mdast-util-to-markdown: 2.1.2
    transitivePeerDependencies:
      - supports-color

  mdast-util-gfm@3.1.0:
    dependencies:
      mdast-util-from-markdown: 2.0.2
      mdast-util-gfm-autolink-literal: 2.0.1
      mdast-util-gfm-footnote: 2.1.0
      mdast-util-gfm-strikethrough: 2.0.0
      mdast-util-gfm-table: 2.0.0
      mdast-util-gfm-task-list-item: 2.0.0
      mdast-util-to-markdown: 2.1.2
    transitivePeerDependencies:
      - supports-color

  mdast-util-phrasing@4.1.0:
    dependencies:
      '@types/mdast': 4.0.4
      unist-util-is: 6.0.0

  mdast-util-to-markdown@2.1.2:
    dependencies:
      '@types/mdast': 4.0.4
      '@types/unist': 3.0.3
      longest-streak: 3.1.0
      mdast-util-phrasing: 4.1.0
      mdast-util-to-string: 4.0.0
      micromark-util-classify-character: 2.0.1
      micromark-util-decode-string: 2.0.1
      unist-util-visit: 5.0.0
      zwitch: 2.0.4

  mdast-util-to-string@4.0.0:
    dependencies:
      '@types/mdast': 4.0.4

  mdurl@2.0.0: {}

  media-encoder-host-broker@8.0.19:
    dependencies:
      '@babel/runtime': 7.27.6
      broker-factory: 3.1.7
      fast-unique-numbers: 9.0.22
      media-encoder-host-worker: 10.0.19
      tslib: 2.8.1

  media-encoder-host-worker@10.0.19:
    dependencies:
      '@babel/runtime': 7.27.6
      extendable-media-recorder-wav-encoder-broker: 7.0.119
      tslib: 2.8.1
      worker-factory: 7.0.43

  media-encoder-host@9.0.20:
    dependencies:
      '@babel/runtime': 7.27.6
      media-encoder-host-broker: 8.0.19
      media-encoder-host-worker: 10.0.19
      tslib: 2.8.1

  merge-stream@2.0.0: {}

  merge2@1.4.1: {}

  meshoptimizer@0.18.1: {}

  micromark-core-commonmark@2.0.3:
    dependencies:
      decode-named-character-reference: 1.2.0
      devlop: 1.1.0
      micromark-factory-destination: 2.0.1
      micromark-factory-label: 2.0.1
      micromark-factory-space: 2.0.1
      micromark-factory-title: 2.0.1
      micromark-factory-whitespace: 2.0.1
      micromark-util-character: 2.1.1
      micromark-util-chunked: 2.0.1
      micromark-util-classify-character: 2.0.1
      micromark-util-html-tag-name: 2.0.1
      micromark-util-normalize-identifier: 2.0.1
      micromark-util-resolve-all: 2.0.1
      micromark-util-subtokenize: 2.1.0
      micromark-util-symbol: 2.0.1
      micromark-util-types: 2.0.2

  micromark-extension-frontmatter@2.0.0:
    dependencies:
      fault: 2.0.1
      micromark-util-character: 2.1.1
      micromark-util-symbol: 2.0.1
      micromark-util-types: 2.0.2

  micromark-extension-gfm-autolink-literal@2.1.0:
    dependencies:
      micromark-util-character: 2.1.1
      micromark-util-sanitize-uri: 2.0.1
      micromark-util-symbol: 2.0.1
      micromark-util-types: 2.0.2

  micromark-extension-gfm-footnote@2.1.0:
    dependencies:
      devlop: 1.1.0
      micromark-core-commonmark: 2.0.3
      micromark-factory-space: 2.0.1
      micromark-util-character: 2.1.1
      micromark-util-normalize-identifier: 2.0.1
      micromark-util-sanitize-uri: 2.0.1
      micromark-util-symbol: 2.0.1
      micromark-util-types: 2.0.2

  micromark-extension-gfm-strikethrough@2.1.0:
    dependencies:
      devlop: 1.1.0
      micromark-util-chunked: 2.0.1
      micromark-util-classify-character: 2.0.1
      micromark-util-resolve-all: 2.0.1
      micromark-util-symbol: 2.0.1
      micromark-util-types: 2.0.2

  micromark-extension-gfm-table@2.1.1:
    dependencies:
      devlop: 1.1.0
      micromark-factory-space: 2.0.1
      micromark-util-character: 2.1.1
      micromark-util-symbol: 2.0.1
      micromark-util-types: 2.0.2

  micromark-extension-gfm-tagfilter@2.0.0:
    dependencies:
      micromark-util-types: 2.0.2

  micromark-extension-gfm-task-list-item@2.1.0:
    dependencies:
      devlop: 1.1.0
      micromark-factory-space: 2.0.1
      micromark-util-character: 2.1.1
      micromark-util-symbol: 2.0.1
      micromark-util-types: 2.0.2

  micromark-extension-gfm@3.0.0:
    dependencies:
      micromark-extension-gfm-autolink-literal: 2.1.0
      micromark-extension-gfm-footnote: 2.1.0
      micromark-extension-gfm-strikethrough: 2.1.0
      micromark-extension-gfm-table: 2.1.1
      micromark-extension-gfm-tagfilter: 2.0.0
      micromark-extension-gfm-task-list-item: 2.1.0
      micromark-util-combine-extensions: 2.0.1
      micromark-util-types: 2.0.2

  micromark-factory-destination@2.0.1:
    dependencies:
      micromark-util-character: 2.1.1
      micromark-util-symbol: 2.0.1
      micromark-util-types: 2.0.2

  micromark-factory-label@2.0.1:
    dependencies:
      devlop: 1.1.0
      micromark-util-character: 2.1.1
      micromark-util-symbol: 2.0.1
      micromark-util-types: 2.0.2

  micromark-factory-space@2.0.1:
    dependencies:
      micromark-util-character: 2.1.1
      micromark-util-types: 2.0.2

  micromark-factory-title@2.0.1:
    dependencies:
      micromark-factory-space: 2.0.1
      micromark-util-character: 2.1.1
      micromark-util-symbol: 2.0.1
      micromark-util-types: 2.0.2

  micromark-factory-whitespace@2.0.1:
    dependencies:
      micromark-factory-space: 2.0.1
      micromark-util-character: 2.1.1
      micromark-util-symbol: 2.0.1
      micromark-util-types: 2.0.2

  micromark-util-character@2.1.1:
    dependencies:
      micromark-util-symbol: 2.0.1
      micromark-util-types: 2.0.2

  micromark-util-chunked@2.0.1:
    dependencies:
      micromark-util-symbol: 2.0.1

  micromark-util-classify-character@2.0.1:
    dependencies:
      micromark-util-character: 2.1.1
      micromark-util-symbol: 2.0.1
      micromark-util-types: 2.0.2

  micromark-util-combine-extensions@2.0.1:
    dependencies:
      micromark-util-chunked: 2.0.1
      micromark-util-types: 2.0.2

  micromark-util-decode-numeric-character-reference@2.0.2:
    dependencies:
      micromark-util-symbol: 2.0.1

  micromark-util-decode-string@2.0.1:
    dependencies:
      decode-named-character-reference: 1.2.0
      micromark-util-character: 2.1.1
      micromark-util-decode-numeric-character-reference: 2.0.2
      micromark-util-symbol: 2.0.1

  micromark-util-encode@2.0.1: {}

  micromark-util-html-tag-name@2.0.1: {}

  micromark-util-normalize-identifier@2.0.1:
    dependencies:
      micromark-util-symbol: 2.0.1

  micromark-util-resolve-all@2.0.1:
    dependencies:
      micromark-util-types: 2.0.2

  micromark-util-sanitize-uri@2.0.1:
    dependencies:
      micromark-util-character: 2.1.1
      micromark-util-encode: 2.0.1
      micromark-util-symbol: 2.0.1

  micromark-util-subtokenize@2.1.0:
    dependencies:
      devlop: 1.1.0
      micromark-util-chunked: 2.0.1
      micromark-util-symbol: 2.0.1
      micromark-util-types: 2.0.2

  micromark-util-symbol@2.0.1: {}

  micromark-util-types@2.0.2: {}

  micromark@4.0.2:
    dependencies:
      '@types/debug': 4.1.12
      debug: 4.4.1
      decode-named-character-reference: 1.2.0
      devlop: 1.1.0
      micromark-core-commonmark: 2.0.3
      micromark-factory-space: 2.0.1
      micromark-util-character: 2.1.1
      micromark-util-chunked: 2.0.1
      micromark-util-combine-extensions: 2.0.1
      micromark-util-decode-numeric-character-reference: 2.0.2
      micromark-util-encode: 2.0.1
      micromark-util-normalize-identifier: 2.0.1
      micromark-util-resolve-all: 2.0.1
      micromark-util-sanitize-uri: 2.0.1
      micromark-util-subtokenize: 2.1.0
      micromark-util-symbol: 2.0.1
      micromark-util-types: 2.0.2
    transitivePeerDependencies:
      - supports-color

  micromatch@4.0.8:
    dependencies:
      braces: 3.0.3
      picomatch: 2.3.1

  mime-db@1.52.0: {}

  mime-types@2.1.35:
    dependencies:
      mime-db: 1.52.0

  mimic-fn@2.1.0: {}

  mimic-fn@4.0.0: {}

  mimic-function@5.0.1: {}

  min-indent@1.0.1: {}

  minimatch@10.0.3:
    dependencies:
      '@isaacs/brace-expansion': 5.0.0

  minimatch@3.0.8:
    dependencies:
      brace-expansion: 1.1.11

  minimatch@3.1.2:
    dependencies:
      brace-expansion: 1.1.11

  minimatch@5.1.6:
    dependencies:
      brace-expansion: 2.0.2

  minimatch@9.0.1:
    dependencies:
      brace-expansion: 2.0.2

  minimatch@9.0.3:
    dependencies:
      brace-expansion: 2.0.2

  minimatch@9.0.5:
    dependencies:
      brace-expansion: 2.0.2

  minimist@1.2.8: {}

  minipass@7.1.2: {}

  minizlib@3.0.2:
    dependencies:
      minipass: 7.1.2

  mitt@3.0.1: {}

  mkdirp@3.0.1: {}

  mlly@1.7.4:
    dependencies:
      acorn: 8.14.1
      pathe: 2.0.3
      pkg-types: 1.3.1
      ufo: 1.5.4

  mrmime@2.0.1: {}

  ms@2.1.3: {}

  muggle-string@0.4.1: {}

  multi-buffer-data-view@6.0.22:
    dependencies:
      '@babel/runtime': 7.27.6
      tslib: 2.8.1

  nanoid@3.3.8: {}

  nanoid@5.1.5: {}

  napi-postinstall@0.3.3: {}

  natural-compare@1.4.0: {}

  no-case@3.0.4:
    dependencies:
      lower-case: 2.0.2
      tslib: 2.8.1

  node-domexception@1.0.0: {}

  node-fetch@2.7.0:
    dependencies:
      whatwg-url: 5.0.0

  node-html-parser@5.4.2:
    dependencies:
      css-select: 4.3.0
      he: 1.2.0

  node-machine-id@1.1.12: {}

  node-releases@2.0.19: {}

  nopt@7.2.1:
    dependencies:
      abbrev: 2.0.0

  normalize-path@3.0.0: {}

  npm-package-arg@11.0.1:
    dependencies:
      hosted-git-info: 7.0.2
      proc-log: 3.0.0
      semver: 7.7.2
      validate-npm-package-name: 5.0.1

  npm-run-path@4.0.1:
    dependencies:
      path-key: 3.1.1

  npm-run-path@5.3.0:
    dependencies:
      path-key: 4.0.0

  npm-run-path@6.0.0:
    dependencies:
      path-key: 4.0.0
      unicorn-magic: 0.3.0

  nth-check@2.1.1:
    dependencies:
      boolbase: 1.0.0

  nwsapi@2.2.21: {}

  nx@21.4.1:
    dependencies:
      '@napi-rs/wasm-runtime': 0.2.4
      '@yarnpkg/lockfile': 1.1.0
      '@yarnpkg/parsers': 3.0.2
      '@zkochan/js-yaml': 0.0.7
      axios: 1.11.0
      chalk: 4.1.2
      cli-cursor: 3.1.0
      cli-spinners: 2.6.1
      cliui: 8.0.1
      dotenv: 16.4.5
      dotenv-expand: 11.0.7
      enquirer: 2.3.6
      figures: 3.2.0
      flat: 5.0.2
      front-matter: 4.0.2
      ignore: 5.3.1
      jest-diff: 30.1.1
      jsonc-parser: 3.2.0
      lines-and-columns: 2.0.3
      minimatch: 9.0.3
      node-machine-id: 1.1.12
      npm-run-path: 4.0.1
      open: 8.4.2
      ora: 5.3.0
      resolve.exports: 2.0.3
      semver: 7.7.2
      string-width: 4.2.3
      tar-stream: 2.2.0
      tmp: 0.2.5
      tree-kill: 1.2.2
      tsconfig-paths: 4.2.0
      tslib: 2.8.1
      yaml: 2.8.1
      yargs: 17.7.2
      yargs-parser: 21.1.1
    optionalDependencies:
      '@nx/nx-darwin-arm64': 21.4.1
      '@nx/nx-darwin-x64': 21.4.1
      '@nx/nx-freebsd-x64': 21.4.1
      '@nx/nx-linux-arm-gnueabihf': 21.4.1
      '@nx/nx-linux-arm64-gnu': 21.4.1
      '@nx/nx-linux-arm64-musl': 21.4.1
      '@nx/nx-linux-x64-gnu': 21.4.1
      '@nx/nx-linux-x64-musl': 21.4.1
      '@nx/nx-win32-arm64-msvc': 21.4.1
      '@nx/nx-win32-x64-msvc': 21.4.1
    transitivePeerDependencies:
      - debug

  object-assign@4.1.1: {}

  object-keys@1.1.1: {}

  ohash@2.0.11: {}

  once@1.4.0:
    dependencies:
      wrappy: 1.0.2

  onetime@5.1.2:
    dependencies:
      mimic-fn: 2.1.0

  onetime@6.0.0:
    dependencies:
      mimic-fn: 4.0.0

  open@10.1.2:
    dependencies:
      default-browser: 5.2.1
      define-lazy-prop: 3.0.0
      is-inside-container: 1.0.0
      is-wsl: 3.1.0

  open@8.4.2:
    dependencies:
      define-lazy-prop: 2.0.0
      is-docker: 2.2.1
      is-wsl: 2.2.0

  openai@4.104.0(ws@8.18.3)(zod@3.24.1):
    dependencies:
      '@types/node': 18.19.123
      '@types/node-fetch': 2.6.13
      abort-controller: 3.0.0
      agentkeepalive: 4.6.0
      form-data-encoder: 1.7.2
      formdata-node: 4.4.1
      node-fetch: 2.7.0
    optionalDependencies:
      ws: 8.18.3
      zod: 3.24.1
    transitivePeerDependencies:
      - encoding

  optionator@0.9.4:
    dependencies:
      deep-is: 0.1.4
      fast-levenshtein: 2.0.6
      levn: 0.4.1
      prelude-ls: 1.2.1
      type-check: 0.4.0
      word-wrap: 1.2.5

  ora@5.3.0:
    dependencies:
      bl: 4.1.0
      chalk: 4.1.2
      cli-cursor: 3.1.0
      cli-spinners: 2.9.2
      is-interactive: 1.0.0
      log-symbols: 4.1.0
      strip-ansi: 6.0.1
      wcwidth: 1.0.1

  orderedmap@2.1.1: {}

  oxc-resolver@11.6.1:
    dependencies:
      napi-postinstall: 0.3.3
    optionalDependencies:
      '@oxc-resolver/binding-android-arm-eabi': 11.6.1
      '@oxc-resolver/binding-android-arm64': 11.6.1
      '@oxc-resolver/binding-darwin-arm64': 11.6.1
      '@oxc-resolver/binding-darwin-x64': 11.6.1
      '@oxc-resolver/binding-freebsd-x64': 11.6.1
      '@oxc-resolver/binding-linux-arm-gnueabihf': 11.6.1
      '@oxc-resolver/binding-linux-arm-musleabihf': 11.6.1
      '@oxc-resolver/binding-linux-arm64-gnu': 11.6.1
      '@oxc-resolver/binding-linux-arm64-musl': 11.6.1
      '@oxc-resolver/binding-linux-ppc64-gnu': 11.6.1
      '@oxc-resolver/binding-linux-riscv64-gnu': 11.6.1
      '@oxc-resolver/binding-linux-riscv64-musl': 11.6.1
      '@oxc-resolver/binding-linux-s390x-gnu': 11.6.1
      '@oxc-resolver/binding-linux-x64-gnu': 11.6.1
      '@oxc-resolver/binding-linux-x64-musl': 11.6.1
      '@oxc-resolver/binding-wasm32-wasi': 11.6.1
      '@oxc-resolver/binding-win32-arm64-msvc': 11.6.1
      '@oxc-resolver/binding-win32-ia32-msvc': 11.6.1
      '@oxc-resolver/binding-win32-x64-msvc': 11.6.1

  p-limit@3.1.0:
    dependencies:
      yocto-queue: 0.1.0

  p-locate@5.0.0:
    dependencies:
      p-limit: 3.1.0

  p-map@7.0.3: {}

  package-json-from-dist@1.0.0: {}

  package-json@10.0.1:
    dependencies:
      ky: 1.9.0
      registry-auth-token: 5.1.0
      registry-url: 6.0.1
      semver: 7.7.2

  package-manager-detector@0.2.11:
    dependencies:
      quansync: 0.2.11

  package-manager-detector@1.3.0: {}

  pako@1.0.11: {}

  pangu@4.0.7: {}

  param-case@3.0.4:
    dependencies:
      dot-case: 3.0.4
      tslib: 2.8.1

  parent-module@1.0.1:
    dependencies:
      callsites: 3.1.0

  parse-json@5.2.0:
    dependencies:
      '@babel/code-frame': 7.27.1
      error-ex: 1.3.2
      json-parse-even-better-errors: 2.3.1
      lines-and-columns: 1.2.4

  parse-ms@4.0.0: {}

  parse5@7.1.2:
    dependencies:
      entities: 4.5.0

  parse5@7.3.0:
    dependencies:
      entities: 6.0.1

  pascal-case@3.1.2:
    dependencies:
      no-case: 3.0.4
      tslib: 2.8.1

  patch-console@2.0.0: {}

  path-browserify@1.0.1: {}

  path-exists@4.0.0: {}

  path-key@3.1.1: {}

  path-key@4.0.0: {}

  path-parse@1.0.7: {}

  path-scurry@1.11.1:
    dependencies:
      lru-cache: 10.3.0
      minipass: 7.1.2

  path-scurry@2.0.0:
    dependencies:
      lru-cache: 11.1.0
      minipass: 7.1.2

  path-type@4.0.0: {}

  pathe@0.2.0: {}

  pathe@1.1.2: {}

  pathe@2.0.3: {}

  pathval@2.0.1: {}

  perfect-debounce@1.0.0: {}

  picocolors@1.1.1: {}

  picomatch@2.3.1: {}

  picomatch@4.0.2: {}

  picomatch@4.0.3: {}

  pidtree@0.6.0: {}

  pinia@2.2.2(typescript@5.9.2)(vue@3.5.13(typescript@5.9.2)):
    dependencies:
      '@vue/devtools-api': 6.6.3
      vue: 3.5.13(typescript@5.9.2)
      vue-demi: 0.14.10(vue@3.5.13(typescript@5.9.2))
    optionalDependencies:
      typescript: 5.9.2

  pkg-types@1.3.1:
    dependencies:
      confbox: 0.1.8
      mlly: 1.7.4
      pathe: 2.0.3

  pkg-types@2.3.0:
    dependencies:
      confbox: 0.2.2
      exsolve: 1.0.7
      pathe: 2.0.3

  playwright-core@1.52.0: {}

  playwright@1.52.0:
    dependencies:
      playwright-core: 1.52.0
    optionalDependencies:
      fsevents: 2.3.2

  postcss-selector-parser@6.1.0:
    dependencies:
      cssesc: 3.0.0
      util-deprecate: 1.0.2

  postcss@8.5.1:
    dependencies:
      nanoid: 3.3.8
      picocolors: 1.1.1
      source-map-js: 1.2.1

  prelude-ls@1.2.1: {}

  prettier-linter-helpers@1.0.0:
    dependencies:
      fast-diff: 1.3.0

  prettier@3.3.2: {}

  pretty-format@27.5.1:
    dependencies:
      ansi-regex: 5.0.1
      ansi-styles: 5.2.0
      react-is: 17.0.2

  pretty-format@30.0.5:
    dependencies:
      '@jest/schemas': 30.0.5
      ansi-styles: 5.2.0
      react-is: 18.3.1

  pretty-ms@9.2.0:
    dependencies:
      parse-ms: 4.0.0

  primeicons@7.0.0: {}

  primevue@4.2.5(vue@3.5.13(typescript@5.9.2)):
    dependencies:
      '@primeuix/styled': 0.3.2
      '@primeuix/utils': 0.3.2
      '@primevue/core': 4.2.5(vue@3.5.13(typescript@5.9.2))
      '@primevue/icons': 4.2.5(vue@3.5.13(typescript@5.9.2))
    transitivePeerDependencies:
      - vue

  proc-log@3.0.0: {}

  process-nextick-args@2.0.1: {}

  promise@7.3.1:
    dependencies:
      asap: 2.0.6

  prosemirror-changeset@2.2.1:
    dependencies:
      prosemirror-transform: 1.10.2

  prosemirror-collab@1.3.1:
    dependencies:
      prosemirror-state: 1.4.3

  prosemirror-commands@1.6.2:
    dependencies:
      prosemirror-model: 1.24.1
      prosemirror-state: 1.4.3
      prosemirror-transform: 1.10.2

  prosemirror-dropcursor@1.8.1:
    dependencies:
      prosemirror-state: 1.4.3
      prosemirror-transform: 1.10.2
      prosemirror-view: 1.37.1

  prosemirror-gapcursor@1.3.2:
    dependencies:
      prosemirror-keymap: 1.2.2
      prosemirror-model: 1.24.1
      prosemirror-state: 1.4.3
      prosemirror-view: 1.37.1

  prosemirror-history@1.4.1:
    dependencies:
      prosemirror-state: 1.4.3
      prosemirror-transform: 1.10.2
      prosemirror-view: 1.37.1
      rope-sequence: 1.3.4

  prosemirror-inputrules@1.4.0:
    dependencies:
      prosemirror-state: 1.4.3
      prosemirror-transform: 1.10.2

  prosemirror-keymap@1.2.2:
    dependencies:
      prosemirror-state: 1.4.3
      w3c-keyname: 2.2.8

  prosemirror-markdown@1.13.1:
    dependencies:
      '@types/markdown-it': 14.1.2
      markdown-it: 14.1.0
      prosemirror-model: 1.24.1

  prosemirror-menu@1.2.4:
    dependencies:
      crelt: 1.0.6
      prosemirror-commands: 1.6.2
      prosemirror-history: 1.4.1
      prosemirror-state: 1.4.3

  prosemirror-model@1.24.1:
    dependencies:
      orderedmap: 2.1.1

  prosemirror-schema-basic@1.2.3:
    dependencies:
      prosemirror-model: 1.24.1

  prosemirror-schema-list@1.5.0:
    dependencies:
      prosemirror-model: 1.24.1
      prosemirror-state: 1.4.3
      prosemirror-transform: 1.10.2

  prosemirror-state@1.4.3:
    dependencies:
      prosemirror-model: 1.24.1
      prosemirror-transform: 1.10.2
      prosemirror-view: 1.37.1

  prosemirror-tables@1.6.2:
    dependencies:
      prosemirror-keymap: 1.2.2
      prosemirror-model: 1.24.1
      prosemirror-state: 1.4.3
      prosemirror-transform: 1.10.2
      prosemirror-view: 1.37.1

  prosemirror-trailing-node@3.0.0(prosemirror-model@1.24.1)(prosemirror-state@1.4.3)(prosemirror-view@1.37.1):
    dependencies:
      '@remirror/core-constants': 3.0.0
      escape-string-regexp: 4.0.0
      prosemirror-model: 1.24.1
      prosemirror-state: 1.4.3
      prosemirror-view: 1.37.1

  prosemirror-transform@1.10.2:
    dependencies:
      prosemirror-model: 1.24.1

  prosemirror-view@1.37.1:
    dependencies:
      prosemirror-model: 1.24.1
      prosemirror-state: 1.4.3
      prosemirror-transform: 1.10.2

  proto-list@1.2.4: {}

  protobufjs@7.5.0:
    dependencies:
      '@protobufjs/aspromise': 1.1.2
      '@protobufjs/base64': 1.1.2
      '@protobufjs/codegen': 2.0.4
      '@protobufjs/eventemitter': 1.1.0
      '@protobufjs/fetch': 1.1.0
      '@protobufjs/float': 1.0.2
      '@protobufjs/inquire': 1.1.0
      '@protobufjs/path': 1.1.2
      '@protobufjs/pool': 1.1.0
      '@protobufjs/utf8': 1.1.0
      '@types/node': 20.14.10
      long: 5.3.1

  proxy-from-env@1.1.0: {}

  pug-attrs@3.0.0:
    dependencies:
      constantinople: 4.0.1
      js-stringify: 1.0.2
      pug-runtime: 3.0.1

  pug-code-gen@3.0.3:
    dependencies:
      constantinople: 4.0.1
      doctypes: 1.1.0
      js-stringify: 1.0.2
      pug-attrs: 3.0.0
      pug-error: 2.1.0
      pug-runtime: 3.0.1
      void-elements: 3.1.0
      with: 7.0.2

  pug-error@2.1.0: {}

  pug-filters@4.0.0:
    dependencies:
      constantinople: 4.0.1
      jstransformer: 1.0.0
      pug-error: 2.1.0
      pug-walk: 2.0.0
      resolve: 1.22.10

  pug-lexer@5.0.1:
    dependencies:
      character-parser: 2.2.0
      is-expression: 4.0.0
      pug-error: 2.1.0

  pug-linker@4.0.0:
    dependencies:
      pug-error: 2.1.0
      pug-walk: 2.0.0

  pug-load@3.0.0:
    dependencies:
      object-assign: 4.1.1
      pug-walk: 2.0.0

  pug-parser@6.0.0:
    dependencies:
      pug-error: 2.1.0
      token-stream: 1.0.0

  pug-runtime@3.0.1: {}

  pug-strip-comments@2.0.0:
    dependencies:
      pug-error: 2.1.0

  pug-walk@2.0.0: {}

  pug@3.0.3:
    dependencies:
      pug-code-gen: 3.0.3
      pug-filters: 4.0.0
      pug-lexer: 5.0.1
      pug-linker: 4.0.0
      pug-load: 3.0.0
      pug-parser: 6.0.0
      pug-runtime: 3.0.1
      pug-strip-comments: 2.0.0

  punycode.js@2.3.1: {}

  punycode@2.3.1: {}

  pupa@3.1.0:
    dependencies:
      escape-goat: 4.0.0

  quansync@0.2.11: {}

  queue-microtask@1.2.3: {}

  raf-schd@4.0.3: {}

  rc@1.2.8:
    dependencies:
      deep-extend: 0.6.0
      ini: 1.3.8
      minimist: 1.2.8
      strip-json-comments: 2.0.1

  react-dom@19.1.1(react@19.1.1):
    dependencies:
      react: 19.1.1
      scheduler: 0.26.0

  react-is@17.0.2: {}

  react-is@18.3.1: {}

  react-reconciler@0.32.0(react@19.1.1):
    dependencies:
      react: 19.1.1
      scheduler: 0.26.0

  react@19.1.1: {}

  readable-stream@2.3.8:
    dependencies:
      core-util-is: 1.0.3
      inherits: 2.0.4
      isarray: 1.0.0
      process-nextick-args: 2.0.1
      safe-buffer: 5.1.2
      string_decoder: 1.1.1
      util-deprecate: 1.0.2

  readable-stream@3.6.2:
    dependencies:
      inherits: 2.0.4
      string_decoder: 1.1.1
      util-deprecate: 1.0.2

  readdirp@3.6.0:
    dependencies:
      picomatch: 2.3.1

  recast@0.23.11:
    dependencies:
      ast-types: 0.16.1
      esprima: 4.0.1
      source-map: 0.6.1
      tiny-invariant: 1.3.3
      tslib: 2.8.1

  recorder-audio-worklet-processor@5.0.35:
    dependencies:
      '@babel/runtime': 7.27.6
      tslib: 2.8.1

  recorder-audio-worklet@6.0.48:
    dependencies:
      '@babel/runtime': 7.27.6
      broker-factory: 3.1.7
      fast-unique-numbers: 9.0.22
      recorder-audio-worklet-processor: 5.0.35
      standardized-audio-context: 25.3.77
      subscribable-things: 2.1.53
      tslib: 2.8.1
      worker-factory: 7.0.43

  redent@3.0.0:
    dependencies:
      indent-string: 4.0.0
      strip-indent: 3.0.0

  regenerate-unicode-properties@10.2.0:
    dependencies:
      regenerate: 1.4.2

  regenerate@1.4.2: {}

  regexpu-core@6.2.0:
    dependencies:
      regenerate: 1.4.2
      regenerate-unicode-properties: 10.2.0
      regjsgen: 0.8.0
      regjsparser: 0.12.0
      unicode-match-property-ecmascript: 2.0.0
      unicode-match-property-value-ecmascript: 2.2.0

  registry-auth-token@5.1.0:
    dependencies:
      '@pnpm/npm-conf': 2.3.1

  registry-url@6.0.1:
    dependencies:
      rc: 1.2.8

  regjsgen@0.8.0: {}

  regjsparser@0.12.0:
    dependencies:
      jsesc: 3.0.2

  reka-ui@2.5.0(typescript@5.9.2)(vue@3.5.13(typescript@5.9.2)):
    dependencies:
      '@floating-ui/dom': 1.7.4
      '@floating-ui/vue': 1.1.9(vue@3.5.13(typescript@5.9.2))
      '@internationalized/date': 3.9.0
      '@internationalized/number': 3.6.5
      '@tanstack/vue-virtual': 3.13.12(vue@3.5.13(typescript@5.9.2))
      '@vueuse/core': 12.8.2(typescript@5.9.2)
      '@vueuse/shared': 12.8.2(typescript@5.9.2)
      aria-hidden: 1.2.6
      defu: 6.1.4
      ohash: 2.0.11
      vue: 3.5.13(typescript@5.9.2)
    transitivePeerDependencies:
      - '@vue/composition-api'
      - typescript

  relateurl@0.2.7: {}

  remark-frontmatter@5.0.0:
    dependencies:
      '@types/mdast': 4.0.4
      mdast-util-frontmatter: 2.0.1
      micromark-extension-frontmatter: 2.0.0
      unified: 11.0.5
    transitivePeerDependencies:
      - supports-color

  remark-gfm@4.0.1:
    dependencies:
      '@types/mdast': 4.0.4
      mdast-util-gfm: 3.1.0
      micromark-extension-gfm: 3.0.0
      remark-parse: 11.0.0
      remark-stringify: 11.0.0
      unified: 11.0.5
    transitivePeerDependencies:
      - supports-color

  remark-parse@11.0.0:
    dependencies:
      '@types/mdast': 4.0.4
      mdast-util-from-markdown: 2.0.2
      micromark-util-types: 2.0.2
      unified: 11.0.5
    transitivePeerDependencies:
      - supports-color

  remark-stringify@11.0.0:
    dependencies:
      '@types/mdast': 4.0.4
      mdast-util-to-markdown: 2.1.2
      unified: 11.0.5

  require-directory@2.1.1: {}

  require-from-string@2.0.2: {}

  resolve-from@4.0.0: {}

  resolve-pkg-maps@1.0.0: {}

  resolve.exports@2.0.3: {}

  resolve@1.22.10:
    dependencies:
      is-core-module: 2.16.1
      path-parse: 1.0.7
      supports-preserve-symlinks-flag: 1.0.0

  resolve@1.22.8:
    dependencies:
      is-core-module: 2.16.1
      path-parse: 1.0.7
      supports-preserve-symlinks-flag: 1.0.0

  restore-cursor@3.1.0:
    dependencies:
      onetime: 5.1.2
      signal-exit: 3.0.7

  restore-cursor@4.0.0:
    dependencies:
      onetime: 5.1.2
      signal-exit: 3.0.7

  reusify@1.0.4: {}

  rfdc@1.4.1: {}

  rollup@4.22.4:
    dependencies:
      '@types/estree': 1.0.5
    optionalDependencies:
      '@rollup/rollup-android-arm-eabi': 4.22.4
      '@rollup/rollup-android-arm64': 4.22.4
      '@rollup/rollup-darwin-arm64': 4.22.4
      '@rollup/rollup-darwin-x64': 4.22.4
      '@rollup/rollup-linux-arm-gnueabihf': 4.22.4
      '@rollup/rollup-linux-arm-musleabihf': 4.22.4
      '@rollup/rollup-linux-arm64-gnu': 4.22.4
      '@rollup/rollup-linux-arm64-musl': 4.22.4
      '@rollup/rollup-linux-powerpc64le-gnu': 4.22.4
      '@rollup/rollup-linux-riscv64-gnu': 4.22.4
      '@rollup/rollup-linux-s390x-gnu': 4.22.4
      '@rollup/rollup-linux-x64-gnu': 4.22.4
      '@rollup/rollup-linux-x64-musl': 4.22.4
      '@rollup/rollup-win32-arm64-msvc': 4.22.4
      '@rollup/rollup-win32-ia32-msvc': 4.22.4
      '@rollup/rollup-win32-x64-msvc': 4.22.4
      fsevents: 2.3.3

  rope-sequence@1.3.4: {}

  rrweb-cssom@0.8.0: {}

  run-applescript@7.0.0: {}

  run-parallel@1.2.0:
    dependencies:
      queue-microtask: 1.2.3

  rxjs-interop@2.0.0: {}

  safe-buffer@5.1.2: {}

  safe-buffer@5.2.1: {}

  safer-buffer@2.1.2: {}

  saxes@6.0.0:
    dependencies:
      xmlchars: 2.2.0

  scheduler@0.26.0: {}

  section-matter@1.0.0:
    dependencies:
      extend-shallow: 2.0.1
      kind-of: 6.0.3

  semver@6.3.1: {}

  semver@7.5.4:
    dependencies:
      lru-cache: 6.0.0

  semver@7.7.2: {}

  set-function-length@1.2.2:
    dependencies:
      define-data-property: 1.1.4
      es-errors: 1.3.0
      function-bind: 1.1.2
      get-intrinsic: 1.3.0
      gopd: 1.2.0
      has-property-descriptors: 1.0.2

  setimmediate@1.0.5: {}

  shebang-command@2.0.0:
    dependencies:
      shebang-regex: 3.0.0

  shebang-regex@3.0.0: {}

  siginfo@2.0.0: {}

  signal-exit@3.0.7: {}

  signal-exit@4.1.0: {}

  sirv@3.0.1:
    dependencies:
      '@polka/url': 1.0.0-next.29
      mrmime: 2.0.1
      totalist: 3.0.1

  slice-ansi@5.0.0:
    dependencies:
      ansi-styles: 6.2.1
      is-fullwidth-code-point: 4.0.0

  slice-ansi@7.1.0:
    dependencies:
      ansi-styles: 6.2.1
      is-fullwidth-code-point: 5.0.0

  smol-toml@1.4.2: {}

  source-map-js@1.2.1: {}

  source-map-support@0.5.19:
    dependencies:
      buffer-from: 1.1.2
      source-map: 0.6.1

  source-map-support@0.5.21:
    dependencies:
      buffer-from: 1.1.2
      source-map: 0.6.1

  source-map@0.6.1: {}

  speakingurl@14.0.1: {}

  sprintf-js@1.0.3: {}

  stack-utils@2.0.6:
    dependencies:
      escape-string-regexp: 2.0.0

  stackback@0.0.2: {}

  standardized-audio-context@25.3.77:
    dependencies:
      '@babel/runtime': 7.27.6
      automation-events: 7.1.11
      tslib: 2.8.1

  std-env@3.9.0: {}

  storybook@9.1.1(@testing-library/dom@10.4.1)(prettier@3.3.2)(vite@5.4.19(@types/node@20.14.10)(lightningcss@1.30.1)(terser@5.39.2)):
    dependencies:
      '@storybook/global': 5.0.0
      '@testing-library/jest-dom': 6.6.4
      '@testing-library/user-event': 14.6.1(@testing-library/dom@10.4.1)
      '@vitest/expect': 3.2.4
      '@vitest/mocker': 3.2.4(vite@5.4.19(@types/node@20.14.10)(lightningcss@1.30.1)(terser@5.39.2))
      '@vitest/spy': 3.2.4
      better-opn: 3.0.2
      esbuild: 0.25.5
      esbuild-register: 3.6.0(esbuild@0.25.5)
      recast: 0.23.11
      semver: 7.7.2
      ws: 8.18.0
    optionalDependencies:
      prettier: 3.3.2
    transitivePeerDependencies:
      - '@testing-library/dom'
      - bufferutil
      - msw
      - supports-color
      - utf-8-validate
      - vite

  string-argv@0.3.2: {}

  string-width@4.2.3:
    dependencies:
      emoji-regex: 8.0.0
      is-fullwidth-code-point: 3.0.0
      strip-ansi: 6.0.1

  string-width@5.1.2:
    dependencies:
      eastasianwidth: 0.2.0
      emoji-regex: 9.2.2
      strip-ansi: 7.1.0

  string-width@7.2.0:
    dependencies:
      emoji-regex: 10.4.0
      get-east-asian-width: 1.3.0
      strip-ansi: 7.1.0

  string.fromcodepoint@0.2.1: {}

  string_decoder@1.1.1:
    dependencies:
      safe-buffer: 5.1.2

  strip-ansi@6.0.1:
    dependencies:
      ansi-regex: 5.0.1

  strip-ansi@7.1.0:
    dependencies:
      ansi-regex: 6.2.0

  strip-bom-string@1.0.0: {}

  strip-bom@3.0.0: {}

  strip-final-newline@3.0.0: {}

  strip-final-newline@4.0.0: {}

  strip-indent@3.0.0:
    dependencies:
      min-indent: 1.0.1

  strip-json-comments@2.0.1: {}

  strip-json-comments@3.1.1: {}

  strip-json-comments@5.0.2: {}

  strip-literal@3.0.0:
    dependencies:
      js-tokens: 9.0.1

  stubborn-fs@1.2.5: {}

  subscribable-things@2.1.53:
    dependencies:
      '@babel/runtime': 7.27.6
      rxjs-interop: 2.0.0
      tslib: 2.8.1

  superjson@2.2.2:
    dependencies:
      copy-anything: 3.0.5

  supports-color@7.2.0:
    dependencies:
      has-flag: 4.0.0

  supports-color@8.1.1:
    dependencies:
      has-flag: 4.0.0

  supports-preserve-symlinks-flag@1.0.0: {}

  swr@2.3.6(react@19.1.1):
    dependencies:
      dequal: 2.0.3
      react: 19.1.1
      use-sync-external-store: 1.5.0(react@19.1.1)

  symbol-tree@3.2.4: {}

  synckit@0.11.3:
    dependencies:
      '@pkgr/core': 0.2.2
      tslib: 2.8.1

  synckit@0.9.3:
    dependencies:
      '@pkgr/core': 0.1.2
      tslib: 2.8.1

  tailwind-merge@3.3.1: {}

  tailwindcss-primeui@0.6.1(tailwindcss@4.1.12):
    dependencies:
      tailwindcss: 4.1.12

  tailwindcss@4.1.12: {}

  tapable@2.2.3: {}

  tar-stream@2.2.0:
    dependencies:
      bl: 4.1.0
      end-of-stream: 1.4.5
      fs-constants: 1.0.0
      inherits: 2.0.4
      readable-stream: 3.6.2

  tar@7.4.3:
    dependencies:
      '@isaacs/fs-minipass': 4.0.1
      chownr: 3.0.0
      minipass: 7.1.2
      minizlib: 3.0.2
      mkdirp: 3.0.1
      yallist: 5.0.0

  terser@5.39.2:
    dependencies:
      '@jridgewell/source-map': 0.3.6
      acorn: 8.14.1
      commander: 2.20.3
      source-map-support: 0.5.21

  test-exclude@7.0.1:
    dependencies:
      '@istanbuljs/schema': 0.1.3
      glob: 10.4.5
      minimatch: 9.0.5

  three@0.170.0: {}

  tiny-invariant@1.3.3: {}

  tinybench@2.9.0: {}

  tinyexec@0.3.2: {}

  tinyexec@1.0.1: {}

  tinyglobby@0.2.14:
    dependencies:
      fdir: 6.5.0(picomatch@4.0.3)
      picomatch: 4.0.3

  tinypool@1.1.1: {}

  tinyrainbow@2.0.0: {}

  tinyspy@4.0.3: {}

  tiptap-markdown@0.8.10(@tiptap/core@2.10.4(@tiptap/pm@2.10.4)):
    dependencies:
      '@tiptap/core': 2.10.4(@tiptap/pm@2.10.4)
      '@types/markdown-it': 13.0.9
      markdown-it: 14.1.0
      markdown-it-task-lists: 2.1.1
      prosemirror-markdown: 1.13.1

  tldts-core@6.1.86: {}

  tldts@6.1.86:
    dependencies:
      tldts-core: 6.1.86

  tmp@0.2.5: {}

  to-regex-range@5.0.1:
    dependencies:
      is-number: 7.0.0

  token-stream@1.0.0: {}

  totalist@3.0.1: {}

  tough-cookie@5.1.2:
    dependencies:
      tldts: 6.1.86

  tr46@0.0.3: {}

  tr46@5.1.1:
    dependencies:
      punycode: 2.3.1

  tree-kill@1.2.2: {}

  trough@2.2.0: {}

  ts-api-utils@2.1.0(typescript@5.9.2):
    dependencies:
      typescript: 5.9.2

  ts-dedent@2.2.0: {}

  ts-map@1.0.3: {}

  tsconfig-paths@4.2.0:
    dependencies:
      json5: 2.2.3
      minimist: 1.2.8
      strip-bom: 3.0.0

  tslib@2.8.1: {}

  tsx@4.19.4:
    dependencies:
      esbuild: 0.25.5
      get-tsconfig: 4.7.5
    optionalDependencies:
      fsevents: 2.3.3

  tw-animate-css@1.3.8: {}

  type-check@0.4.0:
    dependencies:
      prelude-ls: 1.2.1

  type-fest@0.20.2: {}

  type-fest@2.19.0: {}

  type-fest@4.41.0: {}

  typescript-eslint@8.42.0(eslint@9.35.0(jiti@2.4.2))(typescript@5.9.2):
    dependencies:
      '@typescript-eslint/eslint-plugin': 8.42.0(@typescript-eslint/parser@8.42.0(eslint@9.35.0(jiti@2.4.2))(typescript@5.9.2))(eslint@9.35.0(jiti@2.4.2))(typescript@5.9.2)
      '@typescript-eslint/parser': 8.42.0(eslint@9.35.0(jiti@2.4.2))(typescript@5.9.2)
      '@typescript-eslint/typescript-estree': 8.42.0(typescript@5.9.2)
      '@typescript-eslint/utils': 8.42.0(eslint@9.35.0(jiti@2.4.2))(typescript@5.9.2)
      eslint: 9.35.0(jiti@2.4.2)
      typescript: 5.9.2
    transitivePeerDependencies:
      - supports-color

  typescript@5.4.2: {}

  typescript@5.8.3: {}

  typescript@5.9.2: {}

  uc.micro@2.1.0: {}

  ufo@1.5.4: {}

  uint8array-extras@1.5.0: {}

  undici-types@5.26.5: {}

  unescape-js@1.1.4:
    dependencies:
      string.fromcodepoint: 0.2.1

  unicode-canonical-property-names-ecmascript@2.0.1: {}

  unicode-match-property-ecmascript@2.0.0:
    dependencies:
      unicode-canonical-property-names-ecmascript: 2.0.1
      unicode-property-aliases-ecmascript: 2.1.0

  unicode-match-property-value-ecmascript@2.2.0: {}

  unicode-property-aliases-ecmascript@2.1.0: {}

  unicorn-magic@0.3.0: {}

  unified@11.0.5:
    dependencies:
      '@types/unist': 3.0.3
      bail: 2.0.2
      devlop: 1.1.0
      extend: 3.0.2
      is-plain-obj: 4.1.0
      trough: 2.2.0
      vfile: 6.0.3

  unist-util-is@6.0.0:
    dependencies:
      '@types/unist': 3.0.3

  unist-util-stringify-position@4.0.0:
    dependencies:
      '@types/unist': 3.0.3

  unist-util-visit-parents@6.0.1:
    dependencies:
      '@types/unist': 3.0.3
      unist-util-is: 6.0.0

  unist-util-visit@5.0.0:
    dependencies:
      '@types/unist': 3.0.3
      unist-util-is: 6.0.0
      unist-util-visit-parents: 6.0.1

  universalify@0.1.2: {}

  universalify@2.0.1: {}

  unplugin-icons@0.22.0(@vue/compiler-sfc@3.5.13):
    dependencies:
      '@antfu/install-pkg': 0.5.0
      '@antfu/utils': 0.7.10
      '@iconify/utils': 2.3.0
      debug: 4.4.1
      kolorist: 1.8.0
      local-pkg: 0.5.1
      unplugin: 2.3.5
    optionalDependencies:
      '@vue/compiler-sfc': 3.5.13
    transitivePeerDependencies:
      - supports-color

  unplugin-vue-components@0.28.0(@babel/parser@7.28.3)(rollup@4.22.4)(vue@3.5.13(typescript@5.9.2)):
    dependencies:
      '@antfu/utils': 0.7.10
      '@rollup/pluginutils': 5.1.4(rollup@4.22.4)
      chokidar: 3.6.0
      debug: 4.4.1
      fast-glob: 3.3.3
      local-pkg: 0.5.1
      magic-string: 0.30.17
      minimatch: 9.0.5
      mlly: 1.7.4
      unplugin: 2.3.5
      vue: 3.5.13(typescript@5.9.2)
    optionalDependencies:
      '@babel/parser': 7.28.3
    transitivePeerDependencies:
      - rollup
      - supports-color

  unplugin@1.16.1:
    dependencies:
      acorn: 8.14.1
      webpack-virtual-modules: 0.6.2

  unplugin@2.3.5:
    dependencies:
      acorn: 8.14.1
      picomatch: 4.0.3
      webpack-virtual-modules: 0.6.2

  update-browserslist-db@1.1.3(browserslist@4.25.3):
    dependencies:
      browserslist: 4.25.3
      escalade: 3.2.0
      picocolors: 1.1.1

  update-notifier@7.3.1:
    dependencies:
      boxen: 8.0.1
      chalk: 5.3.0
      configstore: 7.0.0
      is-in-ci: 1.0.0
      is-installed-globally: 1.0.0
      is-npm: 6.0.0
      latest-version: 9.0.0
      pupa: 3.1.0
      semver: 7.7.2
      xdg-basedir: 5.1.0

  uri-js@4.4.1:
    dependencies:
      punycode: 2.3.1

  use-sync-external-store@1.5.0(react@19.1.1):
    dependencies:
      react: 19.1.1

  utf8@3.0.0: {}

  util-deprecate@1.0.2: {}

  uuid@11.1.0: {}

  validate-npm-package-name@5.0.1: {}

  vfile-message@4.0.3:
    dependencies:
      '@types/unist': 3.0.3
      unist-util-stringify-position: 4.0.0

  vfile@6.0.3:
    dependencies:
      '@types/unist': 3.0.3
      vfile-message: 4.0.3

  vite-hot-client@2.0.4(vite@5.4.19(@types/node@20.14.10)(lightningcss@1.30.1)(terser@5.39.2)):
    dependencies:
      vite: 5.4.19(@types/node@20.14.10)(lightningcss@1.30.1)(terser@5.39.2)

  vite-node@3.2.4(@types/node@20.14.10)(lightningcss@1.30.1)(terser@5.39.2):
    dependencies:
      cac: 6.7.14
      debug: 4.4.1
      es-module-lexer: 1.7.0
      pathe: 2.0.3
      vite: 5.4.19(@types/node@20.14.10)(lightningcss@1.30.1)(terser@5.39.2)
    transitivePeerDependencies:
      - '@types/node'
      - less
      - lightningcss
      - sass
      - sass-embedded
      - stylus
      - sugarss
      - supports-color
      - terser

  vite-plugin-dts@4.3.0(@types/node@20.14.10)(rollup@4.22.4)(typescript@5.9.2)(vite@5.4.19(@types/node@20.14.10)(lightningcss@1.30.1)(terser@5.39.2)):
    dependencies:
      '@microsoft/api-extractor': 7.48.0(@types/node@20.14.10)
      '@rollup/pluginutils': 5.1.4(rollup@4.22.4)
      '@volar/typescript': 2.4.15
      '@vue/language-core': 2.1.6(typescript@5.9.2)
      compare-versions: 6.1.1
      debug: 4.4.1
      kolorist: 1.8.0
      local-pkg: 0.5.1
      magic-string: 0.30.17
      typescript: 5.9.2
    optionalDependencies:
      vite: 5.4.19(@types/node@20.14.10)(lightningcss@1.30.1)(terser@5.39.2)
    transitivePeerDependencies:
      - '@types/node'
      - rollup
      - supports-color

  vite-plugin-html@3.2.2(vite@5.4.19(@types/node@20.14.10)(lightningcss@1.30.1)(terser@5.39.2)):
    dependencies:
      '@rollup/pluginutils': 4.2.1
      colorette: 2.0.20
      connect-history-api-fallback: 1.6.0
      consola: 2.15.3
      dotenv: 16.4.5
      dotenv-expand: 8.0.3
      ejs: 3.1.10
      fast-glob: 3.3.3
      fs-extra: 10.1.0
      html-minifier-terser: 6.1.0
      node-html-parser: 5.4.2
      pathe: 0.2.0
      vite: 5.4.19(@types/node@20.14.10)(lightningcss@1.30.1)(terser@5.39.2)

  vite-plugin-inspect@0.8.9(rollup@4.22.4)(vite@5.4.19(@types/node@20.14.10)(lightningcss@1.30.1)(terser@5.39.2)):
    dependencies:
      '@antfu/utils': 0.7.10
      '@rollup/pluginutils': 5.1.4(rollup@4.22.4)
      debug: 4.4.1
      error-stack-parser-es: 0.1.5
      fs-extra: 11.2.0
      open: 10.1.2
      perfect-debounce: 1.0.0
      picocolors: 1.1.1
      sirv: 3.0.1
      vite: 5.4.19(@types/node@20.14.10)(lightningcss@1.30.1)(terser@5.39.2)
    transitivePeerDependencies:
      - rollup
      - supports-color

  vite-plugin-vue-devtools@7.7.6(rollup@4.22.4)(vite@5.4.19(@types/node@20.14.10)(lightningcss@1.30.1)(terser@5.39.2))(vue@3.5.13(typescript@5.9.2)):
    dependencies:
      '@vue/devtools-core': 7.7.6(vite@5.4.19(@types/node@20.14.10)(lightningcss@1.30.1)(terser@5.39.2))(vue@3.5.13(typescript@5.9.2))
      '@vue/devtools-kit': 7.7.6
      '@vue/devtools-shared': 7.7.6
      execa: 9.5.3
      sirv: 3.0.1
      vite: 5.4.19(@types/node@20.14.10)(lightningcss@1.30.1)(terser@5.39.2)
      vite-plugin-inspect: 0.8.9(rollup@4.22.4)(vite@5.4.19(@types/node@20.14.10)(lightningcss@1.30.1)(terser@5.39.2))
      vite-plugin-vue-inspector: 5.3.1(vite@5.4.19(@types/node@20.14.10)(lightningcss@1.30.1)(terser@5.39.2))
    transitivePeerDependencies:
      - '@nuxt/kit'
      - rollup
      - supports-color
      - vue

  vite-plugin-vue-inspector@5.3.1(vite@5.4.19(@types/node@20.14.10)(lightningcss@1.30.1)(terser@5.39.2)):
    dependencies:
      '@babel/core': 7.27.1
      '@babel/plugin-proposal-decorators': 7.27.1(@babel/core@7.27.1)
      '@babel/plugin-syntax-import-attributes': 7.27.1(@babel/core@7.27.1)
      '@babel/plugin-syntax-import-meta': 7.10.4(@babel/core@7.27.1)
      '@babel/plugin-transform-typescript': 7.27.1(@babel/core@7.27.1)
      '@vue/babel-plugin-jsx': 1.4.0(@babel/core@7.27.1)
      '@vue/compiler-dom': 3.5.13
      kolorist: 1.8.0
      magic-string: 0.30.18
      vite: 5.4.19(@types/node@20.14.10)(lightningcss@1.30.1)(terser@5.39.2)
    transitivePeerDependencies:
      - supports-color

  vite@5.4.19(@types/node@20.14.10)(lightningcss@1.30.1)(terser@5.39.2):
    dependencies:
      esbuild: 0.21.5
      postcss: 8.5.1
      rollup: 4.22.4
    optionalDependencies:
      '@types/node': 20.14.10
      fsevents: 2.3.3
      lightningcss: 1.30.1
      terser: 5.39.2

  vitest@3.2.4(@types/debug@4.1.12)(@types/node@20.14.10)(@vitest/ui@3.2.4)(happy-dom@15.11.0)(jsdom@26.1.0)(lightningcss@1.30.1)(terser@5.39.2):
    dependencies:
      '@types/chai': 5.2.2
      '@vitest/expect': 3.2.4
      '@vitest/mocker': 3.2.4(vite@5.4.19(@types/node@20.14.10)(lightningcss@1.30.1)(terser@5.39.2))
      '@vitest/pretty-format': 3.2.4
      '@vitest/runner': 3.2.4
      '@vitest/snapshot': 3.2.4
      '@vitest/spy': 3.2.4
      '@vitest/utils': 3.2.4
      chai: 5.3.3
      debug: 4.4.1
      expect-type: 1.2.2
      magic-string: 0.30.18
      pathe: 2.0.3
      picomatch: 4.0.3
      std-env: 3.9.0
      tinybench: 2.9.0
      tinyexec: 0.3.2
      tinyglobby: 0.2.14
      tinypool: 1.1.1
      tinyrainbow: 2.0.0
      vite: 5.4.19(@types/node@20.14.10)(lightningcss@1.30.1)(terser@5.39.2)
      vite-node: 3.2.4(@types/node@20.14.10)(lightningcss@1.30.1)(terser@5.39.2)
      why-is-node-running: 2.3.0
    optionalDependencies:
      '@types/debug': 4.1.12
      '@types/node': 20.14.10
      '@vitest/ui': 3.2.4(vitest@3.2.4)
      happy-dom: 15.11.0
      jsdom: 26.1.0
    transitivePeerDependencies:
      - less
      - lightningcss
      - msw
      - sass
      - sass-embedded
      - stylus
      - sugarss
      - supports-color
      - terser

  void-elements@3.1.0: {}

  vscode-uri@3.0.8: {}

  vue-component-meta@2.2.12(typescript@5.9.2):
    dependencies:
      '@volar/typescript': 2.4.15
      '@vue/language-core': 2.2.12(typescript@5.9.2)
      path-browserify: 1.0.1
      vue-component-type-helpers: 2.2.12
    optionalDependencies:
      typescript: 5.9.2

  vue-component-type-helpers@2.2.12: {}

  vue-component-type-helpers@3.0.7: {}

  vue-demi@0.14.10(vue@3.5.13(typescript@5.9.2)):
    dependencies:
      vue: 3.5.13(typescript@5.9.2)

  vue-docgen-api@4.79.2(vue@3.5.13(typescript@5.9.2)):
    dependencies:
      '@babel/parser': 7.28.3
      '@babel/types': 7.28.2
      '@vue/compiler-dom': 3.5.13
      '@vue/compiler-sfc': 3.5.13
      ast-types: 0.16.1
      esm-resolve: 1.0.11
      hash-sum: 2.0.0
      lru-cache: 8.0.5
      pug: 3.0.3
      recast: 0.23.11
      ts-map: 1.0.3
      vue: 3.5.13(typescript@5.9.2)
      vue-inbrowser-compiler-independent-utils: 4.71.1(vue@3.5.13(typescript@5.9.2))

  vue-eslint-parser@9.4.3(eslint@9.35.0(jiti@2.4.2)):
    dependencies:
      debug: 4.4.1
      eslint: 9.35.0(jiti@2.4.2)
      eslint-scope: 7.2.2
      eslint-visitor-keys: 3.4.3
      espree: 9.6.1
      esquery: 1.6.0
      lodash: 4.17.21
      semver: 7.7.2
    transitivePeerDependencies:
      - supports-color

  vue-i18n@9.14.3(vue@3.5.13(typescript@5.9.2)):
    dependencies:
      '@intlify/core-base': 9.14.3
      '@intlify/shared': 9.14.3
      '@vue/devtools-api': 6.6.3
      vue: 3.5.13(typescript@5.9.2)

  vue-inbrowser-compiler-independent-utils@4.71.1(vue@3.5.13(typescript@5.9.2)):
    dependencies:
      vue: 3.5.13(typescript@5.9.2)

  vue-router@4.4.3(vue@3.5.13(typescript@5.9.2)):
    dependencies:
      '@vue/devtools-api': 6.6.3
      vue: 3.5.13(typescript@5.9.2)

  vue-tsc@2.1.10(typescript@5.9.2):
    dependencies:
      '@volar/typescript': 2.4.15
      '@vue/language-core': 2.1.10(typescript@5.9.2)
      semver: 7.7.2
      typescript: 5.9.2

  vue@3.5.13(typescript@5.9.2):
    dependencies:
      '@vue/compiler-dom': 3.5.13
      '@vue/compiler-sfc': 3.5.13
      '@vue/runtime-dom': 3.5.13
      '@vue/server-renderer': 3.5.13(vue@3.5.13(typescript@5.9.2))
      '@vue/shared': 3.5.13
    optionalDependencies:
      typescript: 5.9.2

  vuefire@3.2.1(consola@3.4.2)(firebase@11.6.0)(vue@3.5.13(typescript@5.9.2)):
    dependencies:
      vue: 3.5.13(typescript@5.9.2)
      vue-demi: 0.14.10(vue@3.5.13(typescript@5.9.2))
    optionalDependencies:
      consola: 3.4.2
      firebase: 11.6.0

  w3c-keyname@2.2.8: {}

  w3c-xmlserializer@5.0.0:
    dependencies:
      xml-name-validator: 5.0.0

  walk-up-path@4.0.0: {}

  wcwidth@1.0.1:
    dependencies:
      defaults: 1.0.4

  web-streams-polyfill@4.0.0-beta.3: {}

  web-vitals@4.2.4: {}

  webidl-conversions@3.0.1: {}

  webidl-conversions@7.0.0: {}

  webpack-virtual-modules@0.6.2: {}

  websocket-driver@0.7.4:
    dependencies:
      http-parser-js: 0.5.10
      safe-buffer: 5.2.1
      websocket-extensions: 0.1.4

  websocket-extensions@0.1.4: {}

  whatwg-encoding@3.1.1:
    dependencies:
      iconv-lite: 0.6.3

  whatwg-mimetype@3.0.0: {}

  whatwg-mimetype@4.0.0: {}

  whatwg-url@14.2.0:
    dependencies:
      tr46: 5.1.1
      webidl-conversions: 7.0.0

  whatwg-url@5.0.0:
    dependencies:
      tr46: 0.0.3
      webidl-conversions: 3.0.1

  when-exit@2.1.4: {}

  which@2.0.2:
    dependencies:
      isexe: 2.0.0

  why-is-node-running@2.3.0:
    dependencies:
      siginfo: 2.0.0
      stackback: 0.0.2

  widest-line@5.0.0:
    dependencies:
      string-width: 7.2.0

  with@7.0.2:
    dependencies:
      '@babel/parser': 7.28.3
      '@babel/types': 7.28.2
      assert-never: 1.4.0
      babel-walk: 3.0.0-canary-5

  word-wrap@1.2.5: {}

  worker-factory@7.0.43:
    dependencies:
      '@babel/runtime': 7.27.6
      fast-unique-numbers: 9.0.22
      tslib: 2.8.1

  wrap-ansi@7.0.0:
    dependencies:
      ansi-styles: 4.3.0
      string-width: 4.2.3
      strip-ansi: 6.0.1

  wrap-ansi@8.1.0:
    dependencies:
      ansi-styles: 6.2.1
      string-width: 5.1.2
      strip-ansi: 7.1.0

  wrap-ansi@9.0.0:
    dependencies:
      ansi-styles: 6.2.1
      string-width: 7.2.0
      strip-ansi: 7.1.0

  wrappy@1.0.2: {}

  ws@8.18.0: {}

  ws@8.18.3: {}

  xdg-basedir@5.1.0: {}

  xml-name-validator@4.0.0: {}

  xml-name-validator@5.0.0: {}

  xmlchars@2.2.0: {}

  y18n@5.0.8: {}

  yallist@3.1.1: {}

  yallist@4.0.0: {}

  yallist@5.0.0: {}

  yaml-eslint-parser@1.3.0:
    dependencies:
      eslint-visitor-keys: 3.4.3
      yaml: 2.4.5

  yaml@1.10.2: {}

  yaml@2.4.5: {}

  yaml@2.8.1: {}

  yargs-parser@21.1.1: {}

  yargs@17.7.2:
    dependencies:
      cliui: 8.0.1
      escalade: 3.2.0
      get-caller-file: 2.0.5
      require-directory: 2.1.1
      string-width: 4.2.3
      y18n: 5.0.8
      yargs-parser: 21.1.1

  yjs@13.6.27:
    dependencies:
      lib0: 0.2.114

  yocto-queue@0.1.0: {}

  yoctocolors@2.1.1: {}

  yoga-layout@3.2.1: {}

  zip-dir@2.0.0:
    dependencies:
      async: 3.2.5
      jszip: 3.10.1

  zod-to-json-schema@3.24.1(zod@3.24.1):
    dependencies:
      zod: 3.24.1

  zod-validation-error@3.3.0(zod@3.24.1):
    dependencies:
      zod: 3.24.1

  zod@3.24.1: {}

  zustand@5.0.8(@types/react@19.1.9)(react@19.1.1)(use-sync-external-store@1.5.0(react@19.1.1)):
    optionalDependencies:
      '@types/react': 19.1.9
      react: 19.1.1
      use-sync-external-store: 1.5.0(react@19.1.1)

  zwitch@2.0.4: {}<|MERGE_RESOLUTION|>--- conflicted
+++ resolved
@@ -15,13 +15,8 @@
         specifier: ^1.3.1
         version: 1.3.1
       '@comfyorg/comfyui-electron-types':
-<<<<<<< HEAD
-        specifier: ^0.4.72
-        version: 0.4.72
-=======
         specifier: 0.4.73-0
         version: 0.4.73-0
->>>>>>> 0483630f
       '@iconify/json':
         specifier: ^2.2.380
         version: 2.2.380
@@ -991,13 +986,8 @@
     resolution: {integrity: sha512-6zABk/ECA/QYSCQ1NGiVwwbQerUCZ+TQbp64Q3AgmfNvurHH0j8TtXa1qbShXA6qqkpAj4V5W8pP6mLe1mcMqA==}
     engines: {node: '>=18'}
 
-<<<<<<< HEAD
-  '@comfyorg/comfyui-electron-types@0.4.72':
-    resolution: {integrity: sha512-Ecf0XYOKDqqIcnjSWL8GHLo6MOsuwqs0I1QgWc3Hv+BZm+qUE4vzOXCyhfFoTIGHLZFTwe37gnygPPKFzMu00Q==}
-=======
   '@comfyorg/comfyui-electron-types@0.4.73-0':
     resolution: {integrity: sha512-WlItGJQx9ZWShNG9wypx3kq+19pSig/U+s5sD2SAeEcMph4u8A/TS+lnRgdKhT58VT1uD7cMcj2SJpfdBPNWvw==}
->>>>>>> 0483630f
 
   '@csstools/color-helpers@5.1.0':
     resolution: {integrity: sha512-S11EXWJyy0Mz5SYvRmY8nJYTFFd1LCNV+7cXyAgQtOOuzb4EsgfqDufL+9esx72/eLhsRdGZwaldu/h+E4t4BA==}
@@ -7512,11 +7502,7 @@
 
   '@bcoe/v8-coverage@1.0.2': {}
 
-<<<<<<< HEAD
-  '@comfyorg/comfyui-electron-types@0.4.72': {}
-=======
   '@comfyorg/comfyui-electron-types@0.4.73-0': {}
->>>>>>> 0483630f
 
   '@csstools/color-helpers@5.1.0': {}
 

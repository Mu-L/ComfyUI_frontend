--- conflicted
+++ resolved
@@ -21,147 +21,147 @@
         ) &&
         startsWith(github.event.comment.body, '/update-playwright') )
     steps:
-<<<<<<< HEAD
-    - name: Checkout workflow repo
-      uses: actions/checkout@v5
-    - name: Setup Frontend
-      uses: ./.github/actions/setup-frontend
-    - name: Setup Playwright
-      uses: ./.github/actions/setup-playwright
-    - name: Locate failed screenshot manifest artifact
-      id: locate-manifest
-      uses: actions/github-script@v8
-      with:
-        script: |
-          const { owner, repo } = context.repo
-          const headSha = context.payload.pull_request.head.sha
+      - name: Initial Checkout
+        uses: actions/checkout@v5
 
-          const { data } = await github.rest.actions.listWorkflowRuns({
-            owner,
-            repo,
-            workflow_id: 'tests-ci.yaml',
-            head_sha: headSha,
-            event: 'pull_request',
-            per_page: 1,
-          })
-          const run = data.workflow_runs?.[0]
+      - name: Pull Request Checkout
+        if: github.event.issue.pull_request && github.event_name == 'issue_comment'
+        run: gh pr checkout ${{ github.event.issue.number }}
+        env:
+          GH_TOKEN: ${{ secrets.GITHUB_TOKEN }}
 
-          let has = 'false'
-          let runId = ''
-          if (run) {
-            runId = String(run.id)
-            const { data: { artifacts = [] } } = await github.rest.actions.listWorkflowRunArtifacts({
+      - name: Setup Frontend
+        uses: ./.github/actions/setup-frontend
+
+      - name: Setup Playwright
+        uses: ./.github/actions/setup-playwright
+
+      - name: Locate failed screenshot manifest artifact
+        id: locate-manifest
+        uses: actions/github-script@v8
+        with:
+          script: |
+            const { owner, repo } = context.repo
+            let headSha = ''
+            if (context.eventName === 'pull_request') {
+              headSha = context.payload.pull_request.head.sha
+            } else if (context.eventName === 'issue_comment') {
+              const prNumber = context.payload.issue.number
+              const pr = await github.rest.pulls.get({ owner, repo, pull_number: prNumber })
+              headSha = pr.data.head.sha
+            }
+
+            if (!headSha) {
+              core.setOutput('run_id', '')
+              core.setOutput('has_manifest', 'false')
+              return
+            }
+
+            const { data } = await github.rest.actions.listWorkflowRuns({
               owner,
               repo,
-              run_id: run.id,
-              per_page: 100,
+              workflow_id: 'tests-ci.yaml',
+              head_sha: headSha,
+              event: 'pull_request',
+              per_page: 1,
             })
-            if (artifacts.some(a => a.name === 'failed-screenshot-tests' && !a.expired)) has = 'true'
-          }
-          core.setOutput('run_id', runId)
-          core.setOutput('has_manifest', has)
+            const run = data.workflow_runs?.[0]
 
-    - name: Download failed screenshot manifest
-      if: steps.locate-manifest.outputs.has_manifest == 'true'
-      uses: actions/download-artifact@v4
-      with:
-        run-id: ${{ steps.locate-manifest.outputs.run_id }}
-        name: failed-screenshot-tests
-        path: ComfyUI_frontend/ci-rerun
+            let has = 'false'
+            let runId = ''
+            if (run) {
+              runId = String(run.id)
+              const { data: { artifacts = [] } } = await github.rest.actions.listWorkflowRunArtifacts({
+                owner,
+                repo,
+                run_id: run.id,
+                per_page: 100,
+              })
+              if (artifacts.some(a => a.name === 'failed-screenshot-tests' && !a.expired)) has = 'true'
+            }
+            core.setOutput('run_id', runId)
+            core.setOutput('has_manifest', has)
 
-    - name: Re-run failed screenshot tests and update snapshots
-      id: playwright-tests
-      shell: bash
-      working-directory: ComfyUI_frontend
-      run: |
-        set -euo pipefail
-        if [ ! -d ci-rerun ]; then
-          echo "No manifest found; running full suite as fallback"
-          pnpm exec playwright test --update-snapshots
-          exit 0
-        fi
-        shopt -s nullglob
-        files=(ci-rerun/*.txt)
-        if [ ${#files[@]} -eq 0 ]; then
-          echo "Manifest is empty; running full suite as fallback"
-          pnpm exec playwright test --update-snapshots
-          exit 0
-        fi
-        for f in "${files[@]}"; do
-          project="$(basename "$f" .txt)"
-          mapfile -t lines < "$f"
-          # Filter out blank lines
-          filtered=( )
-          for l in "${lines[@]}"; do
-            [ -n "$l" ] && filtered+=("$l")
+      - name: Download failed screenshot manifest
+        if: steps.locate-manifest.outputs.has_manifest == 'true'
+        uses: actions/download-artifact@v4
+        with:
+          run-id: ${{ steps.locate-manifest.outputs.run_id }}
+          name: failed-screenshot-tests
+          path: ComfyUI_frontend/ci-rerun
+
+      - name: Re-run failed screenshot tests and update snapshots
+        id: playwright-tests
+        shell: bash
+        working-directory: ComfyUI_frontend
+        continue-on-error: true
+        run: |
+          set -euo pipefail
+          if [ ! -d ci-rerun ]; then
+            echo "No manifest found; running full suite as fallback"
+            PLAYWRIGHT_JSON_OUTPUT_NAME=playwright-report/report.json \
+            pnpm exec playwright test --update-snapshots \
+              --reporter=line --reporter=html
+            exit 0
+          fi
+          shopt -s nullglob
+          files=(ci-rerun/*.txt)
+          if [ ${#files[@]} -eq 0 ]; then
+            echo "Manifest is empty; running full suite as fallback"
+            PLAYWRIGHT_JSON_OUTPUT_NAME=playwright-report/report.json \
+            pnpm exec playwright test --update-snapshots \
+              --reporter=line --reporter=html
+            exit 0
+          fi
+          for f in "${files[@]}"; do
+            project="$(basename "$f" .txt)"
+            mapfile -t lines < "$f"
+            filtered=( )
+            for l in "${lines[@]}"; do
+              [ -n "$l" ] && filtered+=("$l")
+            done
+            if [ ${#filtered[@]} -eq 0 ]; then
+              continue
+            fi
+            echo "Re-running ${#filtered[@]} tests for project $project"
+            PLAYWRIGHT_JSON_OUTPUT_NAME=playwright-report/report.json \
+            pnpm exec playwright test --project="$project" --update-snapshots \
+              --reporter=line --reporter=html \
+              "${filtered[@]}"
           done
-          if [ ${#filtered[@]} -eq 0 ]; then
-            continue
-          fi
-          echo "Re-running ${#filtered[@]} tests for project $project"
-          pnpm exec playwright test --project="$project" --update-snapshots "${filtered[@]}"
-        done
-    - uses: actions/upload-artifact@v4
-      if: always()
-      with:
-        name: playwright-report
-        path: ComfyUI_frontend/playwright-report/
-        retention-days: 30
-    - name: Debugging info
-      working-directory: ComfyUI_frontend
-      run: |
-        echo "Branch: ${{ github.head_ref }}"
-        git status
-    - name: Commit updated expectations
-      working-directory: ComfyUI_frontend
-      run: |
-        git config --global user.name 'github-actions'
-        git config --global user.email 'github-actions@github.com'
-        git fetch origin ${{ github.head_ref }}
-        git checkout -B ${{ github.head_ref }} origin/${{ github.head_ref }}
-        git add browser_tests
-        if git diff --cached --quiet; then
-          echo "No expectation updates detected; skipping commit."
-        else
-          git commit -m "[automated] Update test expectations"
-          git push origin HEAD:${{ github.head_ref }}
-        fi
-=======
-      - name: Initial Checkout
-        uses: actions/checkout@v5
-      - name: Pull Request Checkout
-        run: gh pr checkout ${{ github.event.issue.number }}
-        if: github.event.issue.pull_request && github.event_name == 'issue_comment'
-        env:
-          GH_TOKEN: ${{ secrets.GITHUB_TOKEN }}
-      - name: Setup Frontend
-        uses: ./.github/actions/setup-frontend
-      - name: Setup Playwright
-        uses: ./.github/actions/setup-playwright
-      - name: Run Playwright tests and update snapshots
-        id: playwright-tests
-        run: pnpm exec playwright test --update-snapshots
-        continue-on-error: true
-        working-directory: ComfyUI_frontend
+
       - uses: actions/upload-artifact@v4
         if: always()
         with:
           name: playwright-report
           path: ComfyUI_frontend/playwright-report/
           retention-days: 30
+
       - name: Debugging info
+        working-directory: ComfyUI_frontend
         run: |
-          echo "PR: ${{ github.event.issue.number }}"
+          echo "Branch: ${{ github.head_ref }}"
           git status
+
+      - name: Commit updated expectations
         working-directory: ComfyUI_frontend
-      - name: Commit updated expectations
         run: |
           git config --global user.name 'github-actions'
           git config --global user.email 'github-actions@github.com'
+          if [ "${{ github.event_name }}" = "issue_comment" ]; then
+            true
+          else
+            git fetch origin ${{ github.head_ref }}
+            git checkout -B ${{ github.head_ref }} origin/${{ github.head_ref }}
+          fi
           git add browser_tests
-          git diff --cached --quiet || git commit -m "[automated] Update test expectations"
-          git push
-        env:
-          GH_TOKEN: ${{ secrets.GITHUB_TOKEN }}
-        working-directory: ComfyUI_frontend
->>>>>>> fc1d040e
+          if git diff --cached --quiet; then
+            echo "No expectation updates detected; skipping commit."
+          else
+            git commit -m "[automated] Update test expectations"
+            if [ "${{ github.event_name }}" = "issue_comment" ]; then
+              git push
+            else
+              git push origin HEAD:${{ github.head_ref }}
+            fi
+          fi
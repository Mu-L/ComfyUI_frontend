--- conflicted
+++ resolved
@@ -28,16 +28,13 @@
         if: github.event_name == 'issue_comment'
         env:
           GH_TOKEN: ${{ secrets.GITHUB_TOKEN }}
-<<<<<<< HEAD
-      - name: Setup ComfyUI Server
-        uses: ./.github/actions/setup-comfyui-server
-=======
       - name: Pull Request Checkout (from label)
         run: |
           git fetch origin ${{ github.head_ref }}
           git checkout ${{ github.head_ref }}
         if: github.event_name == 'pull_request'
->>>>>>> b222cae5
+      - name: Setup ComfyUI Server
+        uses: ./.github/actions/setup-comfyui-server
       - name: Setup Frontend
         uses: ./.github/actions/setup-frontend
       - name: Setup Playwright

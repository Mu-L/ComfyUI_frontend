name: Update Locales

on:
  # Manual dispatch for urgent translation updates  
  workflow_dispatch:
  # Only trigger on PRs to main/master - additional branch filtering in job condition
  pull_request:
    branches: [ main ]
    types: [opened, synchronize, reopened]

jobs:
  update-locales:
    # Branch detection: Only run for manual dispatch or version-bump-* branches from main repo
    if: github.event_name == 'workflow_dispatch' || (github.event.pull_request.head.repo.full_name == github.repository && startsWith(github.head_ref, 'version-bump-'))
    runs-on: ubuntu-latest
    steps:
    - uses: Comfy-Org/ComfyUI_frontend_setup_action@v3
    
    - name: Cache tool outputs
      uses: actions/cache@v4
      with:
        path: |
          ComfyUI_frontend/.cache
          ComfyUI_frontend/.cache
        key: i18n-tools-cache-${{ runner.os }}-${{ hashFiles('ComfyUI_frontend/pnpm-lock.yaml') }}
        restore-keys: |
          i18n-tools-cache-${{ runner.os }}-
    - name: Cache Playwright browsers
      uses: actions/cache@v4
      with:
        path: ~/.cache/ms-playwright
        key: playwright-browsers-${{ runner.os }}-${{ hashFiles('ComfyUI_frontend/pnpm-lock.yaml') }}
        restore-keys: |
          playwright-browsers-${{ runner.os }}-
    - name: Install Playwright Browsers
      run: npx playwright install chromium --with-deps
      working-directory: ComfyUI_frontend
    - name: Start dev server
      # Run electron dev server as it is a superset of the web dev server
      # We do want electron specific UIs to be translated.
      run: pnpm dev:electron &
      working-directory: ComfyUI_frontend
    - name: Update en.json
<<<<<<< HEAD
      run: pnpm collect-i18n -- scripts/collect-i18n-general.ts
=======
      run: pnpm collect-i18n
>>>>>>> b592c901
      env:
        PLAYWRIGHT_TEST_URL: http://localhost:5173
      working-directory: ComfyUI_frontend
    - name: Update translations
      run: pnpm locale
      env:
        OPENAI_API_KEY: ${{ secrets.OPENAI_API_KEY }}
      working-directory: ComfyUI_frontend
    - name: Commit updated locales
      run: |
        git config --global user.name 'github-actions'
        git config --global user.email 'github-actions@github.com'
        git fetch origin ${{ github.head_ref }}
        # Stash any local changes before checkout
        git stash -u
        git checkout -B ${{ github.head_ref }} origin/${{ github.head_ref }}
        # Apply the stashed changes if any
        git stash pop || true
        git add src/locales/
        git diff --staged --quiet || git commit -m "Update locales [skip ci]"
        git push origin HEAD:${{ github.head_ref }}
      working-directory: ComfyUI_frontend<|MERGE_RESOLUTION|>--- conflicted
+++ resolved
@@ -41,11 +41,7 @@
       run: pnpm dev:electron &
       working-directory: ComfyUI_frontend
     - name: Update en.json
-<<<<<<< HEAD
-      run: pnpm collect-i18n -- scripts/collect-i18n-general.ts
-=======
       run: pnpm collect-i18n
->>>>>>> b592c901
       env:
         PLAYWRIGHT_TEST_URL: http://localhost:5173
       working-directory: ComfyUI_frontend
